--- conflicted
+++ resolved
@@ -1,8 +1,4 @@
-<<<<<<< HEAD
---- RELEASE-15.02 RC2 
-=======
 --- RELEASE-15.02 RC4 
->>>>>>> 8c31f96d
 This release introduces major flight performance improvements, enhancements as well as bug fixes. Many enhancements have been made to reducing dead-time of the communication between the flight controller and ESCs. In our testing, we have found this to be not only the best flight performance so far in the OpenPilot project but the best flight performance of any project we have tested against. This is a recommended upgrade for everyone and the more skilled of a pilot you are, the more you will love this release.
 
 A key improvement that helped achieve this was the addition of the PWMSync code path, this is now enabled by default. Some restrictions applies to CC3D/CC as it needs a compatible input method to enable PWMSync. Compatible input methods are PPM, S.Bus, DSM and OPLink. This release also introduces support for OneShot125 capable ESCs, such as the KISS ESCs and all ESCs supported in BLHeli V13 and above.  Note that OneShot125 support has the same restrictions as PWMSync for CC and CC3D. 
@@ -19,10 +15,7 @@
 
 ** Bug
     * [OP-969] - Input Configuration Wizard has scrollbars showing up and next/previous buttons are pushed down out of sight
-<<<<<<< HEAD
-=======
     * [OP-1034] - CCPM Config Widget crashes GCS if required boxes aren't set i.e. Channel set to None
->>>>>>> 8c31f96d
     * [OP-1466] - Gcs crashes on Helicopter config tab
     * [OP-1522] - Improve Robustness of OPLink radio
     * [OP-1601] - Still not enough ram on CC for gps to be usable
@@ -42,11 +35,6 @@
     * [OP-1743] - cc3d fails to connect once "next " is loaded 2-23-15
     * [OP-1744] - Vehicle config wizard produces a bad configuration
     * [OP-1754] - Vehicle Wizard bad config when setting PPM in and RapidESC out
-<<<<<<< HEAD
-
-
-** Improvement
-=======
     * [OP-1755] - Add additional path for cloudconfigs
     * [OP-1758] - Upgrade hidapi for all OSs (except windows) to solve mac issue:Fix incorrect device list after device removal 
     * [OP-1761] - Wizard bad config when PPM in, RapidESC out and hexa frame with CC/CC3D/Atom
@@ -54,7 +42,6 @@
 
 ** Improvement
     * [OP-1519] - Auto Reboot of board when required by Wizard
->>>>>>> 8c31f96d
     * [OP-1576] - Remove tx resent accounting from OPlink
     * [OP-1635] - Remove Quad H from wizard to avoid confusion with Quad X
     * [OP-1650] - Reduce telemetry to improve OPLink
@@ -64,11 +51,7 @@
     * [OP-1694] - Make package make rule non-nested
     * [OP-1698] - Add easy to set channel passtrough GCS functionality
     * [OP-1704] - Add support for sanity check custom hooks
-<<<<<<< HEAD
-    * [OP-1755] - Add additional path for cloudconfigs
-=======
     * [OP-1759] - Hide CC3D non-supported options (GPSAssist)
->>>>>>> 8c31f96d
 
 ** New Feature
     * [OP-1723] - RCCar Forward/reverse support
@@ -83,10 +66,7 @@
     * [OP-1752] - Add Alarm sub status to SystemHealth
 
 
-<<<<<<< HEAD
-=======
-
->>>>>>> 8c31f96d
+
 --- RELEASE-15.01 --- Look Ma, No hands ---
 This release mainly focuses on a new feature, GPSAssist which is a new form of assisted control for multirotors.  
 Assisted Control provides assistance functions on top of existing flight modes.  GPSAssist is the 
