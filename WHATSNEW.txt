--- conflicted
+++ resolved
@@ -1,18 +1,14 @@
-<<<<<<< HEAD
---- RELEASE-13.06.01 --- Italian Stallion Release ---
-It applies the following changes to previously not released to public RELEASE-13.06
-
-- Temporary disabled AltitudeHold and AltitudeVario flight modes. They were not
-=======
-2013-07-05
+--- RELEASE-13.06.02 ---
+
 Refactoring of OPLink radio driver.  Auto-configuration was removed, and a
 one-way link was added, including a ppm-only mode that is intended to be used
 when only a PPM link is desired.  PPM-only mode configures the modem as a
 one-way link running at 9600 bps (air datarate) and only sends PPM packets.
 
-2013-06-24
-Temporary disabled AltitudeHold and AltitudeVario flight modes. They were not
->>>>>>> 0d02df4d
+--- RELEASE-13.06.01 --- Italian Stallion Release ---
+It applies the following changes to previously not released to public RELEASE-13.06
+
+- Temporary disabled AltitudeHold and AltitudeVario flight modes. They were not
 officially supported. But since people expected well-known production quality
 behavior, it is better to make them final, then reenable
 - Fix windows hid connection failure if board was already connected and gcs started;
