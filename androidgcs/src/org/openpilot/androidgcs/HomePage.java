--- conflicted
+++ resolved
@@ -84,7 +84,6 @@
 			}
 		});
 
-<<<<<<< HEAD
 		Button tester = (Button) findViewById(R.id.launch_tester);
 		tester.setOnClickListener(new OnClickListener() {
 			@Override
@@ -92,7 +91,7 @@
 				startActivity(new Intent(HomePage.this, FragmentTester.class));
 			}
 		});
-=======
+
 		Button osgViewer = (Button) findViewById(R.id.launch_osgViewer);
 		osgViewer.setOnClickListener(new OnClickListener() {
 			@Override
@@ -101,7 +100,6 @@
 			}
 		});
 
->>>>>>> e6ccfb9c
 	}
 
 }