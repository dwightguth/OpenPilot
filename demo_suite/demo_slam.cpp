/**
 * \file demo_slam.cpp
 *
 * ## Add brief description here ##
 *
 * \author jsola@laas.fr
 * \date 28/04/2010
 *
 *  ## Add a description here ##
 *
 * \ingroup rtslam
 */

#include <iostream>
#include <boost/shared_ptr.hpp>
#include <time.h>
#include <map>
#include <getopt.h>

// jafar debug include
#include "kernel/jafarDebug.hpp"
#include "kernel/jafarTestMacro.hpp"
#include "kernel/timingTools.hpp"
#include "jmath/random.hpp"
#include "jmath/matlab.hpp"
#include "jmath/ublasExtra.hpp"
#include "jmath/angle.hpp"

#include "rtslam/rtSlam.hpp"
#include "rtslam/rawProcessors.hpp"
//#include "rtslam/robotOdometry.hpp"
#include "rtslam/robotConstantVelocity.hpp"
#include "rtslam/robotInertial.hpp"
#include "rtslam/sensorPinHole.hpp"
#include "rtslam/landmarkAnchoredHomogeneousPoint.hpp"
//#include "rtslam/landmarkEuclideanPoint.hpp"
#include "rtslam/observationFactory.hpp"
#include "rtslam/observationMakers.hpp"
#include "rtslam/activeSearch.hpp"
#include "rtslam/featureAbstract.hpp"
#include "rtslam/rawImage.hpp"
#include "rtslam/descriptorImagePoint.hpp"
#include "rtslam/dataManagerOnePointRansac.hpp"

#include "rtslam/hardwareSensorCameraFirewire.hpp"
#include "rtslam/hardwareEstimatorMti.hpp"

#include "rtslam/display_qt.hpp"
#include "rtslam/display_gdhe.hpp"

using namespace jblas;
using namespace jafar;
using namespace jafar::jmath;
using namespace jafar::jmath::ublasExtra;
using namespace jafar::rtslam;
using namespace boost;

typedef ImagePointObservationMaker<ObservationPinHoleEuclideanPoint, SensorPinHole, LandmarkEuclideanPoint,
    SensorAbstract::PINHOLE, LandmarkAbstract::PNT_EUC> PinholeEucpObservationMaker;
typedef ImagePointObservationMaker<ObservationPinHoleAnchoredHomogeneousPoint, SensorPinHole,
    LandmarkAnchoredHomogeneousPoint, SensorAbstract::PINHOLE, LandmarkAbstract::PNT_AH> PinholeAhpObservationMaker;

typedef DataManagerOnePointRansac<RawImage, SensorPinHole, FeatureImagePoint, image::ConvexRoi, ActiveSearchGrid, ImagePointHarrisDetector, ImagePointZnccMatcher> DataManager_ImagePoint_Ransac;

///##############################################

#define RANSAC 1

int mode = 0;
time_t rseed;

///##############################################

enum { iDispQt = 0, iDispGdhe, iRenderAll, iReplay, iDump, iRandSeed, iPause, iLog, iVerbose, iRobot, iTrigger, nIntOpts };
int intOpts[nIntOpts] = {0};

enum { fFreq = 0, fShutter, nFloatOpts };
double floatOpts[nFloatOpts] = {0.0};

enum { sSlamConfig = 0, sDataPath, nStrOpts };
std::string strOpts[nStrOpts];


struct option long_options[] = {
	// int options
	{"disp-2d", 2, 0, 0},
	{"disp-3d", 2, 0, 0},
	{"render-all", 2, 0, 0},
	{"replay", 2, 0, 0},
	{"dump", 2, 0, 0},
	{"rand-seed", 2, 0, 0},
	{"pause", 2, 0, 0},
	{"log", 2, 0, 0},
	{"verbose", 2, 0, 0},
	{"robot", 2, 0, 0}, // should be in config file
	{"trigger", 2, 0, 0}, // should be in config file
	// double options
	{"freq", 2, 0, 0}, // should be in config file
	{"shutter", 2, 0, 0}, // should be in config file
	// string options
	{"slam-config", 1, 0, 0},
	{"data-path", 1, 0, 0},
	// breaking options
	{"help",0,0,0},
	{"usage",0,0,0},
};

///##############################################

const int slam_priority = -20; // needs to be started as root to be < 0
const int display_priority = 10;
const int display_period = 100; // ms

///##############################################

// time
const unsigned N_FRAMES = 500000;

// map size in # of states : 13 for robot plus 100 3D-landmarks
const unsigned MAP_SIZE = 313;

<<<<<<< HEAD
// robot initial uncertainties and per-step perturbations
=======
// constant velocity robot uncertainties and perturbations
>>>>>>> ba3bb34e
const double UNCERT_VLIN = .1; // m/s
const double UNCERT_VANG = .1; // rad/s
const double PERT_VLIN = 2; // m/s per sqrt(s)
const double PERT_VANG = 2; // rad/s per sqrt(s)

// inertial robot initial uncertainties and perturbations
//if (intOpts[iRobot] == 1) // == robot inertial
const double UNCERT_GRAVITY = 10.0; // m/s^2
const double UNCERT_ABIAS = 0.05*17.0;
const double UNCERT_WBIAS = 0.05*jmath::degToRad(300.0);
const double PERT_AERR = 0.2*0.001*sqrt(30.0/100.0); // m/s per sqrt(s), IMU acc error (MTI = 0.001*sqrt(40Hz/100Hz))
const double PERT_WERR = 0.2*jmath::degToRad(0.05)*sqrt(40.0/100.0); // rad per sqrt(s), IMU gyro error (MTI = 0.05*sqrt(30Hz/100Hz))
const double PERT_RANWALKACC = 0; // m/s^2 per sqrt(s), IMU a_bias random walk
const double PERT_RANWALKGYRO = 0; // rad/s^2 per sqrt(s), IMU w_bias random walk

// pin-hole:
const unsigned IMG_WIDTH = 640;
const unsigned IMG_HEIGHT = 480;
const double INTRINSIC[4] = { 301.27013,   266.86136,   497.28243,   496.81116 };
const double DISTORTION[2] = { -0.23193,   0.11306 }; //{-0.27965, 0.20059, -0.14215}; //{-0.27572, 0.28827};
const double PIX_NOISE = .5;

// lmk management
const double D_MIN = .5;
const double REPARAM_TH = 0.1;

// data manager: quick Harris detector
const unsigned HARRIS_CONV_SIZE = 5;
<<<<<<< HEAD
const double HARRIS_TH = 15.0;
=======
const double HARRIS_TH = 20.0;
>>>>>>> ba3bb34e
const double HARRIS_EDDGE = 3.0;
const unsigned PATCH_DESC = 45;

// data manager: zncc matcher and one-point-ransac
const unsigned PATCH_SIZE = 13; // in pixels
const double MATCH_TH = 0.90;
const double MAHALANOBIS_TH = 3; // in n_sigmas
const unsigned N_UPDATES_TOTAL = 25;
const unsigned N_UPDATES_RANSAC = 20;
const unsigned N_INIT = 10;
const unsigned N_RECOMP_GAINS = 3;
const double RANSAC_LOW_INNOV = 1.0; // in pixels

#if RANSAC
const unsigned RANSAC_NTRIES = 6;
#else
const unsigned RANSAC_NTRIES = 0;
#endif
const double MIN_SCORE = 0.8;
const double PARTIAL_POSITION = 0.25;

// data manager: active search tesselation grid
const unsigned GRID_VCELLS = 3;
const unsigned GRID_HCELLS = 4;
const unsigned GRID_MARGIN = 11;
const unsigned GRID_SEPAR = 20;


///##############################################

void demo_slam01_main(world_ptr_t *world) {


	// pin-hole parameters in BOOST format
	vec intrinsic = createVector<4> (INTRINSIC);
	vec distortion = createVector<sizeof(DISTORTION)/sizeof(double)> (DISTORTION);

	boost::shared_ptr<ObservationFactory> obsFact(new ObservationFactory());
	obsFact->addMaker(boost::shared_ptr<ObservationMakerAbstract>(new PinholeEucpObservationMaker(PATCH_SIZE, D_MIN)));
	obsFact->addMaker(boost::shared_ptr<ObservationMakerAbstract>(new PinholeAhpObservationMaker(PATCH_SIZE, D_MIN, REPARAM_TH)));


	// ---------------------------------------------------------------------------
	// --- INIT ------------------------------------------------------------------
	// ---------------------------------------------------------------------------
	// INIT : 1 map and map-manager, 2 robs, 3 sens and data-manager.
	world_ptr_t worldPtr = *world;
	worldPtr->display_mutex.lock();


	// 1. Create maps.
	map_ptr_t mapPtr(new MapAbstract(MAP_SIZE));
	worldPtr->addMap(mapPtr);
	// 1b. Create map manager.
	boost::shared_ptr<MapManager<LandmarkAnchoredHomogeneousPoint, LandmarkEuclideanPoint> > mmPoint(new MapManager<
	    LandmarkAnchoredHomogeneousPoint, LandmarkEuclideanPoint> ());
	mmPoint->linkToParentMap(mapPtr);


	// 2. Create robots.
	robot_ptr_t robPtr1;
	if (intOpts[iRobot] == 0)
	{
		robconstvel_ptr_t robPtr1_(new RobotConstantVelocity(mapPtr));
		robPtr1_->setVelocityStd(UNCERT_VLIN, UNCERT_VANG);

		double _v[6] = {
				PERT_VLIN, PERT_VLIN, PERT_VLIN,
				PERT_VANG, PERT_VANG, PERT_VANG };
		vec pertStd = createVector<6>(_v);
		robPtr1_->perturbation.set_std_continuous(pertStd);
		robPtr1_->constantPerturbation = false;

		robPtr1 = robPtr1_;
	} else
	if (intOpts[iRobot] == 1)
	{
		robinertial_ptr_t robPtr1_(new RobotInertial(mapPtr));
		robPtr1_->setInitialStd(UNCERT_VLIN, UNCERT_ABIAS, UNCERT_WBIAS, UNCERT_GRAVITY);

		double _v[12] = {
				PERT_AERR, PERT_AERR, PERT_AERR,
				PERT_WERR, PERT_WERR, PERT_WERR,
				PERT_RANWALKACC, PERT_RANWALKACC, PERT_RANWALKACC,
				PERT_RANWALKGYRO, PERT_RANWALKGYRO, PERT_RANWALKGYRO};
		vec pertStd = createVector<12>(_v);
		robPtr1_->perturbation.set_std_continuous(pertStd);
		robPtr1_->constantPerturbation = false;

		boost::shared_ptr<hardware::HardwareEstimatorMti> hardEst1(new hardware::HardwareEstimatorMti("/dev/ttyS0", floatOpts[fFreq], floatOpts[fShutter], 1024, mode, strOpts[sDataPath]));
		if (intOpts[iTrigger]) floatOpts[fFreq] = hardEst1->getFreq();
		robPtr1_->setHardwareEstimator(hardEst1);

		robPtr1 = robPtr1_;
	}

	robPtr1->setId();
	robPtr1->linkToParentMap(mapPtr);
	robPtr1->pose.x(quaternion::originFrame());

	// 3. Create sensors.
	pinhole_ptr_t senPtr11(new SensorPinHole(robPtr1, MapObject::UNFILTERED));
	senPtr11->setId();
	senPtr11->linkToParentRobot(robPtr1);
	if (intOpts[iRobot] == 1)
	{
		senPtr11->setPose(0,0,0,90,0,90);
	} else
	{
		senPtr11->setPose(0,0,0,-90,0,-90);
	}
	//senPtr11->pose.x(quaternion::originFrame());
	senPtr11->params.setImgSize(IMG_WIDTH, IMG_HEIGHT);
	senPtr11->params.setIntrinsicCalibration(intrinsic, distortion, distortion.size());
	senPtr11->params.setMiscellaneous(1.0, 0.1);

	// 3b. Create data manager.
	boost::shared_ptr<ActiveSearchGrid> asGrid(new ActiveSearchGrid(IMG_WIDTH, IMG_HEIGHT, GRID_HCELLS, GRID_VCELLS, GRID_MARGIN, GRID_SEPAR));
	boost::shared_ptr<ImagePointHarrisDetector> harrisDetector(new ImagePointHarrisDetector(HARRIS_CONV_SIZE, HARRIS_TH, HARRIS_EDDGE, PATCH_DESC, PIX_NOISE));
//	boost::shared_ptr<correl::Explorer<correl::Zncc> > znccMatcher(new correl::Explorer<correl::Zncc>());
	boost::shared_ptr<ImagePointZnccMatcher> znccMatcher(new ImagePointZnccMatcher(MIN_SCORE, PARTIAL_POSITION, PATCH_SIZE, RANSAC_LOW_INNOV, MATCH_TH, MAHALANOBIS_TH, PIX_NOISE));
	
	boost::shared_ptr<DataManager_ImagePoint_Ransac> dmPt11(new DataManager_ImagePoint_Ransac(harrisDetector, znccMatcher, asGrid, N_UPDATES_TOTAL, N_UPDATES_RANSAC, RANSAC_NTRIES, N_INIT, N_RECOMP_GAINS));
	

	dmPt11->linkToParentSensorSpec(senPtr11);
	dmPt11->linkToParentMapManager(mmPoint);
	dmPt11->setObservationFactory(obsFact);

	
	#ifdef HAVE_VIAM
	hardware::hardware_sensor_ptr_t hardSen11(new hardware::HardwareSensorCameraFirewire(
		"0x00b09d01006fb38f", cv::Size(IMG_WIDTH,IMG_HEIGHT), 0, 8, floatOpts[fFreq], intOpts[iTrigger], mode, strOpts[sDataPath]));
	senPtr11->setHardwareSensor(hardSen11);
	#else
	if (intOpts[iReplay])
	{
		hardware::hardware_sensor_ptr_t hardSen11(new hardware::HardwareSensorCameraFirewire(cv::Size(IMG_WIDTH,IMG_HEIGHT),strOpts[sDataPath]));
		senPtr11->setHardwareSensor(hardSen11);
	}
	#endif
	

	// Show empty map
	cout << *mapPtr << endl;

	worldPtr->display_mutex.unlock();


	// ---------------------------------------------------------------------------
	// --- LOOP ------------------------------------------------------------------
	// ---------------------------------------------------------------------------
	// INIT : complete observations set
	// loop all sensors
	// loop all lmks
	// create sen--lmk observation
	// Temporal loop

	kernel::Chrono chrono;
	double max_dt = 0;
	for (; (*world)->t <= N_FRAMES;)
	{
		bool had_data = false;

		worldPtr->display_mutex.lock();
		if (intOpts[iRenderAll] && worldPtr->display_rendered != (*world)->t)
			{ worldPtr->display_mutex.unlock(); boost::this_thread::yield(); continue; }
		chrono.reset();

		// FIXME if intOpts[iRenderAll], manage multisensors : ensure that only 1 sensor is processed, save its time to log it, and ensure that next time next sensor will be tried first
		// FIRST LOOP FOR MEASUREMENT SPACES - ALL DM
		// foreach robot
		for (MapAbstract::RobotList::iterator robIter = mapPtr->robotList().begin();
			robIter != mapPtr->robotList().end(); ++robIter)
		{
			robot_ptr_t robPtr = *robIter;
			// cout << "\n================================================== " << endl;
			// cout << *robPtr << endl;

			// foreach sensor
			for (RobotAbstract::SensorList::iterator senIter = robPtr->sensorList().begin();
				senIter != robPtr->sensorList().end(); ++senIter)
			{
				sensor_ptr_t senPtr = *senIter;
				//					cout << "\n________________________________________________ " << endl;
				//					cout << *senPtr << endl;

				// get raw-data
				if (senPtr->acquireRaw() < 0)
					{ boost::this_thread::yield(); continue; }
				else had_data=true;
// cout << "\n************************************************** " << endl;
cout << "                 FRAME : " << (*world)->t << endl;
//				cout << "Robot: " << *robPtr << endl;
//				cout << "Pert: " << robPtr->perturbation.P() << "\nPert Jac: " << robPtr->XNEW_pert << "\nState pert: " << robPtr->Q << endl;
//				cout << "Robot state: " << robPtr->state.x() << endl;

				// move the filter time to the data raw.
				robPtr->move(senPtr->getRaw()->timestamp);

				// foreach dataManager
				for (SensorAbstract::DataManagerList::iterator dmaIter = senPtr->dataManagerList().begin();
					dmaIter != senPtr->dataManagerList().end(); ++dmaIter)
				{
					data_manager_ptr_t dmaPtr = *dmaIter;
					dmaPtr->process(senPtr->getRaw());
				} // foreach dataManager

			} // for each sensor
		} // for each robot


		// NOW LOOP FOR STATE SPACE - ALL MM
		if (had_data)
		{
			(*world)->t++;

			if (robPtr1->dt_or_dx > max_dt) max_dt = robPtr1->dt_or_dx;

			// Output info
//						cout << endl;
//						cout << "dt: " << (int) (1000 * robPtr1->dt_or_dx) << "ms (match "
//						<< total_match_time/1000 << " ms, update " << total_update_time/1000 << "ms). Lmk: [";
//						cout << mmPoint->landmarkList().size() << "] ";
//						for (MapManagerAbstract::LandmarkList::iterator lmkIter =
//								mmPoint->landmarkList().begin(); lmkIter
//								!= mmPoint->landmarkList().end(); lmkIter++) {
//							cout << (*lmkIter)->id() << " ";
//						}

			for (MapAbstract::MapManagerList::iterator mmIter = mapPtr->mapManagerList().begin(); 
				mmIter != mapPtr->mapManagerList().end(); ++mmIter)
			{
				map_manager_ptr_t mapMgr = *mmIter;
				mapMgr->manage();
			}
		} // if had_data

		int t = (*world)->t;
		worldPtr->display_mutex.unlock();
		if (intOpts[iPause] != 0 && t >= intOpts[iPause] && had_data) getchar(); // wait for key in replay mode
//std::cout << "one frame " << (*world)->t << " : " << mode << " " << had_data << std::endl;
	} // temporal loop

	std::cout << "\nFINISHED ! Press a key to terminate." << std::endl;
	getchar();
} // demo_slam01_main


void demo_slam01_display(world_ptr_t *world) {
	static unsigned prev_t = 0;
	kernel::Timer timer(display_period*1000);
	while(true)
	{
		if (intOpts[iDispQt])
		{
			#ifdef HAVE_MODULE_QDISPLAY
			qdisplay::qtMutexLock<kernel::FifoMutex>((*world)->display_mutex);
			#endif
		}
		else
		{
			(*world)->display_mutex.lock();
		}

		if ((*world)->t != prev_t)
		{
			prev_t = (*world)->t;
			(*world)->display_rendered = (*world)->t;
			
			#ifdef HAVE_MODULE_QDISPLAY
			display::ViewerQt *viewerQt = NULL;
			if (intOpts[iDispQt]) viewerQt = PTR_CAST<display::ViewerQt*> ((*world)->getDisplayViewer(display::ViewerQt::id()));
			#endif
			#ifdef HAVE_MODULE_GDHE
			display::ViewerGdhe *viewerGdhe = NULL;
			if (intOpts[iDispGdhe]) viewerGdhe = PTR_CAST<display::ViewerGdhe*> ((*world)->getDisplayViewer(display::ViewerGdhe::id()));
			#endif
			
			#ifdef HAVE_MODULE_QDISPLAY
			if (intOpts[iDispQt]) viewerQt->bufferize(*world);
			#endif
			#ifdef HAVE_MODULE_GDHE
			if (intOpts[iDispGdhe]) viewerGdhe->bufferize(*world);
			#endif
			
			if (!intOpts[iRenderAll]) // strange: if we always unlock here, qt.dump takes much more time...
				(*world)->display_mutex.unlock();
				
			#ifdef HAVE_MODULE_QDISPLAY
			if (intOpts[iDispQt]) viewerQt->render();
			#endif
			#ifdef HAVE_MODULE_GDHE
			if (intOpts[iDispGdhe]) viewerGdhe->render();
			#endif
			
			if (intOpts[iReplay] && intOpts[iDump])
			{
				if (intOpts[iDispQt])
				{
					std::ostringstream oss; oss << strOpts[sDataPath] << "/rendered-2D_%d-" << std::setw(6) << std::setfill('0') << prev_t-1 << ".png";
					viewerQt->dump(oss.str());
				}
				if (intOpts[iDispGdhe])
				{
					std::ostringstream oss; oss << strOpts[sDataPath] << "/rendered-3D_" << std::setw(6) << std::setfill('0') << prev_t-1 << ".ppm";
					viewerGdhe->dump(oss.str());
				}
				if (intOpts[iRenderAll])
					(*world)->display_mutex.unlock();
			}
		} else
		{
			(*world)->display_mutex.unlock();
			boost::this_thread::yield();
		}
		
		if (intOpts[iDispQt]) break;
		              else timer.wait();
	}
}

	void demo_slam01() {
		world_ptr_t worldPtr(new WorldAbstract());

		// deal with the random seed
		rseed = time(NULL);
		if (intOpts[iRandSeed] != 0 && intOpts[iRandSeed] != 1)
			rseed = intOpts[iRandSeed];
		if (!intOpts[iReplay] && intOpts[iDump]) {
			std::fstream f((strOpts[sDataPath] + std::string("/rseed.log")).c_str(), std::ios_base::out);
			f << rseed << std::endl;
			f.close();
		}
		else if (intOpts[iReplay] && intOpts[iRandSeed] == 1) {
			std::fstream f((strOpts[sDataPath] + std::string("/rseed.log")).c_str(), std::ios_base::in);
			f >> rseed;
			f.close();
		}
		std::cout << __FILE__ << ":" << __LINE__ << " rseed " << rseed << std::endl;
		rtslam::srand(rseed);

		#ifdef HAVE_MODULE_QDISPLAY
		if (intOpts[iDispQt])
		{
			display::ViewerQt *viewerQt = new display::ViewerQt(8, MAHALANOBIS_TH, false, "data/rendered2D_%02d-%06d.png");
			worldPtr->addDisplayViewer(viewerQt, display::ViewerQt::id());
		}
		#endif
		#ifdef HAVE_MODULE_GDHE
		if (intOpts[iDispGdhe])
		{
			display::ViewerGdhe *viewerGdhe = new display::ViewerGdhe("camera", MAHALANOBIS_TH, "localhost");
			worldPtr->addDisplayViewer(viewerGdhe, display::ViewerGdhe::id());
		}
		#endif

		// to start with qt display
		if (intOpts[iDispQt]) // at least 2d
		{
			#ifdef HAVE_MODULE_QDISPLAY
			qdisplay::QtAppStart((qdisplay::FUNC)&demo_slam01_display,display_priority,(qdisplay::FUNC)&demo_slam01_main,slam_priority,display_period,&worldPtr);
			#else
			std::cout << "Please install qdisplay module if you want 2D display" << std::endl;
			#endif
		} else
		if (intOpts[iDispGdhe]) // only 3d
		{
			#ifdef HAVE_MODULE_GDHE
			kernel::setCurrentThreadPriority(display_priority);
			boost::thread *thread_disp = new boost::thread(boost::bind(demo_slam01_display,&worldPtr));
			kernel::setCurrentThreadPriority(slam_priority);
			demo_slam01_main(&worldPtr);
			#else
			std::cout << "Please install gdhe module if you want 3D display" << std::endl;
			#endif
		} else // none
		{
			kernel::setCurrentThreadPriority(slam_priority);
			demo_slam01_main(&worldPtr);
		}

		JFR_DEBUG("Terminated");
	}




		/**
		 * Program options:
		 * --disp-2d=0/1
		 * --disp-3d=0/1
		 * --render-all=0/1 (needs --replay 1)
		 * --replay=0/1 (needs --data-path)
		 * --dump=0/1  (needs --data-path)
		 * --rand-seed=0/1/n, 0=generate new one, 1=in replay use the saved one, n=use seed n
		 * --pause=0/n 0=don't, n=pause for frames>n (needs --replay 1)
		 * #--log=0/1 -> not implemented yet
		 * #--verbose=0/1/2 -> not implemented yet
		 * --data-path=/mnt/ram/rtslam
		 * #--slam-config=data/config1.xml -> not implemented yet
		 * --help
		 * --usage
		 *
		 * You can use the following examples and only change values:
		 * online test (old mode=0):
		 *   demo_slam --disp-2d=1 --disp-3d=1 --render-all=0 --replay=0 --dump=0 --rand-seed=0 --pause=0 --data-path=data/rtslam01
		 *   demo_slam --disp-2d=1 --disp-3d=1
		 * online with dump (old mode=1):
		 *   demo_slam --disp-2d=1 --disp-3d=1 --render-all=0 --replay=0 --dump=1 --rand-seed=0 --pause=0 --data-path=data/rtslam01
		 *   demo_slam --disp-2d=1 --disp-3d=1 --dump=1 --data-path=data/rtslam01
		 * replay with pause  (old mode=2):
		 *   demo_slam --disp-2d=1 --disp-3d=1 --render-all=1 --replay=1 --dump=0 --rand-seed=1 --pause=1 --data-path=data/rtslam01
		 * replay with dump  (old mode=3):
		 *   demo_slam --disp-2d=1 --disp-3d=1 --render-all=1 --replay=1 --dump=1 --rand-seed=1 --pause=0 --data-path=data/rtslam01
		 */
		int main(int argc, char* const* argv)
		{
			floatOpts[fFreq] = 60.0;
			floatOpts[fShutter] = 2e-3;
			strOpts[sDataPath] = ".";
			
			while (1)
			{
				int c, option_index = 0;
				c = getopt_long_only(argc, argv, "", long_options, &option_index);
				if (c == -1) break;
				if (c == 0)
				{
					if (option_index < nIntOpts)
					{
						intOpts[option_index] = 1;
						if (optarg) intOpts[option_index] = atoi(optarg);
					} else
					if (option_index < nIntOpts+nFloatOpts)
					{
						if (optarg) floatOpts[option_index-nIntOpts] = atof(optarg);
					} else
					if (option_index < nIntOpts+nFloatOpts+nStrOpts)
					{
						if (optarg) strOpts[option_index-nIntOpts-nFloatOpts] = optarg;
					} else
					{
						std::cout << "Integer options:" << std::endl;
						for(int i = 0; i < nIntOpts; ++i)
							std::cout << "\t--" << long_options[i].name << std::endl;
						
						std::cout << "Float options:" << std::endl;
						for(int i = 0; i < nFloatOpts; ++i)
							std::cout << "\t--" << long_options[i+nIntOpts].name << std::endl;

						std::cout << "String options:" << std::endl;
						for(int i = 0; i < nStrOpts; ++i)
							std::cout << "\t--" << long_options[i+nIntOpts+nFloatOpts].name << std::endl;
						
						std::cout << "Breaking options:" << std::endl;
						for(int i = 0; i < 2; ++i)
							std::cout << "\t--" << long_options[i+nIntOpts+nFloatOpts+nStrOpts].name << std::endl;
						
						return 0;
					}
				} else
				{
					std::cerr << "Unknown option " << c << std::endl;
				}
			}
			
		if (intOpts[iReplay]) mode = 2; else
				if (intOpts[iDump]) mode = 1; else
					mode = 0;
			
			demo_slam01();
		}<|MERGE_RESOLUTION|>--- conflicted
+++ resolved
@@ -119,11 +119,7 @@
 // map size in # of states : 13 for robot plus 100 3D-landmarks
 const unsigned MAP_SIZE = 313;
 
-<<<<<<< HEAD
-// robot initial uncertainties and per-step perturbations
-=======
 // constant velocity robot uncertainties and perturbations
->>>>>>> ba3bb34e
 const double UNCERT_VLIN = .1; // m/s
 const double UNCERT_VANG = .1; // rad/s
 const double PERT_VLIN = 2; // m/s per sqrt(s)
@@ -152,11 +148,7 @@
 
 // data manager: quick Harris detector
 const unsigned HARRIS_CONV_SIZE = 5;
-<<<<<<< HEAD
 const double HARRIS_TH = 15.0;
-=======
-const double HARRIS_TH = 20.0;
->>>>>>> ba3bb34e
 const double HARRIS_EDDGE = 3.0;
 const unsigned PATCH_DESC = 45;
 
