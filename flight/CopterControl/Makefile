--- conflicted
+++ resolved
@@ -38,20 +38,11 @@
 DEBUG ?= NO
 
 # Include objects that are just nice information to show
-<<<<<<< HEAD
 STACK_DIAGNOSTICS ?= YES
 MIXERSTATUS_DIAGNOSTICS ?= NO
 RATEDESIRED_DIAGNOSTICS ?= NO
 I2C_WDG_STATS_DIAGNOSTICS ?= NO
 DIAG_TASKS ?= YES
-
-=======
-STACK_DIAGNOSTICS ?= NO
-MIXERSTATUS_DIAGNOSTICS ?= NO
-RATEDESIRED_DIAGNOSTICS ?= NO
-I2C_WDG_STATS_DIAGNOSTICS ?= NO
-DIAG_TASKS ?= NO
->>>>>>> a1ebdc38
 
 #Or just turn on all the above diagnostics. WARNING: This consumes massive amounts of memory.
 ALL_DIGNOSTICS ?=NO
@@ -511,21 +502,6 @@
 CFLAGS += -DDEBUG
 endif
 
-<<<<<<< HEAD
-ifeq ($(STACK_DIAGNOSTICS),YES)
-CFLAGS += -DSTACK_DIAGNOSTICS
-endif
-
-ifeq ($(MIXERSTATUS_DIAGNOSTICS),YES)
-CFLAGS += -DMIXERSTATUS_DIAGNOSTICS
-endif
-
-ifeq ($(RATEDESIRED_DIAGNOSTICS),YES)
-CFLAGS += -DRATEDESIRED_DIAGNOSTICS
-endif
-
-ifeq ($(I2C_WDG_STATS_DIAGNOSTICS),YES)
-=======
 #The following Makefile command, ifneq (, $(filter) $(A), $(B) $(C)) is equivalent 
 # to the pseudocode `if(A== B || A==C)`
 ifneq (,$(filter YES,$(STACK_DIAGNOSTICS) $(ALL_DIGNOSTICS)))
@@ -541,7 +517,6 @@
 endif
 
 ifneq (,$(filter YES,$(I2C_WDG_STATS_DIAGNOSTICS) $(ALL_DIGNOSTICS)))
->>>>>>> a1ebdc38
 CFLAGS += -DI2C_WDG_STATS_DIAGNOSTICS
 endif
 
