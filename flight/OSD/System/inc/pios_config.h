--- conflicted
+++ resolved
@@ -1,101 +1,96 @@
-/**
- ******************************************************************************
- *
- * @file       pios_config.h
- * @author     The OpenPilot Team, http://www.openpilot.org Copyright (C) 2010.
- * @brief      PiOS configuration header.
- *                 - Central compile time config for the project.
- * @see        The GNU Public License (GPL) Version 3
- *
- *****************************************************************************/
-/*
- * This program is free software; you can redistribute it and/or modify
- * it under the terms of the GNU General Public License as published by
- * the Free Software Foundation; either version 3 of the License, or
- * (at your option) any later version.
- *
- * This program is distributed in the hope that it will be useful, but
- * WITHOUT ANY WARRANTY; without even the implied warranty of MERCHANTABILITY
- * or FITNESS FOR A PARTICULAR PURPOSE. See the GNU General Public License
- * for more details.
- *
- * You should have received a copy of the GNU General Public License along
- * with this program; if not, write to the Free Software Foundation, Inc.,
- * 59 Temple Place, Suite 330, Boston, MA 02111-1307 USA
- */
-
-
-#ifndef PIOS_CONFIG_H
-#define PIOS_CONFIG_H
-
-/* Major features */
-#define PIOS_INCLUDE_FREERTOS
-#define PIOS_INCLUDE_BL_HELPER
-
-/* Enable/Disable PiOS Modules */
-#define PIOS_INCLUDE_ADC
-#define PIOS_INCLUDE_DELAY
-#define PIOS_INCLUDE_I2C
-#define PIOS_INCLUDE_IRQ
-#define PIOS_INCLUDE_LED
-#define PIOS_INCLUDE_IAP
-//#define PIOS_INCLUDE_SERVO
-#define PIOS_INCLUDE_SPI
-#define PIOS_INCLUDE_SYS
-#define PIOS_INCLUDE_USART
-//#define PIOS_INCLUDE_GPIO
-#define PIOS_INCLUDE_USB
-#define PIOS_INCLUDE_USB_HID
-#define PIOS_INCLUDE_EXTI
-#define PIOS_INCLUDE_RTC
-#define PIOS_INCLUDE_WDG
-#define PIOS_INCLUDE_VIDEO
-
-/* Com systems to include */
-#define PIOS_INCLUDE_COM
-#define PIOS_INCLUDE_COM_TELEM
-#define PIOS_INCLUDE_COM_AUX
-#define PIOS_INCLUDE_GPS
-//#define PIOS_OVERO_SPI
-<<<<<<< HEAD
-//#define PIOS_INCLUDE_BMP085
-//#define PIOS_INCLUDE_HMC5883
-=======
-#define PIOS_INCLUDE_BMP085
-#define PIOS_INCLUDE_HMC5883
->>>>>>> fb0f30e8
-#define PIOS_INCLUDE_SDCARD
-//#define PIOS_INCLUDE_WAVE
-/* Supported receiver interfaces */
-//#define PIOS_INCLUDE_RCVR
-//#define PIOS_INCLUDE_DSM
-//#define PIOS_INCLUDE_SBUS
-//#define PIOS_INCLUDE_PPM
-//#define PIOS_INCLUDE_PWM
-//#define PIOS_INCLUDE_GCSRCVR
-
-//#define PIOS_INCLUDE_SETTINGS
-//#define PIOS_INCLUDE_FLASH
-/* A really shitty setting saving implementation */
-//#define PIOS_INCLUDE_FLASH_SECTOR_SETTINGS
-
-#define PIOS_INCLUDE_INITCALL           /* Include init call structures */
-#define PIOS_TELEM_PRIORITY_QUEUE       /* Enable a priority queue in telemetry */
-#define PIOS_QUATERNION_STABILIZATION   /* Stabilization options */
-#define PIOS_GPS_SETS_HOMELOCATION      /* GPS options */
-#define PIOS_INCLUDE_GPS_NMEA_PARSER /* Include the NMEA protocol parser */
-#define PIOS_INCLUDE_GPS_UBX_PARSER  /* Include the UBX protocol parser */
-
-/* Alarm Thresholds */
-#define HEAP_LIMIT_WARNING		4000
-#define HEAP_LIMIT_CRITICAL		1000
-#define IRQSTACK_LIMIT_WARNING		150
-#define IRQSTACK_LIMIT_CRITICAL		80
-#define CPULOAD_LIMIT_WARNING		80
-#define CPULOAD_LIMIT_CRITICAL		95
-
-// This actually needs calibrating
-#define IDLE_COUNTS_PER_SEC_AT_NO_LOAD (8379692)
-#define LOG_FILENAME 			"PIOS.LOG"
-
-#endif /* PIOS_CONFIG_H */
+/**
+ ******************************************************************************
+ *
+ * @file       pios_config.h
+ * @author     The OpenPilot Team, http://www.openpilot.org Copyright (C) 2010.
+ * @brief      PiOS configuration header.
+ *                 - Central compile time config for the project.
+ * @see        The GNU Public License (GPL) Version 3
+ *
+ *****************************************************************************/
+/*
+ * This program is free software; you can redistribute it and/or modify
+ * it under the terms of the GNU General Public License as published by
+ * the Free Software Foundation; either version 3 of the License, or
+ * (at your option) any later version.
+ *
+ * This program is distributed in the hope that it will be useful, but
+ * WITHOUT ANY WARRANTY; without even the implied warranty of MERCHANTABILITY
+ * or FITNESS FOR A PARTICULAR PURPOSE. See the GNU General Public License
+ * for more details.
+ *
+ * You should have received a copy of the GNU General Public License along
+ * with this program; if not, write to the Free Software Foundation, Inc.,
+ * 59 Temple Place, Suite 330, Boston, MA 02111-1307 USA
+ */
+
+
+#ifndef PIOS_CONFIG_H
+#define PIOS_CONFIG_H
+
+/* Major features */
+#define PIOS_INCLUDE_FREERTOS
+#define PIOS_INCLUDE_BL_HELPER
+
+/* Enable/Disable PiOS Modules */
+#define PIOS_INCLUDE_ADC
+#define PIOS_INCLUDE_DELAY
+#define PIOS_INCLUDE_I2C
+#define PIOS_INCLUDE_IRQ
+#define PIOS_INCLUDE_LED
+#define PIOS_INCLUDE_IAP
+//#define PIOS_INCLUDE_SERVO
+#define PIOS_INCLUDE_SPI
+#define PIOS_INCLUDE_SYS
+#define PIOS_INCLUDE_USART
+//#define PIOS_INCLUDE_GPIO
+#define PIOS_INCLUDE_USB
+#define PIOS_INCLUDE_USB_HID
+#define PIOS_INCLUDE_EXTI
+#define PIOS_INCLUDE_RTC
+#define PIOS_INCLUDE_WDG
+#define PIOS_INCLUDE_VIDEO
+
+/* Com systems to include */
+#define PIOS_INCLUDE_COM
+#define PIOS_INCLUDE_COM_TELEM
+#define PIOS_INCLUDE_COM_AUX
+#define PIOS_INCLUDE_GPS
+//#define PIOS_OVERO_SPI
+#define PIOS_INCLUDE_BMP085
+#define PIOS_INCLUDE_HMC5883
+#define PIOS_INCLUDE_SDCARD
+//#define PIOS_INCLUDE_WAVE
+/* Supported receiver interfaces */
+//#define PIOS_INCLUDE_RCVR
+//#define PIOS_INCLUDE_DSM
+//#define PIOS_INCLUDE_SBUS
+//#define PIOS_INCLUDE_PPM
+//#define PIOS_INCLUDE_PWM
+//#define PIOS_INCLUDE_GCSRCVR
+
+//#define PIOS_INCLUDE_SETTINGS
+//#define PIOS_INCLUDE_FLASH
+/* A really shitty setting saving implementation */
+//#define PIOS_INCLUDE_FLASH_SECTOR_SETTINGS
+
+#define PIOS_INCLUDE_INITCALL           /* Include init call structures */
+#define PIOS_TELEM_PRIORITY_QUEUE       /* Enable a priority queue in telemetry */
+#define PIOS_QUATERNION_STABILIZATION   /* Stabilization options */
+#define PIOS_GPS_SETS_HOMELOCATION      /* GPS options */
+#define PIOS_INCLUDE_GPS_NMEA_PARSER /* Include the NMEA protocol parser */
+#define PIOS_INCLUDE_GPS_UBX_PARSER  /* Include the UBX protocol parser */
+
+/* Alarm Thresholds */
+#define HEAP_LIMIT_WARNING		4000
+#define HEAP_LIMIT_CRITICAL		1000
+#define IRQSTACK_LIMIT_WARNING		150
+#define IRQSTACK_LIMIT_CRITICAL		80
+#define CPULOAD_LIMIT_WARNING		80
+#define CPULOAD_LIMIT_CRITICAL		95
+
+// This actually needs calibrating
+#define IDLE_COUNTS_PER_SEC_AT_NO_LOAD (8379692)
+#define LOG_FILENAME 			"PIOS.LOG"
+
+#endif /* PIOS_CONFIG_H */