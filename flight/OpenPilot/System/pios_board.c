--- conflicted
+++ resolved
@@ -1058,20 +1058,12 @@
 
 extern const struct pios_com_driver pios_usb_com_driver;
 
-<<<<<<< HEAD
 uint32_t pios_com_telem_rf_id = 0;
 uint32_t pios_com_telem_usb_id = 0;
 uint32_t pios_com_link_usb_id = 0;
 uint32_t pios_com_gps_id = 0;
 uint32_t pios_com_aux_id = 0;
-uint32_t pios_com_spektrum_id = 0;
-=======
-uint32_t pios_com_telem_rf_id;
-uint32_t pios_com_telem_usb_id;
-uint32_t pios_com_gps_id;
-uint32_t pios_com_aux_id;
-uint32_t pios_com_dsm_id;
->>>>>>> 6fd2426a
+uint32_t pios_com_dsm_id = 0;
 
 #include "ahrs_spi_comm.h"
 
