--- conflicted
+++ resolved
@@ -1,291 +1,281 @@
- /**
- ******************************************************************************
- *
- * @file       pios_board.h
- * @author     The OpenPilot Team, http://www.openpilot.org Copyright (C) 2010.
- * @brief      Defines board hardware for the OpenPilot Version 1.1 hardware.
- * @see        The GNU Public License (GPL) Version 3
- *
- *****************************************************************************/
-/*
- * This program is free software; you can redistribute it and/or modify
- * it under the terms of the GNU General Public License as published by
- * the Free Software Foundation; either version 3 of the License, or
- * (at your option) any later version.
- *
- * This program is distributed in the hope that it will be useful, but
- * WITHOUT ANY WARRANTY; without even the implied warranty of MERCHANTABILITY
- * or FITNESS FOR A PARTICULAR PURPOSE. See the GNU General Public License
- * for more details.
- *
- * You should have received a copy of the GNU General Public License along
- * with this program; if not, write to the Free Software Foundation, Inc.,
- * 59 Temple Place, Suite 330, Boston, MA 02111-1307 USA
- */
-
-
-#ifndef STM32103CB_CC_H_
-#define STM32103CB_CC_H_
-
-//------------------------
-// Timers and Channels Used
-//------------------------
-/*
-Timer | Channel 1 | Channel 2 | Channel 3 | Channel 4
-------+-----------+-----------+-----------+----------
-TIM1  |  Servo 4  |           |           |
-TIM2  |  RC In 5  |  RC In 6  |  Servo 6  |
-TIM3  |  Servo 5  |  RC In 2  |  RC In 3  |  RC In 4
-TIM4  |  RC In 1  |  Servo 3  |  Servo 2  |  Servo 1
-------+-----------+-----------+-----------+----------
-*/
-
-//------------------------
-// DMA Channels Used
-//------------------------
-/* Channel 1  - 				*/
-/* Channel 2  - 				*/
-/* Channel 3  - 				*/
-/* Channel 4  - 				*/
-/* Channel 5  - 				*/
-/* Channel 6  - 				*/
-/* Channel 7  - 				*/
-/* Channel 8  - 				*/
-/* Channel 9  - 				*/
-/* Channel 10 - 				*/
-/* Channel 11 - 				*/
-/* Channel 12 - 				*/
-
-
-//------------------------
-// BOOTLOADER_SETTINGS
-//------------------------
-#define BOARD_READABLE	TRUE
-#define BOARD_WRITABLE	TRUE
-#define MAX_DEL_RETRYS	3
-
-
-//------------------------
-// WATCHDOG_SETTINGS
-//------------------------
-#define PIOS_WATCHDOG_TIMEOUT    250
-#define PIOS_WDG_REGISTER        BKP_DR4
-#define PIOS_WDG_ACTUATOR        0x0001
-#define PIOS_WDG_STABILIZATION   0x0002
-#define PIOS_WDG_ATTITUDE        0x0004
-#define PIOS_WDG_MANUAL          0x0008
-
-//------------------------
-// TELEMETRY
-//------------------------
-#define TELEM_QUEUE_SIZE         20
-
-//------------------------
-// PIOS_LED
-//------------------------
-<<<<<<< HEAD
-#define PIOS_LED_LED1_GPIO_PORT			GPIOB
-#define PIOS_LED_LED1_GPIO_PIN			GPIO_Pin_3
-#define PIOS_LED_LED1_GPIO_CLK			RCC_APB2Periph_GPIOB
-#define PIOS_LED_NUM				1
-#define PIOS_LED_PORTS				{ PIOS_LED_LED1_GPIO_PORT }
-#define PIOS_LED_PINS				{ PIOS_LED_LED1_GPIO_PIN }
-#define PIOS_LED_CLKS				{ PIOS_LED_LED1_GPIO_CLK }
-=======
-#define PIOS_LED_HEARTBEAT	0
->>>>>>> f029567e
-
-//-------------------------
-// System Settings
-//-------------------------
-#define PIOS_MASTER_CLOCK			72000000
-#define PIOS_PERIPHERAL_CLOCK			(PIOS_MASTER_CLOCK / 2)
-
-//-------------------------
-// Interrupt Priorities
-//-------------------------
-#define PIOS_IRQ_PRIO_LOW			12		// lower than RTOS
-#define PIOS_IRQ_PRIO_MID			8		// higher than RTOS
-#define PIOS_IRQ_PRIO_HIGH			5		// for SPI, ADC, I2C etc...
-#define PIOS_IRQ_PRIO_HIGHEST			4 		// for USART etc...
-
-//------------------------
-// PIOS_I2C
-// See also pios_board.c
-//------------------------
-#define PIOS_I2C_MAX_DEVS			1
-extern uint32_t pios_i2c_flexi_adapter_id;
-#define PIOS_I2C_MAIN_ADAPTER			(pios_i2c_flexi_adapter_id)
-#define PIOS_I2C_ESC_ADAPTER			(pios_i2c_flexi_adapter_id)
-#define PIOS_I2C_BMP085_ADAPTER			(pios_i2c_flexi_adapter_id)
-
-//------------------------
-// PIOS_BMP085
-//------------------------
-#define PIOS_BMP085_OVERSAMPLING                3
-
-//-------------------------
-// SPI
-//
-// See also pios_board.c
-//-------------------------
-#define PIOS_SPI_MAX_DEVS			2
-
-//-------------------------
-// PIOS_USART
-//-------------------------
-#define PIOS_USART_MAX_DEVS			2
-
-//-------------------------
-// PIOS_COM
-//
-// See also pios_board.c
-//-------------------------
-#define PIOS_COM_MAX_DEVS			3
-
-extern uint32_t pios_com_telem_rf_id;
-#define PIOS_COM_TELEM_RF               (pios_com_telem_rf_id)
-#define PIOS_COM_DEBUG                  PIOS_COM_TELEM_RF
-
-#if defined(PIOS_INCLUDE_GPS)
-extern uint32_t pios_com_gps_id;
-#define PIOS_COM_GPS                    (pios_com_gps_id)
-#endif	/* PIOS_INCLUDE_GPS */
-
-extern uint32_t pios_com_bridge_id;
-#define PIOS_COM_BRIDGE			(pios_com_bridge_id)
-
-extern uint32_t pios_com_vcp_id;
-#define PIOS_COM_VCP			(pios_com_vcp_id)
-
-extern uint32_t pios_com_telem_usb_id;
-#define PIOS_COM_TELEM_USB              (pios_com_telem_usb_id)
-
-//-------------------------
-// ADC
-// PIOS_ADC_PinGet(0) = Gyro Z
-// PIOS_ADC_PinGet(1) = Gyro Y
-// PIOS_ADC_PinGet(2) = Gyro X
-//-------------------------
-//#define PIOS_ADC_OVERSAMPLING_RATE		1
-#define PIOS_ADC_USE_TEMP_SENSOR		1
-#define PIOS_ADC_TEMP_SENSOR_ADC		ADC1
-#define PIOS_ADC_TEMP_SENSOR_ADC_CHANNEL	1
-
-#define PIOS_ADC_PIN1_GPIO_PORT			GPIOA			// PA4 (Gyro X)
-#define PIOS_ADC_PIN1_GPIO_PIN			GPIO_Pin_4		// ADC12_IN4
-#define PIOS_ADC_PIN1_GPIO_CHANNEL		ADC_Channel_4
-#define PIOS_ADC_PIN1_ADC			ADC2
-#define PIOS_ADC_PIN1_ADC_NUMBER		1
-
-#define PIOS_ADC_PIN2_GPIO_PORT			GPIOA			// PA5 (Gyro Y)
-#define PIOS_ADC_PIN2_GPIO_PIN			GPIO_Pin_5		// ADC123_IN5
-#define PIOS_ADC_PIN2_GPIO_CHANNEL		ADC_Channel_5
-#define PIOS_ADC_PIN2_ADC			ADC1
-#define PIOS_ADC_PIN2_ADC_NUMBER		2
-
-#define PIOS_ADC_PIN3_GPIO_PORT			GPIOA			// PA3 (Gyro Z)
-#define PIOS_ADC_PIN3_GPIO_PIN			GPIO_Pin_3		// ADC12_IN3
-#define PIOS_ADC_PIN3_GPIO_CHANNEL		ADC_Channel_3
-#define PIOS_ADC_PIN3_ADC			ADC2
-#define PIOS_ADC_PIN3_ADC_NUMBER		2
-
-#define PIOS_ADC_NUM_PINS			3
-
-#define PIOS_ADC_PORTS				{ PIOS_ADC_PIN1_GPIO_PORT, PIOS_ADC_PIN2_GPIO_PORT, PIOS_ADC_PIN3_GPIO_PORT }
-#define PIOS_ADC_PINS				{ PIOS_ADC_PIN1_GPIO_PIN, PIOS_ADC_PIN2_GPIO_PIN, PIOS_ADC_PIN3_GPIO_PIN }
-#define PIOS_ADC_CHANNELS			{ PIOS_ADC_PIN1_GPIO_CHANNEL, PIOS_ADC_PIN2_GPIO_CHANNEL, PIOS_ADC_PIN3_GPIO_CHANNEL }
-#define PIOS_ADC_MAPPING			{ PIOS_ADC_PIN1_ADC, PIOS_ADC_PIN2_ADC, PIOS_ADC_PIN3_ADC }
-#define PIOS_ADC_CHANNEL_MAPPING		{ PIOS_ADC_PIN1_ADC_NUMBER, PIOS_ADC_PIN2_ADC_NUMBER, PIOS_ADC_PIN3_ADC_NUMBER }
-#define PIOS_ADC_NUM_CHANNELS			(PIOS_ADC_NUM_PINS + PIOS_ADC_USE_TEMP_SENSOR)
-#define PIOS_ADC_NUM_ADC_CHANNELS		2
-#define PIOS_ADC_USE_ADC2			1
-#define PIOS_ADC_CLOCK_FUNCTION			RCC_APB2PeriphClockCmd(RCC_APB2Periph_ADC1 | RCC_APB2Periph_ADC2, ENABLE)
-#define PIOS_ADC_ADCCLK				RCC_PCLK2_Div8
-/* RCC_PCLK2_Div2: ADC clock = PCLK2/2 */
-/* RCC_PCLK2_Div4: ADC clock = PCLK2/4 */
-/* RCC_PCLK2_Div6: ADC clock = PCLK2/6 */
-/* RCC_PCLK2_Div8: ADC clock = PCLK2/8 */
-#define PIOS_ADC_SAMPLE_TIME			ADC_SampleTime_239Cycles5
-/* Sample time: */
-/* With an ADCCLK = 14 MHz and a sampling time of 239.5 cycles: */
-/* Tconv = 239.5 + 12.5 = 252 cycles = 18�s */
-/* (1 / (ADCCLK / CYCLES)) = Sample Time (�S) */
-#define PIOS_ADC_IRQ_PRIO			PIOS_IRQ_PRIO_LOW
-
-// Currently analog acquistion hard coded at 480 Hz
-// PCKL2 = HCLK / 16
-// ADCCLK = PCLK2 / 2
-#define PIOS_ADC_RATE		(72.0e6 / 1.0 / 8.0 / 252.0 / (PIOS_ADC_NUM_CHANNELS >> PIOS_ADC_USE_ADC2))
-#define PIOS_ADC_MAX_OVERSAMPLING               36
-
-//------------------------
-// PIOS_RCVR
-// See also pios_board.c
-//------------------------
-#define PIOS_RCVR_MAX_DEVS                      3
-#define PIOS_RCVR_MAX_CHANNELS			12
-
-//-------------------------
-// Receiver PPM input
-//-------------------------
-#define PIOS_PPM_MAX_DEVS			1
-#define PIOS_PPM_NUM_INPUTS                     12
-
-//-------------------------
-// Receiver PWM input
-//-------------------------
-#define PIOS_PWM_MAX_DEVS			1
-#define PIOS_PWM_NUM_INPUTS                     6
-
-//-------------------------
-// Receiver DSM input
-//-------------------------
-#define PIOS_DSM_MAX_DEVS			2
-#define PIOS_DSM_NUM_INPUTS			12
-
-//-------------------------
-// Receiver S.Bus input
-//-------------------------
-#define PIOS_SBUS_MAX_DEVS			1
-#define PIOS_SBUS_NUM_INPUTS			(16+2)
-
-//-------------------------
-// Servo outputs
-//-------------------------
-#define PIOS_SERVO_UPDATE_HZ                    50
-#define PIOS_SERVOS_INITIAL_POSITION            0 /* dont want to start motors, have no pulse till settings loaded */
-
-//--------------------------
-// Timer controller settings
-//--------------------------
-#define PIOS_TIM_MAX_DEVS			3
-
-//-------------------------
-// GPIO
-//-------------------------
-#define PIOS_GPIO_1_PORT			GPIOA
-#define PIOS_GPIO_1_PIN				GPIO_Pin_7
-#define PIOS_GPIO_1_GPIO_CLK			RCC_APB2Periph_GPIOA
-
-#define PIOS_GPIO_PORTS				{ PIOS_GPIO_1_PORT }
-#define PIOS_GPIO_PINS				{ PIOS_GPIO_1_PIN }
-#define PIOS_GPIO_CLKS				{ PIOS_GPIO_1_GPIO_CLK }
-#define PIOS_GPIO_NUM				1
-
-#define PIOS_FLASH_CS_PIN                       0
-#define PIOS_FLASH_ENABLE                       PIOS_GPIO_On(0)
-#define PIOS_FLASH_DISABLE                      PIOS_GPIO_Off(0)
-#define PIOS_ADXL_ENABLE                        PIOS_SPI_RC_PinSet(PIOS_SPI_ACCEL,0)
-#define PIOS_ADXL_DISABLE                       PIOS_SPI_RC_PinSet(PIOS_SPI_ACCEL,1)
-
-//-------------------------
-// USB
-//-------------------------
-#define PIOS_USB_HID_MAX_DEVS                   1
-
-#define PIOS_USB_ENABLED                        1
-#define PIOS_USB_DETECT_GPIO_PORT               GPIOC
-#define PIOS_USB_MAX_DEVS                       1
-#define PIOS_USB_DETECT_GPIO_PIN                GPIO_Pin_15
-#endif /* STM32103CB_AHRS_H_ */
+ /**
+ ******************************************************************************
+ *
+ * @file       pios_board.h
+ * @author     The OpenPilot Team, http://www.openpilot.org Copyright (C) 2010.
+ * @brief      Defines board hardware for the OpenPilot Version 1.1 hardware.
+ * @see        The GNU Public License (GPL) Version 3
+ *
+ *****************************************************************************/
+/*
+ * This program is free software; you can redistribute it and/or modify
+ * it under the terms of the GNU General Public License as published by
+ * the Free Software Foundation; either version 3 of the License, or
+ * (at your option) any later version.
+ *
+ * This program is distributed in the hope that it will be useful, but
+ * WITHOUT ANY WARRANTY; without even the implied warranty of MERCHANTABILITY
+ * or FITNESS FOR A PARTICULAR PURPOSE. See the GNU General Public License
+ * for more details.
+ *
+ * You should have received a copy of the GNU General Public License along
+ * with this program; if not, write to the Free Software Foundation, Inc.,
+ * 59 Temple Place, Suite 330, Boston, MA 02111-1307 USA
+ */
+
+
+#ifndef STM32103CB_CC_H_
+#define STM32103CB_CC_H_
+
+//------------------------
+// Timers and Channels Used
+//------------------------
+/*
+Timer | Channel 1 | Channel 2 | Channel 3 | Channel 4
+------+-----------+-----------+-----------+----------
+TIM1  |  Servo 4  |           |           |
+TIM2  |  RC In 5  |  RC In 6  |  Servo 6  |
+TIM3  |  Servo 5  |  RC In 2  |  RC In 3  |  RC In 4
+TIM4  |  RC In 1  |  Servo 3  |  Servo 2  |  Servo 1
+------+-----------+-----------+-----------+----------
+*/
+
+//------------------------
+// DMA Channels Used
+//------------------------
+/* Channel 1  - 				*/
+/* Channel 2  - 				*/
+/* Channel 3  - 				*/
+/* Channel 4  - 				*/
+/* Channel 5  - 				*/
+/* Channel 6  - 				*/
+/* Channel 7  - 				*/
+/* Channel 8  - 				*/
+/* Channel 9  - 				*/
+/* Channel 10 - 				*/
+/* Channel 11 - 				*/
+/* Channel 12 - 				*/
+
+
+//------------------------
+// BOOTLOADER_SETTINGS
+//------------------------
+#define BOARD_READABLE	TRUE
+#define BOARD_WRITABLE	TRUE
+#define MAX_DEL_RETRYS	3
+
+
+//------------------------
+// WATCHDOG_SETTINGS
+//------------------------
+#define PIOS_WATCHDOG_TIMEOUT    250
+#define PIOS_WDG_REGISTER        BKP_DR4
+#define PIOS_WDG_ACTUATOR        0x0001
+#define PIOS_WDG_STABILIZATION   0x0002
+#define PIOS_WDG_ATTITUDE        0x0004
+#define PIOS_WDG_MANUAL          0x0008
+
+//------------------------
+// TELEMETRY
+//------------------------
+#define TELEM_QUEUE_SIZE         20
+
+//------------------------
+// PIOS_LED
+//------------------------
+#define PIOS_LED_HEARTBEAT	0
+
+//-------------------------
+// System Settings
+//-------------------------
+#define PIOS_MASTER_CLOCK			72000000
+#define PIOS_PERIPHERAL_CLOCK			(PIOS_MASTER_CLOCK / 2)
+
+//-------------------------
+// Interrupt Priorities
+//-------------------------
+#define PIOS_IRQ_PRIO_LOW			12		// lower than RTOS
+#define PIOS_IRQ_PRIO_MID			8		// higher than RTOS
+#define PIOS_IRQ_PRIO_HIGH			5		// for SPI, ADC, I2C etc...
+#define PIOS_IRQ_PRIO_HIGHEST			4 		// for USART etc...
+
+//------------------------
+// PIOS_I2C
+// See also pios_board.c
+//------------------------
+#define PIOS_I2C_MAX_DEVS			1
+extern uint32_t pios_i2c_flexi_adapter_id;
+#define PIOS_I2C_MAIN_ADAPTER			(pios_i2c_flexi_adapter_id)
+#define PIOS_I2C_ESC_ADAPTER			(pios_i2c_flexi_adapter_id)
+#define PIOS_I2C_BMP085_ADAPTER			(pios_i2c_flexi_adapter_id)
+
+//------------------------
+// PIOS_BMP085
+//------------------------
+#define PIOS_BMP085_OVERSAMPLING                3
+
+//-------------------------
+// SPI
+//
+// See also pios_board.c
+//-------------------------
+#define PIOS_SPI_MAX_DEVS			2
+
+//-------------------------
+// PIOS_USART
+//-------------------------
+#define PIOS_USART_MAX_DEVS			2
+
+//-------------------------
+// PIOS_COM
+//
+// See also pios_board.c
+//-------------------------
+#define PIOS_COM_MAX_DEVS			3
+
+extern uint32_t pios_com_telem_rf_id;
+#define PIOS_COM_TELEM_RF               (pios_com_telem_rf_id)
+#define PIOS_COM_DEBUG                  PIOS_COM_TELEM_RF
+
+#if defined(PIOS_INCLUDE_GPS)
+extern uint32_t pios_com_gps_id;
+#define PIOS_COM_GPS                    (pios_com_gps_id)
+#endif	/* PIOS_INCLUDE_GPS */
+
+extern uint32_t pios_com_bridge_id;
+#define PIOS_COM_BRIDGE			(pios_com_bridge_id)
+
+extern uint32_t pios_com_vcp_id;
+#define PIOS_COM_VCP			(pios_com_vcp_id)
+
+extern uint32_t pios_com_telem_usb_id;
+#define PIOS_COM_TELEM_USB              (pios_com_telem_usb_id)
+
+//-------------------------
+// ADC
+// PIOS_ADC_PinGet(0) = Gyro Z
+// PIOS_ADC_PinGet(1) = Gyro Y
+// PIOS_ADC_PinGet(2) = Gyro X
+//-------------------------
+//#define PIOS_ADC_OVERSAMPLING_RATE		1
+#define PIOS_ADC_USE_TEMP_SENSOR		1
+#define PIOS_ADC_TEMP_SENSOR_ADC		ADC1
+#define PIOS_ADC_TEMP_SENSOR_ADC_CHANNEL	1
+
+#define PIOS_ADC_PIN1_GPIO_PORT			GPIOA			// PA4 (Gyro X)
+#define PIOS_ADC_PIN1_GPIO_PIN			GPIO_Pin_4		// ADC12_IN4
+#define PIOS_ADC_PIN1_GPIO_CHANNEL		ADC_Channel_4
+#define PIOS_ADC_PIN1_ADC			ADC2
+#define PIOS_ADC_PIN1_ADC_NUMBER		1
+
+#define PIOS_ADC_PIN2_GPIO_PORT			GPIOA			// PA5 (Gyro Y)
+#define PIOS_ADC_PIN2_GPIO_PIN			GPIO_Pin_5		// ADC123_IN5
+#define PIOS_ADC_PIN2_GPIO_CHANNEL		ADC_Channel_5
+#define PIOS_ADC_PIN2_ADC			ADC1
+#define PIOS_ADC_PIN2_ADC_NUMBER		2
+
+#define PIOS_ADC_PIN3_GPIO_PORT			GPIOA			// PA3 (Gyro Z)
+#define PIOS_ADC_PIN3_GPIO_PIN			GPIO_Pin_3		// ADC12_IN3
+#define PIOS_ADC_PIN3_GPIO_CHANNEL		ADC_Channel_3
+#define PIOS_ADC_PIN3_ADC			ADC2
+#define PIOS_ADC_PIN3_ADC_NUMBER		2
+
+#define PIOS_ADC_NUM_PINS			3
+
+#define PIOS_ADC_PORTS				{ PIOS_ADC_PIN1_GPIO_PORT, PIOS_ADC_PIN2_GPIO_PORT, PIOS_ADC_PIN3_GPIO_PORT }
+#define PIOS_ADC_PINS				{ PIOS_ADC_PIN1_GPIO_PIN, PIOS_ADC_PIN2_GPIO_PIN, PIOS_ADC_PIN3_GPIO_PIN }
+#define PIOS_ADC_CHANNELS			{ PIOS_ADC_PIN1_GPIO_CHANNEL, PIOS_ADC_PIN2_GPIO_CHANNEL, PIOS_ADC_PIN3_GPIO_CHANNEL }
+#define PIOS_ADC_MAPPING			{ PIOS_ADC_PIN1_ADC, PIOS_ADC_PIN2_ADC, PIOS_ADC_PIN3_ADC }
+#define PIOS_ADC_CHANNEL_MAPPING		{ PIOS_ADC_PIN1_ADC_NUMBER, PIOS_ADC_PIN2_ADC_NUMBER, PIOS_ADC_PIN3_ADC_NUMBER }
+#define PIOS_ADC_NUM_CHANNELS			(PIOS_ADC_NUM_PINS + PIOS_ADC_USE_TEMP_SENSOR)
+#define PIOS_ADC_NUM_ADC_CHANNELS		2
+#define PIOS_ADC_USE_ADC2			1
+#define PIOS_ADC_CLOCK_FUNCTION			RCC_APB2PeriphClockCmd(RCC_APB2Periph_ADC1 | RCC_APB2Periph_ADC2, ENABLE)
+#define PIOS_ADC_ADCCLK				RCC_PCLK2_Div8
+/* RCC_PCLK2_Div2: ADC clock = PCLK2/2 */
+/* RCC_PCLK2_Div4: ADC clock = PCLK2/4 */
+/* RCC_PCLK2_Div6: ADC clock = PCLK2/6 */
+/* RCC_PCLK2_Div8: ADC clock = PCLK2/8 */
+#define PIOS_ADC_SAMPLE_TIME			ADC_SampleTime_239Cycles5
+/* Sample time: */
+/* With an ADCCLK = 14 MHz and a sampling time of 239.5 cycles: */
+/* Tconv = 239.5 + 12.5 = 252 cycles = 18�s */
+/* (1 / (ADCCLK / CYCLES)) = Sample Time (�S) */
+#define PIOS_ADC_IRQ_PRIO			PIOS_IRQ_PRIO_LOW
+
+// Currently analog acquistion hard coded at 480 Hz
+// PCKL2 = HCLK / 16
+// ADCCLK = PCLK2 / 2
+#define PIOS_ADC_RATE		(72.0e6 / 1.0 / 8.0 / 252.0 / (PIOS_ADC_NUM_CHANNELS >> PIOS_ADC_USE_ADC2))
+#define PIOS_ADC_MAX_OVERSAMPLING               36
+
+//------------------------
+// PIOS_RCVR
+// See also pios_board.c
+//------------------------
+#define PIOS_RCVR_MAX_DEVS                      3
+#define PIOS_RCVR_MAX_CHANNELS			12
+
+//-------------------------
+// Receiver PPM input
+//-------------------------
+#define PIOS_PPM_MAX_DEVS			1
+#define PIOS_PPM_NUM_INPUTS                     12
+
+//-------------------------
+// Receiver PWM input
+//-------------------------
+#define PIOS_PWM_MAX_DEVS			1
+#define PIOS_PWM_NUM_INPUTS                     6
+
+//-------------------------
+// Receiver DSM input
+//-------------------------
+#define PIOS_DSM_MAX_DEVS			2
+#define PIOS_DSM_NUM_INPUTS			12
+
+//-------------------------
+// Receiver S.Bus input
+//-------------------------
+#define PIOS_SBUS_MAX_DEVS			1
+#define PIOS_SBUS_NUM_INPUTS			(16+2)
+
+//-------------------------
+// Servo outputs
+//-------------------------
+#define PIOS_SERVO_UPDATE_HZ                    50
+#define PIOS_SERVOS_INITIAL_POSITION            0 /* dont want to start motors, have no pulse till settings loaded */
+
+//--------------------------
+// Timer controller settings
+//--------------------------
+#define PIOS_TIM_MAX_DEVS			3
+
+//-------------------------
+// GPIO
+//-------------------------
+#define PIOS_GPIO_1_PORT			GPIOA
+#define PIOS_GPIO_1_PIN				GPIO_Pin_7
+#define PIOS_GPIO_1_GPIO_CLK			RCC_APB2Periph_GPIOA
+
+#define PIOS_GPIO_PORTS				{ PIOS_GPIO_1_PORT }
+#define PIOS_GPIO_PINS				{ PIOS_GPIO_1_PIN }
+#define PIOS_GPIO_CLKS				{ PIOS_GPIO_1_GPIO_CLK }
+#define PIOS_GPIO_NUM				1
+
+#define PIOS_FLASH_CS_PIN                       0
+#define PIOS_FLASH_ENABLE                       PIOS_GPIO_On(0)
+#define PIOS_FLASH_DISABLE                      PIOS_GPIO_Off(0)
+#define PIOS_ADXL_ENABLE                        PIOS_SPI_RC_PinSet(PIOS_SPI_ACCEL,0)
+#define PIOS_ADXL_DISABLE                       PIOS_SPI_RC_PinSet(PIOS_SPI_ACCEL,1)
+
+//-------------------------
+// USB
+//-------------------------
+#define PIOS_USB_HID_MAX_DEVS                   1
+
+#define PIOS_USB_ENABLED                        1
+#define PIOS_USB_DETECT_GPIO_PORT               GPIOC
+#define PIOS_USB_MAX_DEVS                       1
+#define PIOS_USB_DETECT_GPIO_PIN                GPIO_Pin_15
+#endif /* STM32103CB_AHRS_H_ */