<<<<<<< HEAD
/*
    FreeRTOS V7.2.0 - Copyright (C) 2012 Real Time Engineers Ltd.


    ***************************************************************************
     *                                                                       *
     *    FreeRTOS tutorial books are available in pdf and paperback.        *
     *    Complete, revised, and edited pdf reference manuals are also       *
     *    available.                                                         *
     *                                                                       *
     *    Purchasing FreeRTOS documentation will not only help you, by       *
     *    ensuring you get running as quickly as possible and with an        *
     *    in-depth knowledge of how to use FreeRTOS, it will also help       *
     *    the FreeRTOS project to continue with its mission of providing     *
     *    professional grade, cross platform, de facto standard solutions    *
     *    for microcontrollers - completely free of charge!                  *
     *                                                                       *
     *    >>> See http://www.FreeRTOS.org/Documentation for details. <<<     *
     *                                                                       *
     *    Thank you for using FreeRTOS, and thank you for your support!      *
     *                                                                       *
    ***************************************************************************


    This file is part of the FreeRTOS distribution.

    FreeRTOS is free software; you can redistribute it and/or modify it under
    the terms of the GNU General Public License (version 2) as published by the
    Free Software Foundation AND MODIFIED BY the FreeRTOS exception.
    >>>NOTE<<< The modification to the GPL is included to allow you to
    distribute a combined work that includes FreeRTOS without being obliged to
    provide the source code for proprietary components outside of the FreeRTOS
    kernel.  FreeRTOS is distributed in the hope that it will be useful, but
    WITHOUT ANY WARRANTY; without even the implied warranty of MERCHANTABILITY
    or FITNESS FOR A PARTICULAR PURPOSE.  See the GNU General Public License for
    more details. You should have received a copy of the GNU General Public
    License and the FreeRTOS license exception along with FreeRTOS; if not it
    can be viewed here: http://www.freertos.org/a00114.html and also obtained
    by writing to Richard Barry, contact details for whom are available on the
    FreeRTOS WEB site.

    1 tab == 4 spaces!
    
    ***************************************************************************
     *                                                                       *
     *    Having a problem?  Start by reading the FAQ "My application does   *
     *    not run, what could be wrong?                                      *
     *                                                                       *
     *    http://www.FreeRTOS.org/FAQHelp.html                               *
     *                                                                       *
    ***************************************************************************

    
    http://www.FreeRTOS.org - Documentation, training, latest information, 
    license and contact details.
    
    http://www.FreeRTOS.org/plus - A selection of FreeRTOS ecosystem products,
    including FreeRTOS+Trace - an indispensable productivity tool.

    Real Time Engineers ltd license FreeRTOS to High Integrity Systems, who sell 
    the code with commercial support, indemnification, and middleware, under 
    the OpenRTOS brand: http://www.OpenRTOS.com.  High Integrity Systems also
    provide a safety engineered and independently SIL3 certified version under 
    the SafeRTOS brand: http://www.SafeRTOS.com.
*/

#include <stdlib.h>
#include <string.h>

/* Defining MPU_WRAPPERS_INCLUDED_FROM_API_FILE prevents task.h from redefining
all the API functions to use the MPU wrappers.  That should only be done when
task.h is included from an application file. */
#define MPU_WRAPPERS_INCLUDED_FROM_API_FILE

#include "FreeRTOS.h"
#include "task.h"

#if ( configUSE_CO_ROUTINES == 1 )
	#include "croutine.h"
#endif

#undef MPU_WRAPPERS_INCLUDED_FROM_API_FILE

/*-----------------------------------------------------------
 * PUBLIC LIST API documented in list.h
 *----------------------------------------------------------*/

/* Constants used with the cRxLock and xTxLock structure members. */
#define queueUNLOCKED					( ( signed portBASE_TYPE ) -1 )
#define queueLOCKED_UNMODIFIED			( ( signed portBASE_TYPE ) 0 )

#define queueERRONEOUS_UNBLOCK			( -1 )

/* For internal use only. */
#define	queueSEND_TO_BACK				( 0 )
#define	queueSEND_TO_FRONT				( 1 )

/* Effectively make a union out of the xQUEUE structure. */
#define pxMutexHolder					pcTail
#define uxQueueType						pcHead
#define uxRecursiveCallCount			pcReadFrom
#define queueQUEUE_IS_MUTEX				NULL

/* Semaphores do not actually store or copy data, so have an items size of
zero. */
#define queueSEMAPHORE_QUEUE_ITEM_LENGTH ( ( unsigned portBASE_TYPE ) 0 )
#define queueDONT_BLOCK					 ( ( portTickType ) 0U )
#define queueMUTEX_GIVE_BLOCK_TIME		 ( ( portTickType ) 0U )

/* These definitions *must* match those in queue.h. */
#define queueQUEUE_TYPE_BASE				( 0U )
#define queueQUEUE_TYPE_MUTEX 				( 1U )
#define queueQUEUE_TYPE_COUNTING_SEMAPHORE	( 2U )
#define queueQUEUE_TYPE_BINARY_SEMAPHORE	( 3U )
#define queueQUEUE_TYPE_RECURSIVE_MUTEX		( 4U )

/*
 * Definition of the queue used by the scheduler.
 * Items are queued by copy, not reference.
 */
typedef struct QueueDefinition
{
	signed char *pcHead;				/*< Points to the beginning of the queue storage area. */
	signed char *pcTail;				/*< Points to the byte at the end of the queue storage area.  Once more byte is allocated than necessary to store the queue items, this is used as a marker. */

	signed char *pcWriteTo;				/*< Points to the free next place in the storage area. */
	signed char *pcReadFrom;			/*< Points to the last place that a queued item was read from. */

	xList xTasksWaitingToSend;				/*< List of tasks that are blocked waiting to post onto this queue.  Stored in priority order. */
	xList xTasksWaitingToReceive;			/*< List of tasks that are blocked waiting to read from this queue.  Stored in priority order. */

	volatile unsigned portBASE_TYPE uxMessagesWaiting;/*< The number of items currently in the queue. */
	unsigned portBASE_TYPE uxLength;		/*< The length of the queue defined as the number of items it will hold, not the number of bytes. */
	unsigned portBASE_TYPE uxItemSize;		/*< The size of each items that the queue will hold. */

	volatile signed portBASE_TYPE xRxLock;	/*< Stores the number of items received from the queue (removed from the queue) while the queue was locked.  Set to queueUNLOCKED when the queue is not locked. */
	volatile signed portBASE_TYPE xTxLock;	/*< Stores the number of items transmitted to the queue (added to the queue) while the queue was locked.  Set to queueUNLOCKED when the queue is not locked. */
	
	#if ( configUSE_TRACE_FACILITY == 1 )
		unsigned char ucQueueNumber;
		unsigned char ucQueueType;
	#endif

} xQUEUE;
/*-----------------------------------------------------------*/

/*
 * Inside this file xQueueHandle is a pointer to a xQUEUE structure.
 * To keep the definition private the API header file defines it as a
 * pointer to void.
 */
typedef xQUEUE * xQueueHandle;

/*
 * Prototypes for public functions are included here so we don't have to
 * include the API header file (as it defines xQueueHandle differently).  These
 * functions are documented in the API header file.
 */
xQueueHandle xQueueGenericCreate( unsigned portBASE_TYPE uxQueueLength, unsigned portBASE_TYPE uxItemSize, unsigned char ucQueueType ) PRIVILEGED_FUNCTION;
signed portBASE_TYPE xQueueGenericSend( xQueueHandle pxQueue, const void * const pvItemToQueue, portTickType xTicksToWait, portBASE_TYPE xCopyPosition ) PRIVILEGED_FUNCTION;
unsigned portBASE_TYPE uxQueueMessagesWaiting( const xQueueHandle pxQueue ) PRIVILEGED_FUNCTION;
void vQueueDelete( xQueueHandle xQueue ) PRIVILEGED_FUNCTION;
signed portBASE_TYPE xQueueGenericSendFromISR( xQueueHandle pxQueue, const void * const pvItemToQueue, signed portBASE_TYPE *pxHigherPriorityTaskWoken, portBASE_TYPE xCopyPosition ) PRIVILEGED_FUNCTION;
signed portBASE_TYPE xQueueGenericReceive( xQueueHandle pxQueue, void * const pvBuffer, portTickType xTicksToWait, portBASE_TYPE xJustPeeking ) PRIVILEGED_FUNCTION;
signed portBASE_TYPE xQueueReceiveFromISR( xQueueHandle pxQueue, void * const pvBuffer, signed portBASE_TYPE *pxHigherPriorityTaskWoken ) PRIVILEGED_FUNCTION;
xQueueHandle xQueueCreateMutex( unsigned char ucQueueType ) PRIVILEGED_FUNCTION;
xQueueHandle xQueueCreateCountingSemaphore( unsigned portBASE_TYPE uxCountValue, unsigned portBASE_TYPE uxInitialCount ) PRIVILEGED_FUNCTION;
portBASE_TYPE xQueueTakeMutexRecursive( xQueueHandle xMutex, portTickType xBlockTime ) PRIVILEGED_FUNCTION;
portBASE_TYPE xQueueGiveMutexRecursive( xQueueHandle xMutex ) PRIVILEGED_FUNCTION;
signed portBASE_TYPE xQueueAltGenericSend( xQueueHandle pxQueue, const void * const pvItemToQueue, portTickType xTicksToWait, portBASE_TYPE xCopyPosition ) PRIVILEGED_FUNCTION;
signed portBASE_TYPE xQueueAltGenericReceive( xQueueHandle pxQueue, void * const pvBuffer, portTickType xTicksToWait, portBASE_TYPE xJustPeeking ) PRIVILEGED_FUNCTION;
signed portBASE_TYPE xQueueIsQueueEmptyFromISR( const xQueueHandle pxQueue ) PRIVILEGED_FUNCTION;
signed portBASE_TYPE xQueueIsQueueFullFromISR( const xQueueHandle pxQueue ) PRIVILEGED_FUNCTION;
unsigned portBASE_TYPE uxQueueMessagesWaitingFromISR( const xQueueHandle pxQueue ) PRIVILEGED_FUNCTION;
void vQueueWaitForMessageRestricted( xQueueHandle pxQueue, portTickType xTicksToWait ) PRIVILEGED_FUNCTION;
unsigned char ucQueueGetQueueNumber( xQueueHandle pxQueue ) PRIVILEGED_FUNCTION;
void vQueueSetQueueNumber( xQueueHandle pxQueue, unsigned char ucQueueNumber ) PRIVILEGED_FUNCTION;
unsigned char ucQueueGetQueueType( xQueueHandle pxQueue ) PRIVILEGED_FUNCTION;
portBASE_TYPE xQueueGenericReset( xQueueHandle pxQueue, portBASE_TYPE xNewQueue ) PRIVILEGED_FUNCTION;
xTaskHandle xQueueGetMutexHolder( xQueueHandle xSemaphore ) PRIVILEGED_FUNCTION;

/*
 * Co-routine queue functions differ from task queue functions.  Co-routines are
 * an optional component.
 */
#if configUSE_CO_ROUTINES == 1
	signed portBASE_TYPE xQueueCRSendFromISR( xQueueHandle pxQueue, const void *pvItemToQueue, signed portBASE_TYPE xCoRoutinePreviouslyWoken ) PRIVILEGED_FUNCTION;
	signed portBASE_TYPE xQueueCRReceiveFromISR( xQueueHandle pxQueue, void *pvBuffer, signed portBASE_TYPE *pxTaskWoken ) PRIVILEGED_FUNCTION;
	signed portBASE_TYPE xQueueCRSend( xQueueHandle pxQueue, const void *pvItemToQueue, portTickType xTicksToWait ) PRIVILEGED_FUNCTION;
	signed portBASE_TYPE xQueueCRReceive( xQueueHandle pxQueue, void *pvBuffer, portTickType xTicksToWait ) PRIVILEGED_FUNCTION;
#endif

/*
 * The queue registry is just a means for kernel aware debuggers to locate
 * queue structures.  It has no other purpose so is an optional component.
 */
#if configQUEUE_REGISTRY_SIZE > 0

	/* The type stored within the queue registry array.  This allows a name
	to be assigned to each queue making kernel aware debugging a little
	more user friendly. */
	typedef struct QUEUE_REGISTRY_ITEM
	{
		signed char *pcQueueName;
		xQueueHandle xHandle;
	} xQueueRegistryItem;

	/* The queue registry is simply an array of xQueueRegistryItem structures.
	The pcQueueName member of a structure being NULL is indicative of the
	array position being vacant. */
	xQueueRegistryItem xQueueRegistry[ configQUEUE_REGISTRY_SIZE ];

	/* Removes a queue from the registry by simply setting the pcQueueName
	member to NULL. */
	static void vQueueUnregisterQueue( xQueueHandle xQueue ) PRIVILEGED_FUNCTION;
	void vQueueAddToRegistry( xQueueHandle xQueue, signed char *pcQueueName ) PRIVILEGED_FUNCTION;
#endif

/*
 * Unlocks a queue locked by a call to prvLockQueue.  Locking a queue does not
 * prevent an ISR from adding or removing items to the queue, but does prevent
 * an ISR from removing tasks from the queue event lists.  If an ISR finds a
 * queue is locked it will instead increment the appropriate queue lock count
 * to indicate that a task may require unblocking.  When the queue in unlocked
 * these lock counts are inspected, and the appropriate action taken.
 */
static void prvUnlockQueue( xQueueHandle pxQueue ) PRIVILEGED_FUNCTION;

/*
 * Uses a critical section to determine if there is any data in a queue.
 *
 * @return pdTRUE if the queue contains no items, otherwise pdFALSE.
 */
static signed portBASE_TYPE prvIsQueueEmpty( const xQueueHandle pxQueue ) PRIVILEGED_FUNCTION;

/*
 * Uses a critical section to determine if there is any space in a queue.
 *
 * @return pdTRUE if there is no space, otherwise pdFALSE;
 */
static signed portBASE_TYPE prvIsQueueFull( const xQueueHandle pxQueue ) PRIVILEGED_FUNCTION;

/*
 * Copies an item into the queue, either at the front of the queue or the
 * back of the queue.
 */
static void prvCopyDataToQueue( xQUEUE *pxQueue, const void *pvItemToQueue, portBASE_TYPE xPosition ) PRIVILEGED_FUNCTION;

/*
 * Copies an item out of a queue.
 */
static void prvCopyDataFromQueue( xQUEUE * const pxQueue, const void *pvBuffer ) PRIVILEGED_FUNCTION;
/*-----------------------------------------------------------*/

/*
 * Macro to mark a queue as locked.  Locking a queue prevents an ISR from
 * accessing the queue event lists.
 */
#define prvLockQueue( pxQueue )								\
	taskENTER_CRITICAL();									\
	{														\
		if( ( pxQueue )->xRxLock == queueUNLOCKED )			\
		{													\
			( pxQueue )->xRxLock = queueLOCKED_UNMODIFIED;	\
		}													\
		if( ( pxQueue )->xTxLock == queueUNLOCKED )			\
		{													\
			( pxQueue )->xTxLock = queueLOCKED_UNMODIFIED;	\
		}													\
	}														\
	taskEXIT_CRITICAL()
/*-----------------------------------------------------------*/


/*-----------------------------------------------------------
 * PUBLIC QUEUE MANAGEMENT API documented in queue.h
 *----------------------------------------------------------*/

portBASE_TYPE xQueueGenericReset( xQueueHandle pxQueue, portBASE_TYPE xNewQueue )
{
	configASSERT( pxQueue );

	taskENTER_CRITICAL();
	{
		pxQueue->pcTail = pxQueue->pcHead + ( pxQueue->uxLength * pxQueue->uxItemSize );
		pxQueue->uxMessagesWaiting = ( unsigned portBASE_TYPE ) 0U;
		pxQueue->pcWriteTo = pxQueue->pcHead;
		pxQueue->pcReadFrom = pxQueue->pcHead + ( ( pxQueue->uxLength - ( unsigned portBASE_TYPE ) 1U ) * pxQueue->uxItemSize );
		pxQueue->xRxLock = queueUNLOCKED;
		pxQueue->xTxLock = queueUNLOCKED;

		if( xNewQueue == pdFALSE )
		{
			/* If there are tasks blocked waiting to read from the queue, then 
			the tasks will remain blocked as after this function exits the queue 
			will still be empty.  If there are tasks blocked waiting to	write to 
			the queue, then one should be unblocked as after this function exits 
			it will be possible to write to it. */
			if( listLIST_IS_EMPTY( &( pxQueue->xTasksWaitingToSend ) ) == pdFALSE )
			{
				if( xTaskRemoveFromEventList( &( pxQueue->xTasksWaitingToSend ) ) == pdTRUE )
				{
					portYIELD_WITHIN_API();
				}
			}
		}
		else
		{
			/* Ensure the event queues start in the correct state. */
			vListInitialise( &( pxQueue->xTasksWaitingToSend ) );
			vListInitialise( &( pxQueue->xTasksWaitingToReceive ) );		
		}
	}
	taskEXIT_CRITICAL();

	/* A value is returned for calling semantic consistency with previous
	versions. */
	return pdPASS;
}
/*-----------------------------------------------------------*/

xQueueHandle xQueueGenericCreate( unsigned portBASE_TYPE uxQueueLength, unsigned portBASE_TYPE uxItemSize, unsigned char ucQueueType )
{
xQUEUE *pxNewQueue;
size_t xQueueSizeInBytes;
xQueueHandle xReturn = NULL;

	/* Remove compiler warnings about unused parameters should
	configUSE_TRACE_FACILITY not be set to 1. */
	( void ) ucQueueType;

	/* Allocate the new queue structure. */
	if( uxQueueLength > ( unsigned portBASE_TYPE ) 0 )
	{
		pxNewQueue = ( xQUEUE * ) pvPortMalloc( sizeof( xQUEUE ) );
		if( pxNewQueue != NULL )
		{
			/* Create the list of pointers to queue items.  The queue is one byte
			longer than asked for to make wrap checking easier/faster. */
			xQueueSizeInBytes = ( size_t ) ( uxQueueLength * uxItemSize ) + ( size_t ) 1;

			pxNewQueue->pcHead = ( signed char * ) pvPortMalloc( xQueueSizeInBytes );
			if( pxNewQueue->pcHead != NULL )
			{
				/* Initialise the queue members as described above where the
				queue type is defined. */
				pxNewQueue->uxLength = uxQueueLength;
				pxNewQueue->uxItemSize = uxItemSize;
				xQueueGenericReset( pxNewQueue, pdTRUE );
				#if ( configUSE_TRACE_FACILITY == 1 )
				{
					pxNewQueue->ucQueueType = ucQueueType;
				}
				#endif /* configUSE_TRACE_FACILITY */

				traceQUEUE_CREATE( pxNewQueue );
				xReturn = pxNewQueue;
			}
			else
			{
				traceQUEUE_CREATE_FAILED( ucQueueType );
				vPortFree( pxNewQueue );
			}
		}
	}

	configASSERT( xReturn );

	return xReturn;
}
/*-----------------------------------------------------------*/

#if ( configUSE_MUTEXES == 1 )

	xQueueHandle xQueueCreateMutex( unsigned char ucQueueType )
	{
	xQUEUE *pxNewQueue;

		/* Prevent compiler warnings about unused parameters if
		configUSE_TRACE_FACILITY does not equal 1. */
		( void ) ucQueueType;

		/* Allocate the new queue structure. */
		pxNewQueue = ( xQUEUE * ) pvPortMalloc( sizeof( xQUEUE ) );
		if( pxNewQueue != NULL )
		{
			/* Information required for priority inheritance. */
			pxNewQueue->pxMutexHolder = NULL;
			pxNewQueue->uxQueueType = queueQUEUE_IS_MUTEX;

			/* Queues used as a mutex no data is actually copied into or out
			of the queue. */
			pxNewQueue->pcWriteTo = NULL;
			pxNewQueue->pcReadFrom = NULL;

			/* Each mutex has a length of 1 (like a binary semaphore) and
			an item size of 0 as nothing is actually copied into or out
			of the mutex. */
			pxNewQueue->uxMessagesWaiting = ( unsigned portBASE_TYPE ) 0U;
			pxNewQueue->uxLength = ( unsigned portBASE_TYPE ) 1U;
			pxNewQueue->uxItemSize = ( unsigned portBASE_TYPE ) 0U;
			pxNewQueue->xRxLock = queueUNLOCKED;
			pxNewQueue->xTxLock = queueUNLOCKED;

			#if ( configUSE_TRACE_FACILITY == 1 )
			{
				pxNewQueue->ucQueueType = ucQueueType;
			}
			#endif

			/* Ensure the event queues start with the correct state. */
			vListInitialise( &( pxNewQueue->xTasksWaitingToSend ) );
			vListInitialise( &( pxNewQueue->xTasksWaitingToReceive ) );

			traceCREATE_MUTEX( pxNewQueue );

			/* Start with the semaphore in the expected state. */
			xQueueGenericSend( pxNewQueue, NULL, ( portTickType ) 0U, queueSEND_TO_BACK );
		}
		else
		{
			traceCREATE_MUTEX_FAILED();
		}

		configASSERT( pxNewQueue );
		return pxNewQueue;
	}

#endif /* configUSE_MUTEXES */
/*-----------------------------------------------------------*/

#if ( ( configUSE_MUTEXES == 1 ) && ( INCLUDE_xQueueGetMutexHolder == 1 ) )

	void* xQueueGetMutexHolder( xQueueHandle xSemaphore )
	{
	void *pxReturn;

		/* This function is called by xSemaphoreGetMutexHolder(), and should not
		be called directly.  Note:  This is is a good way of determining if the
		calling task is the mutex holder, but not a good way of determining the
		identity of the mutex holder, as the holder may change between the 
		following critical section exiting and the function returning. */
		taskENTER_CRITICAL();
		{
			if( xSemaphore->uxQueueType == queueQUEUE_IS_MUTEX )
			{
				pxReturn = ( void * ) xSemaphore->pxMutexHolder;
			}
			else
			{
				pxReturn = NULL;
			}
		}
		taskEXIT_CRITICAL();
		
		return pxReturn;
	}

#endif
/*-----------------------------------------------------------*/

#if ( configUSE_RECURSIVE_MUTEXES == 1 )

	portBASE_TYPE xQueueGiveMutexRecursive( xQueueHandle pxMutex )
	{
	portBASE_TYPE xReturn;

		configASSERT( pxMutex );

		/* If this is the task that holds the mutex then pxMutexHolder will not
		change outside of this task.  If this task does not hold the mutex then
		pxMutexHolder can never coincidentally equal the tasks handle, and as
		this is the only condition we are interested in it does not matter if
		pxMutexHolder is accessed simultaneously by another task.  Therefore no
		mutual exclusion is required to test the pxMutexHolder variable. */
		if( pxMutex->pxMutexHolder == xTaskGetCurrentTaskHandle() )
		{
			traceGIVE_MUTEX_RECURSIVE( pxMutex );

			/* uxRecursiveCallCount cannot be zero if pxMutexHolder is equal to
			the task handle, therefore no underflow check is required.  Also,
			uxRecursiveCallCount is only modified by the mutex holder, and as
			there can only be one, no mutual exclusion is required to modify the
			uxRecursiveCallCount member. */
			( pxMutex->uxRecursiveCallCount )--;

			/* Have we unwound the call count? */
			if( pxMutex->uxRecursiveCallCount == 0 )
			{
				/* Return the mutex.  This will automatically unblock any other
				task that might be waiting to access the mutex. */
				xQueueGenericSend( pxMutex, NULL, queueMUTEX_GIVE_BLOCK_TIME, queueSEND_TO_BACK );
			}

			xReturn = pdPASS;
		}
		else
		{
			/* We cannot give the mutex because we are not the holder. */
			xReturn = pdFAIL;

			traceGIVE_MUTEX_RECURSIVE_FAILED( pxMutex );
		}

		return xReturn;
	}

#endif /* configUSE_RECURSIVE_MUTEXES */
/*-----------------------------------------------------------*/

#if configUSE_RECURSIVE_MUTEXES == 1

	portBASE_TYPE xQueueTakeMutexRecursive( xQueueHandle pxMutex, portTickType xBlockTime )
	{
	portBASE_TYPE xReturn;

		configASSERT( pxMutex );

		/* Comments regarding mutual exclusion as per those within
		xQueueGiveMutexRecursive(). */

		traceTAKE_MUTEX_RECURSIVE( pxMutex );

		if( pxMutex->pxMutexHolder == xTaskGetCurrentTaskHandle() )
		{
			( pxMutex->uxRecursiveCallCount )++;
			xReturn = pdPASS;
		}
		else
		{
			xReturn = xQueueGenericReceive( pxMutex, NULL, xBlockTime, pdFALSE );

			/* pdPASS will only be returned if we successfully obtained the mutex,
			we may have blocked to reach here. */
			if( xReturn == pdPASS )
			{
				( pxMutex->uxRecursiveCallCount )++;
			}
			else
			{
				traceTAKE_MUTEX_RECURSIVE_FAILED( pxMutex );
			}
		}

		return xReturn;
	}

#endif /* configUSE_RECURSIVE_MUTEXES */
/*-----------------------------------------------------------*/

#if configUSE_COUNTING_SEMAPHORES == 1

	xQueueHandle xQueueCreateCountingSemaphore( unsigned portBASE_TYPE uxCountValue, unsigned portBASE_TYPE uxInitialCount )
	{
	xQueueHandle pxHandle;

		pxHandle = xQueueGenericCreate( ( unsigned portBASE_TYPE ) uxCountValue, queueSEMAPHORE_QUEUE_ITEM_LENGTH, queueQUEUE_TYPE_COUNTING_SEMAPHORE );

		if( pxHandle != NULL )
		{
			pxHandle->uxMessagesWaiting = uxInitialCount;

			traceCREATE_COUNTING_SEMAPHORE();
		}
		else
		{
			traceCREATE_COUNTING_SEMAPHORE_FAILED();
		}

		configASSERT( pxHandle );
		return pxHandle;
	}

#endif /* configUSE_COUNTING_SEMAPHORES */
/*-----------------------------------------------------------*/

signed portBASE_TYPE xQueueGenericSend( xQueueHandle pxQueue, const void * const pvItemToQueue, portTickType xTicksToWait, portBASE_TYPE xCopyPosition )
{
signed portBASE_TYPE xEntryTimeSet = pdFALSE;
xTimeOutType xTimeOut;

	configASSERT( pxQueue );
	configASSERT( !( ( pvItemToQueue == NULL ) && ( pxQueue->uxItemSize != ( unsigned portBASE_TYPE ) 0U ) ) );

	/* This function relaxes the coding standard somewhat to allow return
	statements within the function itself.  This is done in the interest
	of execution time efficiency. */
	for( ;; )
	{
		taskENTER_CRITICAL();
		{
			/* Is there room on the queue now?  To be running we must be
			the highest priority task wanting to access the queue. */
			if( pxQueue->uxMessagesWaiting < pxQueue->uxLength )
			{
				traceQUEUE_SEND( pxQueue );
				prvCopyDataToQueue( pxQueue, pvItemToQueue, xCopyPosition );

				/* If there was a task waiting for data to arrive on the
				queue then unblock it now. */
				if( listLIST_IS_EMPTY( &( pxQueue->xTasksWaitingToReceive ) ) == pdFALSE )
				{
					if( xTaskRemoveFromEventList( &( pxQueue->xTasksWaitingToReceive ) ) == pdTRUE )
					{
						/* The unblocked task has a priority higher than
						our own so yield immediately.  Yes it is ok to do
						this from within the critical section - the kernel
						takes care of that. */
						portYIELD_WITHIN_API();
					}
				}

				taskEXIT_CRITICAL();

				/* Return to the original privilege level before exiting the
				function. */
				return pdPASS;
			}
			else
			{
				if( xTicksToWait == ( portTickType ) 0 )
				{
					/* The queue was full and no block time is specified (or
					the block time has expired) so leave now. */
					taskEXIT_CRITICAL();

					/* Return to the original privilege level before exiting
					the function. */
					traceQUEUE_SEND_FAILED( pxQueue );
					return errQUEUE_FULL;
				}
				else if( xEntryTimeSet == pdFALSE )
				{
					/* The queue was full and a block time was specified so
					configure the timeout structure. */
					vTaskSetTimeOutState( &xTimeOut );
					xEntryTimeSet = pdTRUE;
				}
			}
		}
		taskEXIT_CRITICAL();

		/* Interrupts and other tasks can send to and receive from the queue
		now the critical section has been exited. */

		vTaskSuspendAll();
		prvLockQueue( pxQueue );

		/* Update the timeout state to see if it has expired yet. */
		if( xTaskCheckForTimeOut( &xTimeOut, &xTicksToWait ) == pdFALSE )
		{
			if( prvIsQueueFull( pxQueue ) != pdFALSE )
			{
				traceBLOCKING_ON_QUEUE_SEND( pxQueue );
				vTaskPlaceOnEventList( &( pxQueue->xTasksWaitingToSend ), xTicksToWait );

				/* Unlocking the queue means queue events can effect the
				event list.  It is possible	that interrupts occurring now
				remove this task from the event	list again - but as the
				scheduler is suspended the task will go onto the pending
				ready last instead of the actual ready list. */
				prvUnlockQueue( pxQueue );

				/* Resuming the scheduler will move tasks from the pending
				ready list into the ready list - so it is feasible that this
				task is already in a ready list before it yields - in which
				case the yield will not cause a context switch unless there
				is also a higher priority task in the pending ready list. */
				if( xTaskResumeAll() == pdFALSE )
				{
					portYIELD_WITHIN_API();
				}
			}
			else
			{
				/* Try again. */
				prvUnlockQueue( pxQueue );
				( void ) xTaskResumeAll();
			}
		}
		else
		{
			/* The timeout has expired. */
			prvUnlockQueue( pxQueue );
			( void ) xTaskResumeAll();

			/* Return to the original privilege level before exiting the
			function. */
			traceQUEUE_SEND_FAILED( pxQueue );
			return errQUEUE_FULL;
		}
	}
}
/*-----------------------------------------------------------*/

#if configUSE_ALTERNATIVE_API == 1

	signed portBASE_TYPE xQueueAltGenericSend( xQueueHandle pxQueue, const void * const pvItemToQueue, portTickType xTicksToWait, portBASE_TYPE xCopyPosition )
	{
	signed portBASE_TYPE xEntryTimeSet = pdFALSE;
	xTimeOutType xTimeOut;

		configASSERT( pxQueue );
		configASSERT( !( ( pvItemToQueue == NULL ) && ( pxQueue->uxItemSize != ( unsigned portBASE_TYPE ) 0U ) ) );

		for( ;; )
		{
			taskENTER_CRITICAL();
			{
				/* Is there room on the queue now?  To be running we must be
				the highest priority task wanting to access the queue. */
				if( pxQueue->uxMessagesWaiting < pxQueue->uxLength )
				{
					traceQUEUE_SEND( pxQueue );
					prvCopyDataToQueue( pxQueue, pvItemToQueue, xCopyPosition );

					/* If there was a task waiting for data to arrive on the
					queue then unblock it now. */
					if( listLIST_IS_EMPTY( &( pxQueue->xTasksWaitingToReceive ) ) == pdFALSE )
					{
						if( xTaskRemoveFromEventList( &( pxQueue->xTasksWaitingToReceive ) ) == pdTRUE )
						{
							/* The unblocked task has a priority higher than
							our own so yield immediately. */
							portYIELD_WITHIN_API();
						}
					}

					taskEXIT_CRITICAL();
					return pdPASS;
				}
				else
				{
					if( xTicksToWait == ( portTickType ) 0 )
					{
						taskEXIT_CRITICAL();
						return errQUEUE_FULL;
					}
					else if( xEntryTimeSet == pdFALSE )
					{
						vTaskSetTimeOutState( &xTimeOut );
						xEntryTimeSet = pdTRUE;
					}
				}
			}
			taskEXIT_CRITICAL();

			taskENTER_CRITICAL();
			{
				if( xTaskCheckForTimeOut( &xTimeOut, &xTicksToWait ) == pdFALSE )
				{
					if( prvIsQueueFull( pxQueue ) != pdFALSE )
					{
						traceBLOCKING_ON_QUEUE_SEND( pxQueue );
						vTaskPlaceOnEventList( &( pxQueue->xTasksWaitingToSend ), xTicksToWait );
						portYIELD_WITHIN_API();
					}
				}
				else
				{
					taskEXIT_CRITICAL();
					traceQUEUE_SEND_FAILED( pxQueue );
					return errQUEUE_FULL;
				}
			}
			taskEXIT_CRITICAL();
		}
	}

#endif /* configUSE_ALTERNATIVE_API */
/*-----------------------------------------------------------*/

#if configUSE_ALTERNATIVE_API == 1

	signed portBASE_TYPE xQueueAltGenericReceive( xQueueHandle pxQueue, void * const pvBuffer, portTickType xTicksToWait, portBASE_TYPE xJustPeeking )
	{
	signed portBASE_TYPE xEntryTimeSet = pdFALSE;
	xTimeOutType xTimeOut;
	signed char *pcOriginalReadPosition;

		configASSERT( pxQueue );
		configASSERT( !( ( pvBuffer == NULL ) && ( pxQueue->uxItemSize != ( unsigned portBASE_TYPE ) 0U ) ) );

		for( ;; )
		{
			taskENTER_CRITICAL();
			{
				if( pxQueue->uxMessagesWaiting > ( unsigned portBASE_TYPE ) 0 )
				{
					/* Remember our read position in case we are just peeking. */
					pcOriginalReadPosition = pxQueue->pcReadFrom;

					prvCopyDataFromQueue( pxQueue, pvBuffer );

					if( xJustPeeking == pdFALSE )
					{
						traceQUEUE_RECEIVE( pxQueue );

						/* We are actually removing data. */
						--( pxQueue->uxMessagesWaiting );

						#if ( configUSE_MUTEXES == 1 )
						{
							if( pxQueue->uxQueueType == queueQUEUE_IS_MUTEX )
							{
								/* Record the information required to implement
								priority inheritance should it become necessary. */
								pxQueue->pxMutexHolder = xTaskGetCurrentTaskHandle();
							}
						}
						#endif

						if( listLIST_IS_EMPTY( &( pxQueue->xTasksWaitingToSend ) ) == pdFALSE )
						{
							if( xTaskRemoveFromEventList( &( pxQueue->xTasksWaitingToSend ) ) == pdTRUE )
							{
								portYIELD_WITHIN_API();
							}
						}
					}
					else
					{
						traceQUEUE_PEEK( pxQueue );

						/* We are not removing the data, so reset our read
						pointer. */
						pxQueue->pcReadFrom = pcOriginalReadPosition;

						/* The data is being left in the queue, so see if there are
						any other tasks waiting for the data. */
						if( listLIST_IS_EMPTY( &( pxQueue->xTasksWaitingToReceive ) ) == pdFALSE )
						{
							/* Tasks that are removed from the event list will get added to
							the pending ready list as the scheduler is still suspended. */
							if( xTaskRemoveFromEventList( &( pxQueue->xTasksWaitingToReceive ) ) != pdFALSE )
							{
								/* The task waiting has a higher priority than this task. */
								portYIELD_WITHIN_API();
							}
						}

					}

					taskEXIT_CRITICAL();
					return pdPASS;
				}
				else
				{
					if( xTicksToWait == ( portTickType ) 0 )
					{
						taskEXIT_CRITICAL();
						traceQUEUE_RECEIVE_FAILED( pxQueue );
						return errQUEUE_EMPTY;
					}
					else if( xEntryTimeSet == pdFALSE )
					{
						vTaskSetTimeOutState( &xTimeOut );
						xEntryTimeSet = pdTRUE;
					}
				}
			}
			taskEXIT_CRITICAL();

			taskENTER_CRITICAL();
			{
				if( xTaskCheckForTimeOut( &xTimeOut, &xTicksToWait ) == pdFALSE )
				{
					if( prvIsQueueEmpty( pxQueue ) != pdFALSE )
					{
						traceBLOCKING_ON_QUEUE_RECEIVE( pxQueue );

						#if ( configUSE_MUTEXES == 1 )
						{
							if( pxQueue->uxQueueType == queueQUEUE_IS_MUTEX )
							{
								portENTER_CRITICAL();
									vTaskPriorityInherit( ( void * ) pxQueue->pxMutexHolder );
								portEXIT_CRITICAL();
							}
						}
						#endif

						vTaskPlaceOnEventList( &( pxQueue->xTasksWaitingToReceive ), xTicksToWait );
						portYIELD_WITHIN_API();
					}
				}
				else
				{
					taskEXIT_CRITICAL();
					traceQUEUE_RECEIVE_FAILED( pxQueue );
					return errQUEUE_EMPTY;
				}
			}
			taskEXIT_CRITICAL();
		}
	}


#endif /* configUSE_ALTERNATIVE_API */
/*-----------------------------------------------------------*/

signed portBASE_TYPE xQueueGenericSendFromISR( xQueueHandle pxQueue, const void * const pvItemToQueue, signed portBASE_TYPE *pxHigherPriorityTaskWoken, portBASE_TYPE xCopyPosition )
{
signed portBASE_TYPE xReturn;
unsigned portBASE_TYPE uxSavedInterruptStatus;

	configASSERT( pxQueue );
	configASSERT( !( ( pvItemToQueue == NULL ) && ( pxQueue->uxItemSize != ( unsigned portBASE_TYPE ) 0U ) ) );

	/* Similar to xQueueGenericSend, except we don't block if there is no room
	in the queue.  Also we don't directly wake a task that was blocked on a
	queue read, instead we return a flag to say whether a context switch is
	required or not (i.e. has a task with a higher priority than us been woken
	by this	post). */
	uxSavedInterruptStatus = portSET_INTERRUPT_MASK_FROM_ISR();
	{
		if( pxQueue->uxMessagesWaiting < pxQueue->uxLength )
		{
			traceQUEUE_SEND_FROM_ISR( pxQueue );

			prvCopyDataToQueue( pxQueue, pvItemToQueue, xCopyPosition );

			/* If the queue is locked we do not alter the event list.  This will
			be done when the queue is unlocked later. */
			if( pxQueue->xTxLock == queueUNLOCKED )
			{
				if( listLIST_IS_EMPTY( &( pxQueue->xTasksWaitingToReceive ) ) == pdFALSE )
				{
					if( xTaskRemoveFromEventList( &( pxQueue->xTasksWaitingToReceive ) ) != pdFALSE )
					{
						/* The task waiting has a higher priority so record that a
						context	switch is required. */
						if( pxHigherPriorityTaskWoken != NULL )
						{
							*pxHigherPriorityTaskWoken = pdTRUE;
						}
					}
				}
			}
			else
			{
				/* Increment the lock count so the task that unlocks the queue
				knows that data was posted while it was locked. */
				++( pxQueue->xTxLock );
			}

			xReturn = pdPASS;
		}
		else
		{
			traceQUEUE_SEND_FROM_ISR_FAILED( pxQueue );
			xReturn = errQUEUE_FULL;
		}
	}
	portCLEAR_INTERRUPT_MASK_FROM_ISR( uxSavedInterruptStatus );

	return xReturn;
}
/*-----------------------------------------------------------*/

signed portBASE_TYPE xQueueGenericReceive( xQueueHandle pxQueue, void * const pvBuffer, portTickType xTicksToWait, portBASE_TYPE xJustPeeking )
{
signed portBASE_TYPE xEntryTimeSet = pdFALSE;
xTimeOutType xTimeOut;
signed char *pcOriginalReadPosition;

	configASSERT( pxQueue );
	configASSERT( !( ( pvBuffer == NULL ) && ( pxQueue->uxItemSize != ( unsigned portBASE_TYPE ) 0U ) ) );

	/* This function relaxes the coding standard somewhat to allow return
	statements within the function itself.  This is done in the interest
	of execution time efficiency. */

	for( ;; )
	{
		taskENTER_CRITICAL();
		{
			/* Is there data in the queue now?  To be running we must be
			the highest priority task wanting to access the queue. */
			if( pxQueue->uxMessagesWaiting > ( unsigned portBASE_TYPE ) 0 )
			{
				/* Remember our read position in case we are just peeking. */
				pcOriginalReadPosition = pxQueue->pcReadFrom;

				prvCopyDataFromQueue( pxQueue, pvBuffer );

				if( xJustPeeking == pdFALSE )
				{
					traceQUEUE_RECEIVE( pxQueue );

					/* We are actually removing data. */
					--( pxQueue->uxMessagesWaiting );

					#if ( configUSE_MUTEXES == 1 )
					{
						if( pxQueue->uxQueueType == queueQUEUE_IS_MUTEX )
						{
							/* Record the information required to implement
							priority inheritance should it become necessary. */
							pxQueue->pxMutexHolder = xTaskGetCurrentTaskHandle();
						}
					}
					#endif

					if( listLIST_IS_EMPTY( &( pxQueue->xTasksWaitingToSend ) ) == pdFALSE )
					{
						if( xTaskRemoveFromEventList( &( pxQueue->xTasksWaitingToSend ) ) == pdTRUE )
						{
							portYIELD_WITHIN_API();
						}
					}
				}
				else
				{
					traceQUEUE_PEEK( pxQueue );

					/* We are not removing the data, so reset our read
					pointer. */
					pxQueue->pcReadFrom = pcOriginalReadPosition;

					/* The data is being left in the queue, so see if there are
					any other tasks waiting for the data. */
					if( listLIST_IS_EMPTY( &( pxQueue->xTasksWaitingToReceive ) ) == pdFALSE )
					{
						/* Tasks that are removed from the event list will get added to
						the pending ready list as the scheduler is still suspended. */
						if( xTaskRemoveFromEventList( &( pxQueue->xTasksWaitingToReceive ) ) != pdFALSE )
						{
							/* The task waiting has a higher priority than this task. */
							portYIELD_WITHIN_API();
						}
					}
				}

				taskEXIT_CRITICAL();
				return pdPASS;
			}
			else
			{
				if( xTicksToWait == ( portTickType ) 0 )
				{
					/* The queue was empty and no block time is specified (or
					the block time has expired) so leave now. */
					taskEXIT_CRITICAL();
					traceQUEUE_RECEIVE_FAILED( pxQueue );
					return errQUEUE_EMPTY;
				}
				else if( xEntryTimeSet == pdFALSE )
				{
					/* The queue was empty and a block time was specified so
					configure the timeout structure. */
					vTaskSetTimeOutState( &xTimeOut );
					xEntryTimeSet = pdTRUE;
				}
			}
		}
		taskEXIT_CRITICAL();

		/* Interrupts and other tasks can send to and receive from the queue
		now the critical section has been exited. */

		vTaskSuspendAll();
		prvLockQueue( pxQueue );

		/* Update the timeout state to see if it has expired yet. */
		if( xTaskCheckForTimeOut( &xTimeOut, &xTicksToWait ) == pdFALSE )
		{
			if( prvIsQueueEmpty( pxQueue ) != pdFALSE )
			{
				traceBLOCKING_ON_QUEUE_RECEIVE( pxQueue );

				#if ( configUSE_MUTEXES == 1 )
				{
					if( pxQueue->uxQueueType == queueQUEUE_IS_MUTEX )
					{
						portENTER_CRITICAL();
						{
							vTaskPriorityInherit( ( void * ) pxQueue->pxMutexHolder );
						}
						portEXIT_CRITICAL();
					}
				}
				#endif

				vTaskPlaceOnEventList( &( pxQueue->xTasksWaitingToReceive ), xTicksToWait );
				prvUnlockQueue( pxQueue );
				if( xTaskResumeAll() == pdFALSE )
				{
					portYIELD_WITHIN_API();
				}
			}
			else
			{
				/* Try again. */
				prvUnlockQueue( pxQueue );
				( void ) xTaskResumeAll();
			}
		}
		else
		{
			prvUnlockQueue( pxQueue );
			( void ) xTaskResumeAll();
			traceQUEUE_RECEIVE_FAILED( pxQueue );
			return errQUEUE_EMPTY;
		}
	}
}
/*-----------------------------------------------------------*/

signed portBASE_TYPE xQueueReceiveFromISR( xQueueHandle pxQueue, void * const pvBuffer, signed portBASE_TYPE *pxHigherPriorityTaskWoken )
{
signed portBASE_TYPE xReturn;
unsigned portBASE_TYPE uxSavedInterruptStatus;

	configASSERT( pxQueue );
	configASSERT( !( ( pvBuffer == NULL ) && ( pxQueue->uxItemSize != ( unsigned portBASE_TYPE ) 0U ) ) );

	uxSavedInterruptStatus = portSET_INTERRUPT_MASK_FROM_ISR();
	{
		/* We cannot block from an ISR, so check there is data available. */
		if( pxQueue->uxMessagesWaiting > ( unsigned portBASE_TYPE ) 0 )
		{
			traceQUEUE_RECEIVE_FROM_ISR( pxQueue );

			prvCopyDataFromQueue( pxQueue, pvBuffer );
			--( pxQueue->uxMessagesWaiting );

			/* If the queue is locked we will not modify the event list.  Instead
			we update the lock count so the task that unlocks the queue will know
			that an ISR has removed data while the queue was locked. */
			if( pxQueue->xRxLock == queueUNLOCKED )
			{
				if( listLIST_IS_EMPTY( &( pxQueue->xTasksWaitingToSend ) ) == pdFALSE )
				{
					if( xTaskRemoveFromEventList( &( pxQueue->xTasksWaitingToSend ) ) != pdFALSE )
					{
						/* The task waiting has a higher priority than us so
						force a context switch. */
						if( pxHigherPriorityTaskWoken != NULL )
						{
							*pxHigherPriorityTaskWoken = pdTRUE;
						}
					}
				}
			}
			else
			{
				/* Increment the lock count so the task that unlocks the queue
				knows that data was removed while it was locked. */
				++( pxQueue->xRxLock );
			}

			xReturn = pdPASS;
		}
		else
		{
			xReturn = pdFAIL;
			traceQUEUE_RECEIVE_FROM_ISR_FAILED( pxQueue );
		}
	}
	portCLEAR_INTERRUPT_MASK_FROM_ISR( uxSavedInterruptStatus );

	return xReturn;
}
/*-----------------------------------------------------------*/

unsigned portBASE_TYPE uxQueueMessagesWaiting( const xQueueHandle pxQueue )
{
unsigned portBASE_TYPE uxReturn;

	configASSERT( pxQueue );

	taskENTER_CRITICAL();
		uxReturn = pxQueue->uxMessagesWaiting;
	taskEXIT_CRITICAL();

	return uxReturn;
}
/*-----------------------------------------------------------*/

unsigned portBASE_TYPE uxQueueMessagesWaitingFromISR( const xQueueHandle pxQueue )
{
unsigned portBASE_TYPE uxReturn;

	configASSERT( pxQueue );

	uxReturn = pxQueue->uxMessagesWaiting;

	return uxReturn;
}
/*-----------------------------------------------------------*/

void vQueueDelete( xQueueHandle pxQueue )
{
	configASSERT( pxQueue );

	traceQUEUE_DELETE( pxQueue );
	vQueueUnregisterQueue( pxQueue );
	vPortFree( pxQueue->pcHead );
	vPortFree( pxQueue );
}
/*-----------------------------------------------------------*/

#if ( configUSE_TRACE_FACILITY == 1 )

	unsigned char ucQueueGetQueueNumber( xQueueHandle pxQueue )
	{
		return pxQueue->ucQueueNumber;
	}

#endif
/*-----------------------------------------------------------*/

#if ( configUSE_TRACE_FACILITY == 1 )

	void vQueueSetQueueNumber( xQueueHandle pxQueue, unsigned char ucQueueNumber )
	{
		pxQueue->ucQueueNumber = ucQueueNumber;
	}

#endif
/*-----------------------------------------------------------*/

#if ( configUSE_TRACE_FACILITY == 1 )

	unsigned char ucQueueGetQueueType( xQueueHandle pxQueue )
	{
		return pxQueue->ucQueueType;
	}

#endif
/*-----------------------------------------------------------*/

static void prvCopyDataToQueue( xQUEUE *pxQueue, const void *pvItemToQueue, portBASE_TYPE xPosition )
{
	if( pxQueue->uxItemSize == ( unsigned portBASE_TYPE ) 0 )
	{
		#if ( configUSE_MUTEXES == 1 )
		{
			if( pxQueue->uxQueueType == queueQUEUE_IS_MUTEX )
			{
				/* The mutex is no longer being held. */
				vTaskPriorityDisinherit( ( void * ) pxQueue->pxMutexHolder );
				pxQueue->pxMutexHolder = NULL;
			}
		}
		#endif
	}
	else if( xPosition == queueSEND_TO_BACK )
	{
		memcpy( ( void * ) pxQueue->pcWriteTo, pvItemToQueue, ( unsigned ) pxQueue->uxItemSize );
		pxQueue->pcWriteTo += pxQueue->uxItemSize;
		if( pxQueue->pcWriteTo >= pxQueue->pcTail )
		{
			pxQueue->pcWriteTo = pxQueue->pcHead;
		}
	}
	else
	{
		memcpy( ( void * ) pxQueue->pcReadFrom, pvItemToQueue, ( unsigned ) pxQueue->uxItemSize );
		pxQueue->pcReadFrom -= pxQueue->uxItemSize;
		if( pxQueue->pcReadFrom < pxQueue->pcHead )
		{
			pxQueue->pcReadFrom = ( pxQueue->pcTail - pxQueue->uxItemSize );
		}
	}

	++( pxQueue->uxMessagesWaiting );
}
/*-----------------------------------------------------------*/

static void prvCopyDataFromQueue( xQUEUE * const pxQueue, const void *pvBuffer )
{
	if( pxQueue->uxQueueType != queueQUEUE_IS_MUTEX )
	{
		pxQueue->pcReadFrom += pxQueue->uxItemSize;
		if( pxQueue->pcReadFrom >= pxQueue->pcTail )
		{
			pxQueue->pcReadFrom = pxQueue->pcHead;
		}
		memcpy( ( void * ) pvBuffer, ( void * ) pxQueue->pcReadFrom, ( unsigned ) pxQueue->uxItemSize );
	}
}
/*-----------------------------------------------------------*/

static void prvUnlockQueue( xQueueHandle pxQueue )
{
	/* THIS FUNCTION MUST BE CALLED WITH THE SCHEDULER SUSPENDED. */

	/* The lock counts contains the number of extra data items placed or
	removed from the queue while the queue was locked.  When a queue is
	locked items can be added or removed, but the event lists cannot be
	updated. */
	taskENTER_CRITICAL();
	{
		/* See if data was added to the queue while it was locked. */
		while( pxQueue->xTxLock > queueLOCKED_UNMODIFIED )
		{
			/* Data was posted while the queue was locked.  Are any tasks
			blocked waiting for data to become available? */
			if( listLIST_IS_EMPTY( &( pxQueue->xTasksWaitingToReceive ) ) == pdFALSE )
			{
				/* Tasks that are removed from the event list will get added to
				the pending ready list as the scheduler is still suspended. */
				if( xTaskRemoveFromEventList( &( pxQueue->xTasksWaitingToReceive ) ) != pdFALSE )
				{
					/* The task waiting has a higher priority so record that a
					context	switch is required. */
					vTaskMissedYield();
				}

				--( pxQueue->xTxLock );
			}
			else
			{
				break;
			}
		}

		pxQueue->xTxLock = queueUNLOCKED;
	}
	taskEXIT_CRITICAL();

	/* Do the same for the Rx lock. */
	taskENTER_CRITICAL();
	{
		while( pxQueue->xRxLock > queueLOCKED_UNMODIFIED )
		{
			if( listLIST_IS_EMPTY( &( pxQueue->xTasksWaitingToSend ) ) == pdFALSE )
			{
				if( xTaskRemoveFromEventList( &( pxQueue->xTasksWaitingToSend ) ) != pdFALSE )
				{
					vTaskMissedYield();
				}

				--( pxQueue->xRxLock );
			}
			else
			{
				break;
			}
		}

		pxQueue->xRxLock = queueUNLOCKED;
	}
	taskEXIT_CRITICAL();
}
/*-----------------------------------------------------------*/

static signed portBASE_TYPE prvIsQueueEmpty( const xQueueHandle pxQueue )
{
signed portBASE_TYPE xReturn;

	taskENTER_CRITICAL();
		xReturn = ( pxQueue->uxMessagesWaiting == ( unsigned portBASE_TYPE ) 0 );
	taskEXIT_CRITICAL();

	return xReturn;
}
/*-----------------------------------------------------------*/

signed portBASE_TYPE xQueueIsQueueEmptyFromISR( const xQueueHandle pxQueue )
{
signed portBASE_TYPE xReturn;

	configASSERT( pxQueue );
	xReturn = ( pxQueue->uxMessagesWaiting == ( unsigned portBASE_TYPE ) 0 );

	return xReturn;
}
/*-----------------------------------------------------------*/

static signed portBASE_TYPE prvIsQueueFull( const xQueueHandle pxQueue )
{
signed portBASE_TYPE xReturn;

	taskENTER_CRITICAL();
		xReturn = ( pxQueue->uxMessagesWaiting == pxQueue->uxLength );
	taskEXIT_CRITICAL();

	return xReturn;
}
/*-----------------------------------------------------------*/

signed portBASE_TYPE xQueueIsQueueFullFromISR( const xQueueHandle pxQueue )
{
signed portBASE_TYPE xReturn;

	configASSERT( pxQueue );
	xReturn = ( pxQueue->uxMessagesWaiting == pxQueue->uxLength );

	return xReturn;
}
/*-----------------------------------------------------------*/

#if configUSE_CO_ROUTINES == 1
signed portBASE_TYPE xQueueCRSend( xQueueHandle pxQueue, const void *pvItemToQueue, portTickType xTicksToWait )
{
signed portBASE_TYPE xReturn;

	/* If the queue is already full we may have to block.  A critical section
	is required to prevent an interrupt removing something from the queue
	between the check to see if the queue is full and blocking on the queue. */
	portDISABLE_INTERRUPTS();
	{
		if( prvIsQueueFull( pxQueue ) != pdFALSE )
		{
			/* The queue is full - do we want to block or just leave without
			posting? */
			if( xTicksToWait > ( portTickType ) 0 )
			{
				/* As this is called from a coroutine we cannot block directly, but
				return indicating that we need to block. */
				vCoRoutineAddToDelayedList( xTicksToWait, &( pxQueue->xTasksWaitingToSend ) );
				portENABLE_INTERRUPTS();
				return errQUEUE_BLOCKED;
			}
			else
			{
				portENABLE_INTERRUPTS();
				return errQUEUE_FULL;
			}
		}
	}
	portENABLE_INTERRUPTS();

	portNOP();

	portDISABLE_INTERRUPTS();
	{
		if( pxQueue->uxMessagesWaiting < pxQueue->uxLength )
		{
			/* There is room in the queue, copy the data into the queue. */
			prvCopyDataToQueue( pxQueue, pvItemToQueue, queueSEND_TO_BACK );
			xReturn = pdPASS;

			/* Were any co-routines waiting for data to become available? */
			if( listLIST_IS_EMPTY( &( pxQueue->xTasksWaitingToReceive ) ) == pdFALSE )
			{
				/* In this instance the co-routine could be placed directly
				into the ready list as we are within a critical section.
				Instead the same pending ready list mechanism is used as if
				the event were caused from within an interrupt. */
				if( xCoRoutineRemoveFromEventList( &( pxQueue->xTasksWaitingToReceive ) ) != pdFALSE )
				{
					/* The co-routine waiting has a higher priority so record
					that a yield might be appropriate. */
					xReturn = errQUEUE_YIELD;
				}
			}
		}
		else
		{
			xReturn = errQUEUE_FULL;
		}
	}
	portENABLE_INTERRUPTS();

	return xReturn;
}
#endif
/*-----------------------------------------------------------*/

#if configUSE_CO_ROUTINES == 1
signed portBASE_TYPE xQueueCRReceive( xQueueHandle pxQueue, void *pvBuffer, portTickType xTicksToWait )
{
signed portBASE_TYPE xReturn;

	/* If the queue is already empty we may have to block.  A critical section
	is required to prevent an interrupt adding something to the queue
	between the check to see if the queue is empty and blocking on the queue. */
	portDISABLE_INTERRUPTS();
	{
		if( pxQueue->uxMessagesWaiting == ( unsigned portBASE_TYPE ) 0 )
		{
			/* There are no messages in the queue, do we want to block or just
			leave with nothing? */
			if( xTicksToWait > ( portTickType ) 0 )
			{
				/* As this is a co-routine we cannot block directly, but return
				indicating that we need to block. */
				vCoRoutineAddToDelayedList( xTicksToWait, &( pxQueue->xTasksWaitingToReceive ) );
				portENABLE_INTERRUPTS();
				return errQUEUE_BLOCKED;
			}
			else
			{
				portENABLE_INTERRUPTS();
				return errQUEUE_FULL;
			}
		}
	}
	portENABLE_INTERRUPTS();

	portNOP();

	portDISABLE_INTERRUPTS();
	{
		if( pxQueue->uxMessagesWaiting > ( unsigned portBASE_TYPE ) 0 )
		{
			/* Data is available from the queue. */
			pxQueue->pcReadFrom += pxQueue->uxItemSize;
			if( pxQueue->pcReadFrom >= pxQueue->pcTail )
			{
				pxQueue->pcReadFrom = pxQueue->pcHead;
			}
			--( pxQueue->uxMessagesWaiting );
			memcpy( ( void * ) pvBuffer, ( void * ) pxQueue->pcReadFrom, ( unsigned ) pxQueue->uxItemSize );

			xReturn = pdPASS;

			/* Were any co-routines waiting for space to become available? */
			if( listLIST_IS_EMPTY( &( pxQueue->xTasksWaitingToSend ) ) == pdFALSE )
			{
				/* In this instance the co-routine could be placed directly
				into the ready list as we are within a critical section.
				Instead the same pending ready list mechanism is used as if
				the event were caused from within an interrupt. */
				if( xCoRoutineRemoveFromEventList( &( pxQueue->xTasksWaitingToSend ) ) != pdFALSE )
				{
					xReturn = errQUEUE_YIELD;
				}
			}
		}
		else
		{
			xReturn = pdFAIL;
		}
	}
	portENABLE_INTERRUPTS();

	return xReturn;
}
#endif
/*-----------------------------------------------------------*/



#if configUSE_CO_ROUTINES == 1
signed portBASE_TYPE xQueueCRSendFromISR( xQueueHandle pxQueue, const void *pvItemToQueue, signed portBASE_TYPE xCoRoutinePreviouslyWoken )
{
	/* Cannot block within an ISR so if there is no space on the queue then
	exit without doing anything. */
	if( pxQueue->uxMessagesWaiting < pxQueue->uxLength )
	{
		prvCopyDataToQueue( pxQueue, pvItemToQueue, queueSEND_TO_BACK );

		/* We only want to wake one co-routine per ISR, so check that a
		co-routine has not already been woken. */
		if( xCoRoutinePreviouslyWoken == pdFALSE )
		{
			if( listLIST_IS_EMPTY( &( pxQueue->xTasksWaitingToReceive ) ) == pdFALSE )
			{
				if( xCoRoutineRemoveFromEventList( &( pxQueue->xTasksWaitingToReceive ) ) != pdFALSE )
				{
					return pdTRUE;
				}
			}
		}
	}

	return xCoRoutinePreviouslyWoken;
}
#endif
/*-----------------------------------------------------------*/

#if configUSE_CO_ROUTINES == 1
signed portBASE_TYPE xQueueCRReceiveFromISR( xQueueHandle pxQueue, void *pvBuffer, signed portBASE_TYPE *pxCoRoutineWoken )
{
signed portBASE_TYPE xReturn;

	/* We cannot block from an ISR, so check there is data available. If
	not then just leave without doing anything. */
	if( pxQueue->uxMessagesWaiting > ( unsigned portBASE_TYPE ) 0 )
	{
		/* Copy the data from the queue. */
		pxQueue->pcReadFrom += pxQueue->uxItemSize;
		if( pxQueue->pcReadFrom >= pxQueue->pcTail )
		{
			pxQueue->pcReadFrom = pxQueue->pcHead;
		}
		--( pxQueue->uxMessagesWaiting );
		memcpy( ( void * ) pvBuffer, ( void * ) pxQueue->pcReadFrom, ( unsigned ) pxQueue->uxItemSize );

		if( ( *pxCoRoutineWoken ) == pdFALSE )
		{
			if( listLIST_IS_EMPTY( &( pxQueue->xTasksWaitingToSend ) ) == pdFALSE )
			{
				if( xCoRoutineRemoveFromEventList( &( pxQueue->xTasksWaitingToSend ) ) != pdFALSE )
				{
					*pxCoRoutineWoken = pdTRUE;
				}
			}
		}

		xReturn = pdPASS;
	}
	else
	{
		xReturn = pdFAIL;
	}

	return xReturn;
}
#endif
/*-----------------------------------------------------------*/

#if configQUEUE_REGISTRY_SIZE > 0

	void vQueueAddToRegistry( xQueueHandle xQueue, signed char *pcQueueName )
	{
	unsigned portBASE_TYPE ux;

		/* See if there is an empty space in the registry.  A NULL name denotes
		a free slot. */
		for( ux = ( unsigned portBASE_TYPE ) 0U; ux < ( unsigned portBASE_TYPE ) configQUEUE_REGISTRY_SIZE; ux++ )
		{
			if( xQueueRegistry[ ux ].pcQueueName == NULL )
			{
				/* Store the information on this queue. */
				xQueueRegistry[ ux ].pcQueueName = pcQueueName;
				xQueueRegistry[ ux ].xHandle = xQueue;
				break;
			}
		}
	}

#endif
/*-----------------------------------------------------------*/

#if configQUEUE_REGISTRY_SIZE > 0

	static void vQueueUnregisterQueue( xQueueHandle xQueue )
	{
	unsigned portBASE_TYPE ux;

		/* See if the handle of the queue being unregistered in actually in the
		registry. */
		for( ux = ( unsigned portBASE_TYPE ) 0U; ux < ( unsigned portBASE_TYPE ) configQUEUE_REGISTRY_SIZE; ux++ )
		{
			if( xQueueRegistry[ ux ].xHandle == xQueue )
			{
				/* Set the name to NULL to show that this slot if free again. */
				xQueueRegistry[ ux ].pcQueueName = NULL;
				break;
			}
		}

	}

#endif
/*-----------------------------------------------------------*/

#if configUSE_TIMERS == 1

	void vQueueWaitForMessageRestricted( xQueueHandle pxQueue, portTickType xTicksToWait )
	{
		/* This function should not be called by application code hence the
		'Restricted' in its name.  It is not part of the public API.  It is
		designed for use by kernel code, and has special calling requirements.
		It can result in vListInsert() being called on a list that can only
		possibly ever have one item in it, so the list will be fast, but even
		so it should be called with the scheduler locked and not from a critical
		section. */

		/* Only do anything if there are no messages in the queue.  This function
		will not actually cause the task to block, just place it on a blocked
		list.  It will not block until the scheduler is unlocked - at which
		time a yield will be performed.  If an item is added to the queue while
		the queue is locked, and the calling task blocks on the queue, then the
		calling task will be immediately unblocked when the queue is unlocked. */
		prvLockQueue( pxQueue );
		if( pxQueue->uxMessagesWaiting == ( unsigned portBASE_TYPE ) 0U )
		{
			/* There is nothing in the queue, block for the specified period. */
			vTaskPlaceOnEventListRestricted( &( pxQueue->xTasksWaitingToReceive ), xTicksToWait );
		}
		prvUnlockQueue( pxQueue );
	}

#endif
=======
/*
    FreeRTOS V7.4.0 - Copyright (C) 2013 Real Time Engineers Ltd.

    FEATURES AND PORTS ARE ADDED TO FREERTOS ALL THE TIME.  PLEASE VISIT
    http://www.FreeRTOS.org TO ENSURE YOU ARE USING THE LATEST VERSION.

    ***************************************************************************
     *                                                                       *
     *    FreeRTOS tutorial books are available in pdf and paperback.        *
     *    Complete, revised, and edited pdf reference manuals are also       *
     *    available.                                                         *
     *                                                                       *
     *    Purchasing FreeRTOS documentation will not only help you, by       *
     *    ensuring you get running as quickly as possible and with an        *
     *    in-depth knowledge of how to use FreeRTOS, it will also help       *
     *    the FreeRTOS project to continue with its mission of providing     *
     *    professional grade, cross platform, de facto standard solutions    *
     *    for microcontrollers - completely free of charge!                  *
     *                                                                       *
     *    >>> See http://www.FreeRTOS.org/Documentation for details. <<<     *
     *                                                                       *
     *    Thank you for using FreeRTOS, and thank you for your support!      *
     *                                                                       *
    ***************************************************************************


    This file is part of the FreeRTOS distribution.

    FreeRTOS is free software; you can redistribute it and/or modify it under
    the terms of the GNU General Public License (version 2) as published by the
    Free Software Foundation AND MODIFIED BY the FreeRTOS exception.

    >>>>>>NOTE<<<<<< The modification to the GPL is included to allow you to
    distribute a combined work that includes FreeRTOS without being obliged to
    provide the source code for proprietary components outside of the FreeRTOS
    kernel.

    FreeRTOS is distributed in the hope that it will be useful, but WITHOUT ANY
    WARRANTY; without even the implied warranty of MERCHANTABILITY or FITNESS
    FOR A PARTICULAR PURPOSE.  See the GNU General Public License for more
    details. You should have received a copy of the GNU General Public License
    and the FreeRTOS license exception along with FreeRTOS; if not itcan be
    viewed here: http://www.freertos.org/a00114.html and also obtained by
    writing to Real Time Engineers Ltd., contact details for whom are available
    on the FreeRTOS WEB site.

    1 tab == 4 spaces!

    ***************************************************************************
     *                                                                       *
     *    Having a problem?  Start by reading the FAQ "My application does   *
     *    not run, what could be wrong?"                                     *
     *                                                                       *
     *    http://www.FreeRTOS.org/FAQHelp.html                               *
     *                                                                       *
    ***************************************************************************


    http://www.FreeRTOS.org - Documentation, books, training, latest versions, 
    license and Real Time Engineers Ltd. contact details.

    http://www.FreeRTOS.org/plus - A selection of FreeRTOS ecosystem products,
    including FreeRTOS+Trace - an indispensable productivity tool, and our new
    fully thread aware and reentrant UDP/IP stack.

    http://www.OpenRTOS.com - Real Time Engineers ltd license FreeRTOS to High 
    Integrity Systems, who sell the code with commercial support, 
    indemnification and middleware, under the OpenRTOS brand.
    
    http://www.SafeRTOS.com - High Integrity Systems also provide a safety 
    engineered and independently SIL3 certified version for use in safety and 
    mission critical applications that require provable dependability.
*/

#include <stdlib.h>
#include <string.h>

/* Defining MPU_WRAPPERS_INCLUDED_FROM_API_FILE prevents task.h from redefining
all the API functions to use the MPU wrappers.  That should only be done when
task.h is included from an application file. */
#define MPU_WRAPPERS_INCLUDED_FROM_API_FILE

#include "FreeRTOS.h"
#include "task.h"
#include "queue.h"

#if ( configUSE_CO_ROUTINES == 1 )
	#include "croutine.h"
#endif

#undef MPU_WRAPPERS_INCLUDED_FROM_API_FILE

/* Constants used with the cRxLock and xTxLock structure members. */
#define queueUNLOCKED					( ( signed portBASE_TYPE ) -1 )
#define queueLOCKED_UNMODIFIED			( ( signed portBASE_TYPE ) 0 )

#define queueERRONEOUS_UNBLOCK			( -1 )

/* Effectively make a union out of the xQUEUE structure. */
#define pxMutexHolder					pcTail
#define uxQueueType						pcHead
#define uxRecursiveCallCount			pcReadFrom
#define queueQUEUE_IS_MUTEX				NULL

/* Semaphores do not actually store or copy data, so have an items size of
zero. */
#define queueSEMAPHORE_QUEUE_ITEM_LENGTH ( ( unsigned portBASE_TYPE ) 0 )
#define queueDONT_BLOCK					 ( ( portTickType ) 0U )
#define queueMUTEX_GIVE_BLOCK_TIME		 ( ( portTickType ) 0U )


/*
 * Definition of the queue used by the scheduler.
 * Items are queued by copy, not reference.
 */
typedef struct QueueDefinition
{
	signed char *pcHead;					/*< Points to the beginning of the queue storage area. */
	signed char *pcTail;					/*< Points to the byte at the end of the queue storage area.  Once more byte is allocated than necessary to store the queue items, this is used as a marker. */

	signed char *pcWriteTo;					/*< Points to the free next place in the storage area. */
	signed char *pcReadFrom;				/*< Points to the last place that a queued item was read from. */

	xList xTasksWaitingToSend;				/*< List of tasks that are blocked waiting to post onto this queue.  Stored in priority order. */
	xList xTasksWaitingToReceive;			/*< List of tasks that are blocked waiting to read from this queue.  Stored in priority order. */

	volatile unsigned portBASE_TYPE uxMessagesWaiting;/*< The number of items currently in the queue. */
	unsigned portBASE_TYPE uxLength;		/*< The length of the queue defined as the number of items it will hold, not the number of bytes. */
	unsigned portBASE_TYPE uxItemSize;		/*< The size of each items that the queue will hold. */

	volatile signed portBASE_TYPE xRxLock;	/*< Stores the number of items received from the queue (removed from the queue) while the queue was locked.  Set to queueUNLOCKED when the queue is not locked. */
	volatile signed portBASE_TYPE xTxLock;	/*< Stores the number of items transmitted to the queue (added to the queue) while the queue was locked.  Set to queueUNLOCKED when the queue is not locked. */

	#if ( configUSE_TRACE_FACILITY == 1 )
		unsigned char ucQueueNumber;
		unsigned char ucQueueType;
	#endif

	#if ( configUSE_QUEUE_SETS == 1 )
		struct QueueDefinition *pxQueueSetContainer;
	#endif

} xQUEUE;
/*-----------------------------------------------------------*/

/*
 * The queue registry is just a means for kernel aware debuggers to locate
 * queue structures.  It has no other purpose so is an optional component.
 */
#if ( configQUEUE_REGISTRY_SIZE > 0 )

	/* The type stored within the queue registry array.  This allows a name
	to be assigned to each queue making kernel aware debugging a little
	more user friendly. */
	typedef struct QUEUE_REGISTRY_ITEM
	{
		signed char *pcQueueName;
		xQueueHandle xHandle;
	} xQueueRegistryItem;

	/* The queue registry is simply an array of xQueueRegistryItem structures.
	The pcQueueName member of a structure being NULL is indicative of the
	array position being vacant. */
	xQueueRegistryItem xQueueRegistry[ configQUEUE_REGISTRY_SIZE ];

	/* Removes a queue from the registry by simply setting the pcQueueName
	member to NULL. */
	static void prvQueueUnregisterQueue( xQueueHandle xQueue ) PRIVILEGED_FUNCTION;

#endif /* configQUEUE_REGISTRY_SIZE */

/*
 * Unlocks a queue locked by a call to prvLockQueue.  Locking a queue does not
 * prevent an ISR from adding or removing items to the queue, but does prevent
 * an ISR from removing tasks from the queue event lists.  If an ISR finds a
 * queue is locked it will instead increment the appropriate queue lock count
 * to indicate that a task may require unblocking.  When the queue in unlocked
 * these lock counts are inspected, and the appropriate action taken.
 */
static void prvUnlockQueue( xQUEUE *pxQueue ) PRIVILEGED_FUNCTION;

/*
 * Uses a critical section to determine if there is any data in a queue.
 *
 * @return pdTRUE if the queue contains no items, otherwise pdFALSE.
 */
static signed portBASE_TYPE prvIsQueueEmpty( const xQUEUE *pxQueue ) PRIVILEGED_FUNCTION;

/*
 * Uses a critical section to determine if there is any space in a queue.
 *
 * @return pdTRUE if there is no space, otherwise pdFALSE;
 */
static signed portBASE_TYPE prvIsQueueFull( const xQUEUE *pxQueue ) PRIVILEGED_FUNCTION;

/*
 * Copies an item into the queue, either at the front of the queue or the
 * back of the queue.
 */
static void prvCopyDataToQueue( xQUEUE *pxQueue, const void *pvItemToQueue, portBASE_TYPE xPosition ) PRIVILEGED_FUNCTION;

/*
 * Copies an item out of a queue.
 */
static void prvCopyDataFromQueue( xQUEUE * const pxQueue, const void *pvBuffer ) PRIVILEGED_FUNCTION;

#if ( configUSE_QUEUE_SETS == 1 )
	/*
	 * Checks to see if a queue is a member of a queue set, and if so, notifies
	 * the queue set that the queue contains data.
	 */
	static portBASE_TYPE prvNotifyQueueSetContainer( xQUEUE *pxQueue, portBASE_TYPE xCopyPosition );
#endif

/*-----------------------------------------------------------*/

/*
 * Macro to mark a queue as locked.  Locking a queue prevents an ISR from
 * accessing the queue event lists.
 */
#define prvLockQueue( pxQueue )								\
	taskENTER_CRITICAL();									\
	{														\
		if( ( pxQueue )->xRxLock == queueUNLOCKED )			\
		{													\
			( pxQueue )->xRxLock = queueLOCKED_UNMODIFIED;	\
		}													\
		if( ( pxQueue )->xTxLock == queueUNLOCKED )			\
		{													\
			( pxQueue )->xTxLock = queueLOCKED_UNMODIFIED;	\
		}													\
	}														\
	taskEXIT_CRITICAL()
/*-----------------------------------------------------------*/

portBASE_TYPE xQueueGenericReset( xQueueHandle xQueue, portBASE_TYPE xNewQueue )
{
xQUEUE *pxQueue;

	pxQueue = ( xQUEUE * ) xQueue;
	configASSERT( pxQueue );

	taskENTER_CRITICAL();
	{
		pxQueue->pcTail = pxQueue->pcHead + ( pxQueue->uxLength * pxQueue->uxItemSize );
		pxQueue->uxMessagesWaiting = ( unsigned portBASE_TYPE ) 0U;
		pxQueue->pcWriteTo = pxQueue->pcHead;
		pxQueue->pcReadFrom = pxQueue->pcHead + ( ( pxQueue->uxLength - ( unsigned portBASE_TYPE ) 1U ) * pxQueue->uxItemSize );
		pxQueue->xRxLock = queueUNLOCKED;
		pxQueue->xTxLock = queueUNLOCKED;

		if( xNewQueue == pdFALSE )
		{
			/* If there are tasks blocked waiting to read from the queue, then
			the tasks will remain blocked as after this function exits the queue
			will still be empty.  If there are tasks blocked waiting to	write to
			the queue, then one should be unblocked as after this function exits
			it will be possible to write to it. */
			if( listLIST_IS_EMPTY( &( pxQueue->xTasksWaitingToSend ) ) == pdFALSE )
			{
				if( xTaskRemoveFromEventList( &( pxQueue->xTasksWaitingToSend ) ) == pdTRUE )
				{
					portYIELD_WITHIN_API();
				}
			}
		}
		else
		{
			/* Ensure the event queues start in the correct state. */
			vListInitialise( &( pxQueue->xTasksWaitingToSend ) );
			vListInitialise( &( pxQueue->xTasksWaitingToReceive ) );
		}
	}
	taskEXIT_CRITICAL();

	/* A value is returned for calling semantic consistency with previous
	versions. */
	return pdPASS;
}
/*-----------------------------------------------------------*/

xQueueHandle xQueueGenericCreate( unsigned portBASE_TYPE uxQueueLength, unsigned portBASE_TYPE uxItemSize, unsigned char ucQueueType )
{
xQUEUE *pxNewQueue;
size_t xQueueSizeInBytes;
xQueueHandle xReturn = NULL;

	/* Remove compiler warnings about unused parameters should
	configUSE_TRACE_FACILITY not be set to 1. */
	( void ) ucQueueType;

	/* Allocate the new queue structure. */
	if( uxQueueLength > ( unsigned portBASE_TYPE ) 0 )
	{
		pxNewQueue = ( xQUEUE * ) pvPortMalloc( sizeof( xQUEUE ) );
		if( pxNewQueue != NULL )
		{
			/* Create the list of pointers to queue items.  The queue is one byte
			longer than asked for to make wrap checking easier/faster. */
			xQueueSizeInBytes = ( size_t ) ( uxQueueLength * uxItemSize ) + ( size_t ) 1;

			pxNewQueue->pcHead = ( signed char * ) pvPortMalloc( xQueueSizeInBytes );
			if( pxNewQueue->pcHead != NULL )
			{
				/* Initialise the queue members as described above where the
				queue type is defined. */
				pxNewQueue->uxLength = uxQueueLength;
				pxNewQueue->uxItemSize = uxItemSize;
				xQueueGenericReset( pxNewQueue, pdTRUE );

				#if ( configUSE_TRACE_FACILITY == 1 )
				{
					pxNewQueue->ucQueueType = ucQueueType;
				}
				#endif /* configUSE_TRACE_FACILITY */

				#if( configUSE_QUEUE_SETS == 1 )
				{
					pxNewQueue->pxQueueSetContainer = NULL;
				}
				#endif /* configUSE_QUEUE_SETS */

				traceQUEUE_CREATE( pxNewQueue );
				xReturn = pxNewQueue;
			}
			else
			{
				traceQUEUE_CREATE_FAILED( ucQueueType );
				vPortFree( pxNewQueue );
			}
		}
	}

	configASSERT( xReturn );

	return xReturn;
}
/*-----------------------------------------------------------*/

#if ( configUSE_MUTEXES == 1 )

	xQueueHandle xQueueCreateMutex( unsigned char ucQueueType )
	{
	xQUEUE *pxNewQueue;

		/* Prevent compiler warnings about unused parameters if
		configUSE_TRACE_FACILITY does not equal 1. */
		( void ) ucQueueType;

		/* Allocate the new queue structure. */
		pxNewQueue = ( xQUEUE * ) pvPortMalloc( sizeof( xQUEUE ) );
		if( pxNewQueue != NULL )
		{
			/* Information required for priority inheritance. */
			pxNewQueue->pxMutexHolder = NULL;
			pxNewQueue->uxQueueType = queueQUEUE_IS_MUTEX;

			/* Queues used as a mutex no data is actually copied into or out
			of the queue. */
			pxNewQueue->pcWriteTo = NULL;
			pxNewQueue->pcReadFrom = NULL;

			/* Each mutex has a length of 1 (like a binary semaphore) and
			an item size of 0 as nothing is actually copied into or out
			of the mutex. */
			pxNewQueue->uxMessagesWaiting = ( unsigned portBASE_TYPE ) 0U;
			pxNewQueue->uxLength = ( unsigned portBASE_TYPE ) 1U;
			pxNewQueue->uxItemSize = ( unsigned portBASE_TYPE ) 0U;
			pxNewQueue->xRxLock = queueUNLOCKED;
			pxNewQueue->xTxLock = queueUNLOCKED;

			#if ( configUSE_TRACE_FACILITY == 1 )
			{
				pxNewQueue->ucQueueType = ucQueueType;
			}
			#endif

			#if ( configUSE_QUEUE_SETS == 1 )
			{
				pxNewQueue->pxQueueSetContainer = NULL;
			}
			#endif

			/* Ensure the event queues start with the correct state. */
			vListInitialise( &( pxNewQueue->xTasksWaitingToSend ) );
			vListInitialise( &( pxNewQueue->xTasksWaitingToReceive ) );

			traceCREATE_MUTEX( pxNewQueue );

			/* Start with the semaphore in the expected state. */
			xQueueGenericSend( pxNewQueue, NULL, ( portTickType ) 0U, queueSEND_TO_BACK );
		}
		else
		{
			traceCREATE_MUTEX_FAILED();
		}

		configASSERT( pxNewQueue );
		return pxNewQueue;
	}

#endif /* configUSE_MUTEXES */
/*-----------------------------------------------------------*/

#if ( ( configUSE_MUTEXES == 1 ) && ( INCLUDE_xSemaphoreGetMutexHolder == 1 ) )

	void* xQueueGetMutexHolder( xQueueHandle xSemaphore )
	{
	void *pxReturn;

		/* This function is called by xSemaphoreGetMutexHolder(), and should not
		be called directly.  Note:  This is is a good way of determining if the
		calling task is the mutex holder, but not a good way of determining the
		identity of the mutex holder, as the holder may change between the
		following critical section exiting and the function returning. */
		taskENTER_CRITICAL();
		{
			if( ( ( xQUEUE * ) xSemaphore )->uxQueueType == queueQUEUE_IS_MUTEX )
			{
				pxReturn = ( void * ) ( ( xQUEUE * ) xSemaphore )->pxMutexHolder;
			}
			else
			{
				pxReturn = NULL;
			}
		}
		taskEXIT_CRITICAL();

		return pxReturn;
	}

#endif
/*-----------------------------------------------------------*/

#if ( configUSE_RECURSIVE_MUTEXES == 1 )

	portBASE_TYPE xQueueGiveMutexRecursive( xQueueHandle xMutex )
	{
	portBASE_TYPE xReturn;
	xQUEUE *pxMutex;

		pxMutex = ( xQUEUE * ) xMutex;
		configASSERT( pxMutex );

		/* If this is the task that holds the mutex then pxMutexHolder will not
		change outside of this task.  If this task does not hold the mutex then
		pxMutexHolder can never coincidentally equal the tasks handle, and as
		this is the only condition we are interested in it does not matter if
		pxMutexHolder is accessed simultaneously by another task.  Therefore no
		mutual exclusion is required to test the pxMutexHolder variable. */
		if( pxMutex->pxMutexHolder == xTaskGetCurrentTaskHandle() )
		{
			traceGIVE_MUTEX_RECURSIVE( pxMutex );

			/* uxRecursiveCallCount cannot be zero if pxMutexHolder is equal to
			the task handle, therefore no underflow check is required.  Also,
			uxRecursiveCallCount is only modified by the mutex holder, and as
			there can only be one, no mutual exclusion is required to modify the
			uxRecursiveCallCount member. */
			( pxMutex->uxRecursiveCallCount )--;

			/* Have we unwound the call count? */
			if( pxMutex->uxRecursiveCallCount == 0 )
			{
				/* Return the mutex.  This will automatically unblock any other
				task that might be waiting to access the mutex. */
				xQueueGenericSend( pxMutex, NULL, queueMUTEX_GIVE_BLOCK_TIME, queueSEND_TO_BACK );
			}

			xReturn = pdPASS;
		}
		else
		{
			/* We cannot give the mutex because we are not the holder. */
			xReturn = pdFAIL;

			traceGIVE_MUTEX_RECURSIVE_FAILED( pxMutex );
		}

		return xReturn;
	}

#endif /* configUSE_RECURSIVE_MUTEXES */
/*-----------------------------------------------------------*/

#if ( configUSE_RECURSIVE_MUTEXES == 1 )

	portBASE_TYPE xQueueTakeMutexRecursive( xQueueHandle xMutex, portTickType xBlockTime )
	{
	portBASE_TYPE xReturn;
	xQUEUE *pxMutex;

		pxMutex = ( xQUEUE * ) xMutex;
		configASSERT( pxMutex );

		/* Comments regarding mutual exclusion as per those within
		xQueueGiveMutexRecursive(). */

		traceTAKE_MUTEX_RECURSIVE( pxMutex );

		if( pxMutex->pxMutexHolder == xTaskGetCurrentTaskHandle() )
		{
			( pxMutex->uxRecursiveCallCount )++;
			xReturn = pdPASS;
		}
		else
		{
			xReturn = xQueueGenericReceive( pxMutex, NULL, xBlockTime, pdFALSE );

			/* pdPASS will only be returned if we successfully obtained the mutex,
			we may have blocked to reach here. */
			if( xReturn == pdPASS )
			{
				( pxMutex->uxRecursiveCallCount )++;
			}
			else
			{
				traceTAKE_MUTEX_RECURSIVE_FAILED( pxMutex );
			}
		}

		return xReturn;
	}

#endif /* configUSE_RECURSIVE_MUTEXES */
/*-----------------------------------------------------------*/

#if ( configUSE_COUNTING_SEMAPHORES == 1 )

	xQueueHandle xQueueCreateCountingSemaphore( unsigned portBASE_TYPE uxCountValue, unsigned portBASE_TYPE uxInitialCount )
	{
	xQueueHandle xHandle;

		xHandle = xQueueGenericCreate( ( unsigned portBASE_TYPE ) uxCountValue, queueSEMAPHORE_QUEUE_ITEM_LENGTH, queueQUEUE_TYPE_COUNTING_SEMAPHORE );

		if( xHandle != NULL )
		{
			( ( xQUEUE * ) xHandle )->uxMessagesWaiting = uxInitialCount;

			traceCREATE_COUNTING_SEMAPHORE();
		}
		else
		{
			traceCREATE_COUNTING_SEMAPHORE_FAILED();
		}

		configASSERT( xHandle );
		return xHandle;
	}

#endif /* configUSE_COUNTING_SEMAPHORES */
/*-----------------------------------------------------------*/

signed portBASE_TYPE xQueueGenericSend( xQueueHandle xQueue, const void * const pvItemToQueue, portTickType xTicksToWait, portBASE_TYPE xCopyPosition )
{
signed portBASE_TYPE xEntryTimeSet = pdFALSE;
xTimeOutType xTimeOut;
xQUEUE *pxQueue;

	pxQueue = ( xQUEUE * ) xQueue;
	configASSERT( pxQueue );
	configASSERT( !( ( pvItemToQueue == NULL ) && ( pxQueue->uxItemSize != ( unsigned portBASE_TYPE ) 0U ) ) );

	/* This function relaxes the coding standard somewhat to allow return
	statements within the function itself.  This is done in the interest
	of execution time efficiency. */
	for( ;; )
	{
		taskENTER_CRITICAL();
		{
			/* Is there room on the queue now?  To be running we must be
			the highest priority task wanting to access the queue. */
			if( pxQueue->uxMessagesWaiting < pxQueue->uxLength )
			{
				traceQUEUE_SEND( pxQueue );
				prvCopyDataToQueue( pxQueue, pvItemToQueue, xCopyPosition );

				#if ( configUSE_QUEUE_SETS == 1 )
				{
					if( pxQueue->pxQueueSetContainer != NULL )
					{
						if( prvNotifyQueueSetContainer( pxQueue, xCopyPosition ) == pdTRUE )
						{
							/* The queue is a member of a queue set, and posting
							to the queue set caused a higher priority task to
							unblock. A context switch is required. */
							portYIELD_WITHIN_API();
						}
					}
					else
					{
						/* If there was a task waiting for data to arrive on the
						queue then unblock it now. */
						if( listLIST_IS_EMPTY( &( pxQueue->xTasksWaitingToReceive ) ) == pdFALSE )
						{
							if( xTaskRemoveFromEventList( &( pxQueue->xTasksWaitingToReceive ) ) == pdTRUE )
							{
								/* The unblocked task has a priority higher than
								our own so yield immediately.  Yes it is ok to
								do this from within the critical section - the
								kernel takes care of that. */
								portYIELD_WITHIN_API();
							}
						}
					}
				}
				#else /* configUSE_QUEUE_SETS */
				{
					/* If there was a task waiting for data to arrive on the
					queue then unblock it now. */
					if( listLIST_IS_EMPTY( &( pxQueue->xTasksWaitingToReceive ) ) == pdFALSE )
					{
						if( xTaskRemoveFromEventList( &( pxQueue->xTasksWaitingToReceive ) ) == pdTRUE )
						{
							/* The unblocked task has a priority higher than
							our own so yield immediately.  Yes it is ok to do
							this from within the critical section - the kernel
							takes care of that. */
							portYIELD_WITHIN_API();
						}
					}
				}
				#endif /* configUSE_QUEUE_SETS */

				taskEXIT_CRITICAL();

				/* Return to the original privilege level before exiting the
				function. */
				return pdPASS;
			}
			else
			{
				if( xTicksToWait == ( portTickType ) 0 )
				{
					/* The queue was full and no block time is specified (or
					the block time has expired) so leave now. */
					taskEXIT_CRITICAL();

					/* Return to the original privilege level before exiting
					the function. */
					traceQUEUE_SEND_FAILED( pxQueue );
					return errQUEUE_FULL;
				}
				else if( xEntryTimeSet == pdFALSE )
				{
					/* The queue was full and a block time was specified so
					configure the timeout structure. */
					vTaskSetTimeOutState( &xTimeOut );
					xEntryTimeSet = pdTRUE;
				}
			}
		}
		taskEXIT_CRITICAL();

		/* Interrupts and other tasks can send to and receive from the queue
		now the critical section has been exited. */

		vTaskSuspendAll();
		prvLockQueue( pxQueue );

		/* Update the timeout state to see if it has expired yet. */
		if( xTaskCheckForTimeOut( &xTimeOut, &xTicksToWait ) == pdFALSE )
		{
			if( prvIsQueueFull( pxQueue ) != pdFALSE )
			{
				traceBLOCKING_ON_QUEUE_SEND( pxQueue );
				vTaskPlaceOnEventList( &( pxQueue->xTasksWaitingToSend ), xTicksToWait );

				/* Unlocking the queue means queue events can effect the
				event list.  It is possible	that interrupts occurring now
				remove this task from the event	list again - but as the
				scheduler is suspended the task will go onto the pending
				ready last instead of the actual ready list. */
				prvUnlockQueue( pxQueue );

				/* Resuming the scheduler will move tasks from the pending
				ready list into the ready list - so it is feasible that this
				task is already in a ready list before it yields - in which
				case the yield will not cause a context switch unless there
				is also a higher priority task in the pending ready list. */
				if( xTaskResumeAll() == pdFALSE )
				{
					portYIELD_WITHIN_API();
				}
			}
			else
			{
				/* Try again. */
				prvUnlockQueue( pxQueue );
				( void ) xTaskResumeAll();
			}
		}
		else
		{
			/* The timeout has expired. */
			prvUnlockQueue( pxQueue );
			( void ) xTaskResumeAll();

			/* Return to the original privilege level before exiting the
			function. */
			traceQUEUE_SEND_FAILED( pxQueue );
			return errQUEUE_FULL;
		}
	}
}
/*-----------------------------------------------------------*/

#if ( configUSE_ALTERNATIVE_API == 1 )

	signed portBASE_TYPE xQueueAltGenericSend( xQueueHandle xQueue, const void * const pvItemToQueue, portTickType xTicksToWait, portBASE_TYPE xCopyPosition )
	{
	signed portBASE_TYPE xEntryTimeSet = pdFALSE;
	xTimeOutType xTimeOut;
	xQUEUE *pxQueue;

		pxQueue = ( xQUEUE * ) xQueue;
		configASSERT( pxQueue );
		configASSERT( !( ( pvItemToQueue == NULL ) && ( pxQueue->uxItemSize != ( unsigned portBASE_TYPE ) 0U ) ) );

		for( ;; )
		{
			taskENTER_CRITICAL();
			{
				/* Is there room on the queue now?  To be running we must be
				the highest priority task wanting to access the queue. */
				if( pxQueue->uxMessagesWaiting < pxQueue->uxLength )
				{
					traceQUEUE_SEND( pxQueue );
					prvCopyDataToQueue( pxQueue, pvItemToQueue, xCopyPosition );

					/* If there was a task waiting for data to arrive on the
					queue then unblock it now. */
					if( listLIST_IS_EMPTY( &( pxQueue->xTasksWaitingToReceive ) ) == pdFALSE )
					{
						if( xTaskRemoveFromEventList( &( pxQueue->xTasksWaitingToReceive ) ) == pdTRUE )
						{
							/* The unblocked task has a priority higher than
							our own so yield immediately. */
							portYIELD_WITHIN_API();
						}
					}

					taskEXIT_CRITICAL();
					return pdPASS;
				}
				else
				{
					if( xTicksToWait == ( portTickType ) 0 )
					{
						taskEXIT_CRITICAL();
						return errQUEUE_FULL;
					}
					else if( xEntryTimeSet == pdFALSE )
					{
						vTaskSetTimeOutState( &xTimeOut );
						xEntryTimeSet = pdTRUE;
					}
				}
			}
			taskEXIT_CRITICAL();

			taskENTER_CRITICAL();
			{
				if( xTaskCheckForTimeOut( &xTimeOut, &xTicksToWait ) == pdFALSE )
				{
					if( prvIsQueueFull( pxQueue ) != pdFALSE )
					{
						traceBLOCKING_ON_QUEUE_SEND( pxQueue );
						vTaskPlaceOnEventList( &( pxQueue->xTasksWaitingToSend ), xTicksToWait );
						portYIELD_WITHIN_API();
					}
				}
				else
				{
					taskEXIT_CRITICAL();
					traceQUEUE_SEND_FAILED( pxQueue );
					return errQUEUE_FULL;
				}
			}
			taskEXIT_CRITICAL();
		}
	}

#endif /* configUSE_ALTERNATIVE_API */
/*-----------------------------------------------------------*/

#if ( configUSE_ALTERNATIVE_API == 1 )

	signed portBASE_TYPE xQueueAltGenericReceive( xQueueHandle xQueue, void * const pvBuffer, portTickType xTicksToWait, portBASE_TYPE xJustPeeking )
	{
	signed portBASE_TYPE xEntryTimeSet = pdFALSE;
	xTimeOutType xTimeOut;
	signed char *pcOriginalReadPosition;
	xQUEUE *pxQueue;

		pxQueue = ( xQUEUE * ) xQueue;
		configASSERT( pxQueue );
		configASSERT( !( ( pvBuffer == NULL ) && ( pxQueue->uxItemSize != ( unsigned portBASE_TYPE ) 0U ) ) );

		for( ;; )
		{
			taskENTER_CRITICAL();
			{
				if( pxQueue->uxMessagesWaiting > ( unsigned portBASE_TYPE ) 0 )
				{
					/* Remember our read position in case we are just peeking. */
					pcOriginalReadPosition = pxQueue->pcReadFrom;

					prvCopyDataFromQueue( pxQueue, pvBuffer );

					if( xJustPeeking == pdFALSE )
					{
						traceQUEUE_RECEIVE( pxQueue );

						/* We are actually removing data. */
						--( pxQueue->uxMessagesWaiting );

						#if ( configUSE_MUTEXES == 1 )
						{
							if( pxQueue->uxQueueType == queueQUEUE_IS_MUTEX )
							{
								/* Record the information required to implement
								priority inheritance should it become necessary. */
								pxQueue->pxMutexHolder = xTaskGetCurrentTaskHandle();
							}
						}
						#endif

						if( listLIST_IS_EMPTY( &( pxQueue->xTasksWaitingToSend ) ) == pdFALSE )
						{
							if( xTaskRemoveFromEventList( &( pxQueue->xTasksWaitingToSend ) ) == pdTRUE )
							{
								portYIELD_WITHIN_API();
							}
						}
					}
					else
					{
						traceQUEUE_PEEK( pxQueue );

						/* We are not removing the data, so reset our read
						pointer. */
						pxQueue->pcReadFrom = pcOriginalReadPosition;

						/* The data is being left in the queue, so see if there are
						any other tasks waiting for the data. */
						if( listLIST_IS_EMPTY( &( pxQueue->xTasksWaitingToReceive ) ) == pdFALSE )
						{
							/* Tasks that are removed from the event list will get added to
							the pending ready list as the scheduler is still suspended. */
							if( xTaskRemoveFromEventList( &( pxQueue->xTasksWaitingToReceive ) ) != pdFALSE )
							{
								/* The task waiting has a higher priority than this task. */
								portYIELD_WITHIN_API();
							}
						}

					}

					taskEXIT_CRITICAL();
					return pdPASS;
				}
				else
				{
					if( xTicksToWait == ( portTickType ) 0 )
					{
						taskEXIT_CRITICAL();
						traceQUEUE_RECEIVE_FAILED( pxQueue );
						return errQUEUE_EMPTY;
					}
					else if( xEntryTimeSet == pdFALSE )
					{
						vTaskSetTimeOutState( &xTimeOut );
						xEntryTimeSet = pdTRUE;
					}
				}
			}
			taskEXIT_CRITICAL();

			taskENTER_CRITICAL();
			{
				if( xTaskCheckForTimeOut( &xTimeOut, &xTicksToWait ) == pdFALSE )
				{
					if( prvIsQueueEmpty( pxQueue ) != pdFALSE )
					{
						traceBLOCKING_ON_QUEUE_RECEIVE( pxQueue );

						#if ( configUSE_MUTEXES == 1 )
						{
							if( pxQueue->uxQueueType == queueQUEUE_IS_MUTEX )
							{
								portENTER_CRITICAL();
								{
									vTaskPriorityInherit( ( void * ) pxQueue->pxMutexHolder );
								}
								portEXIT_CRITICAL();
							}
						}
						#endif

						vTaskPlaceOnEventList( &( pxQueue->xTasksWaitingToReceive ), xTicksToWait );
						portYIELD_WITHIN_API();
					}
				}
				else
				{
					taskEXIT_CRITICAL();
					traceQUEUE_RECEIVE_FAILED( pxQueue );
					return errQUEUE_EMPTY;
				}
			}
			taskEXIT_CRITICAL();
		}
	}


#endif /* configUSE_ALTERNATIVE_API */
/*-----------------------------------------------------------*/

signed portBASE_TYPE xQueueGenericSendFromISR( xQueueHandle xQueue, const void * const pvItemToQueue, signed portBASE_TYPE *pxHigherPriorityTaskWoken, portBASE_TYPE xCopyPosition )
{
signed portBASE_TYPE xReturn;
unsigned portBASE_TYPE uxSavedInterruptStatus;
xQUEUE *pxQueue;

	pxQueue = ( xQUEUE * ) xQueue;
	configASSERT( pxQueue );
	configASSERT( !( ( pvItemToQueue == NULL ) && ( pxQueue->uxItemSize != ( unsigned portBASE_TYPE ) 0U ) ) );

	/* Similar to xQueueGenericSend, except we don't block if there is no room
	in the queue.  Also we don't directly wake a task that was blocked on a
	queue read, instead we return a flag to say whether a context switch is
	required or not (i.e. has a task with a higher priority than us been woken
	by this	post). */
	uxSavedInterruptStatus = portSET_INTERRUPT_MASK_FROM_ISR();
	{
		if( pxQueue->uxMessagesWaiting < pxQueue->uxLength )
		{
			traceQUEUE_SEND_FROM_ISR( pxQueue );

			prvCopyDataToQueue( pxQueue, pvItemToQueue, xCopyPosition );

			/* If the queue is locked we do not alter the event list.  This will
			be done when the queue is unlocked later. */
			if( pxQueue->xTxLock == queueUNLOCKED )
			{
				#if ( configUSE_QUEUE_SETS == 1 )
				{
					if( pxQueue->pxQueueSetContainer != NULL )
					{
						if( prvNotifyQueueSetContainer( pxQueue, xCopyPosition ) == pdTRUE )
						{
							/* The queue is a member of a queue set, and posting
							to the queue set caused a higher priority task to
							unblock.  A context switch is required. */
							if( pxHigherPriorityTaskWoken != NULL )
							{
								*pxHigherPriorityTaskWoken = pdTRUE;
							}
						}
					}
					else
					{
						if( listLIST_IS_EMPTY( &( pxQueue->xTasksWaitingToReceive ) ) == pdFALSE )
						{
							if( xTaskRemoveFromEventList( &( pxQueue->xTasksWaitingToReceive ) ) != pdFALSE )
							{
								/* The task waiting has a higher priority so record that a
								context	switch is required. */
								if( pxHigherPriorityTaskWoken != NULL )
								{
									*pxHigherPriorityTaskWoken = pdTRUE;
								}
							}
						}
					}
				}
				#else /* configUSE_QUEUE_SETS */
				{
					if( listLIST_IS_EMPTY( &( pxQueue->xTasksWaitingToReceive ) ) == pdFALSE )
					{
						if( xTaskRemoveFromEventList( &( pxQueue->xTasksWaitingToReceive ) ) != pdFALSE )
						{
							/* The task waiting has a higher priority so record that a
							context	switch is required. */
							if( pxHigherPriorityTaskWoken != NULL )
							{
								*pxHigherPriorityTaskWoken = pdTRUE;
							}
						}
					}
				}
				#endif /* configUSE_QUEUE_SETS */
			}
			else
			{
				/* Increment the lock count so the task that unlocks the queue
				knows that data was posted while it was locked. */
				++( pxQueue->xTxLock );
			}

			xReturn = pdPASS;
		}
		else
		{
			traceQUEUE_SEND_FROM_ISR_FAILED( pxQueue );
			xReturn = errQUEUE_FULL;
		}
	}
	portCLEAR_INTERRUPT_MASK_FROM_ISR( uxSavedInterruptStatus );

	return xReturn;
}
/*-----------------------------------------------------------*/

signed portBASE_TYPE xQueueGenericReceive( xQueueHandle xQueue, void * const pvBuffer, portTickType xTicksToWait, portBASE_TYPE xJustPeeking )
{
signed portBASE_TYPE xEntryTimeSet = pdFALSE;
xTimeOutType xTimeOut;
signed char *pcOriginalReadPosition;
xQUEUE *pxQueue;

	pxQueue = ( xQUEUE * ) xQueue;
	configASSERT( pxQueue );
	configASSERT( !( ( pvBuffer == NULL ) && ( pxQueue->uxItemSize != ( unsigned portBASE_TYPE ) 0U ) ) );

	/* This function relaxes the coding standard somewhat to allow return
	statements within the function itself.  This is done in the interest
	of execution time efficiency. */

	for( ;; )
	{
		taskENTER_CRITICAL();
		{
			/* Is there data in the queue now?  To be running we must be
			the highest priority task wanting to access the queue. */
			if( pxQueue->uxMessagesWaiting > ( unsigned portBASE_TYPE ) 0 )
			{
				/* Remember our read position in case we are just peeking. */
				pcOriginalReadPosition = pxQueue->pcReadFrom;

				prvCopyDataFromQueue( pxQueue, pvBuffer );

				if( xJustPeeking == pdFALSE )
				{
					traceQUEUE_RECEIVE( pxQueue );

					/* We are actually removing data. */
					--( pxQueue->uxMessagesWaiting );

					#if ( configUSE_MUTEXES == 1 )
					{
						if( pxQueue->uxQueueType == queueQUEUE_IS_MUTEX )
						{
							/* Record the information required to implement
							priority inheritance should it become necessary. */
							pxQueue->pxMutexHolder = xTaskGetCurrentTaskHandle();
						}
					}
					#endif

					if( listLIST_IS_EMPTY( &( pxQueue->xTasksWaitingToSend ) ) == pdFALSE )
					{
						if( xTaskRemoveFromEventList( &( pxQueue->xTasksWaitingToSend ) ) == pdTRUE )
						{
							portYIELD_WITHIN_API();
						}
					}
				}
				else
				{
					traceQUEUE_PEEK( pxQueue );

					/* The data is not being removed, so reset the read
					pointer. */
					pxQueue->pcReadFrom = pcOriginalReadPosition;

					/* The data is being left in the queue, so see if there are
					any other tasks waiting for the data. */
					if( listLIST_IS_EMPTY( &( pxQueue->xTasksWaitingToReceive ) ) == pdFALSE )
					{
						/* Tasks that are removed from the event list will get added to
						the pending ready list as the scheduler is still suspended. */
						if( xTaskRemoveFromEventList( &( pxQueue->xTasksWaitingToReceive ) ) != pdFALSE )
						{
							/* The task waiting has a higher priority than this task. */
							portYIELD_WITHIN_API();
						}
					}
				}

				taskEXIT_CRITICAL();
				return pdPASS;
			}
			else
			{
				if( xTicksToWait == ( portTickType ) 0 )
				{
					/* The queue was empty and no block time is specified (or
					the block time has expired) so leave now. */
					taskEXIT_CRITICAL();
					traceQUEUE_RECEIVE_FAILED( pxQueue );
					return errQUEUE_EMPTY;
				}
				else if( xEntryTimeSet == pdFALSE )
				{
					/* The queue was empty and a block time was specified so
					configure the timeout structure. */
					vTaskSetTimeOutState( &xTimeOut );
					xEntryTimeSet = pdTRUE;
				}
			}
		}
		taskEXIT_CRITICAL();

		/* Interrupts and other tasks can send to and receive from the queue
		now the critical section has been exited. */

		vTaskSuspendAll();
		prvLockQueue( pxQueue );

		/* Update the timeout state to see if it has expired yet. */
		if( xTaskCheckForTimeOut( &xTimeOut, &xTicksToWait ) == pdFALSE )
		{
			if( prvIsQueueEmpty( pxQueue ) != pdFALSE )
			{
				traceBLOCKING_ON_QUEUE_RECEIVE( pxQueue );

				#if ( configUSE_MUTEXES == 1 )
				{
					if( pxQueue->uxQueueType == queueQUEUE_IS_MUTEX )
					{
						portENTER_CRITICAL();
						{
							vTaskPriorityInherit( ( void * ) pxQueue->pxMutexHolder );
						}
						portEXIT_CRITICAL();
					}
				}
				#endif

				vTaskPlaceOnEventList( &( pxQueue->xTasksWaitingToReceive ), xTicksToWait );
				prvUnlockQueue( pxQueue );
				if( xTaskResumeAll() == pdFALSE )
				{
					portYIELD_WITHIN_API();
				}
			}
			else
			{
				/* Try again. */
				prvUnlockQueue( pxQueue );
				( void ) xTaskResumeAll();
			}
		}
		else
		{
			prvUnlockQueue( pxQueue );
			( void ) xTaskResumeAll();
			traceQUEUE_RECEIVE_FAILED( pxQueue );
			return errQUEUE_EMPTY;
		}
	}
}
/*-----------------------------------------------------------*/

signed portBASE_TYPE xQueueReceiveFromISR( xQueueHandle xQueue, void * const pvBuffer, signed portBASE_TYPE *pxHigherPriorityTaskWoken )
{
signed portBASE_TYPE xReturn;
unsigned portBASE_TYPE uxSavedInterruptStatus;
xQUEUE *pxQueue;

	pxQueue = ( xQUEUE * ) xQueue;
	configASSERT( pxQueue );
	configASSERT( !( ( pvBuffer == NULL ) && ( pxQueue->uxItemSize != ( unsigned portBASE_TYPE ) 0U ) ) );

	uxSavedInterruptStatus = portSET_INTERRUPT_MASK_FROM_ISR();
	{
		/* We cannot block from an ISR, so check there is data available. */
		if( pxQueue->uxMessagesWaiting > ( unsigned portBASE_TYPE ) 0 )
		{
			traceQUEUE_RECEIVE_FROM_ISR( pxQueue );

			prvCopyDataFromQueue( pxQueue, pvBuffer );
			--( pxQueue->uxMessagesWaiting );

			/* If the queue is locked we will not modify the event list.  Instead
			we update the lock count so the task that unlocks the queue will know
			that an ISR has removed data while the queue was locked. */
			if( pxQueue->xRxLock == queueUNLOCKED )
			{
				if( listLIST_IS_EMPTY( &( pxQueue->xTasksWaitingToSend ) ) == pdFALSE )
				{
					if( xTaskRemoveFromEventList( &( pxQueue->xTasksWaitingToSend ) ) != pdFALSE )
					{
						/* The task waiting has a higher priority than us so
						force a context switch. */
						if( pxHigherPriorityTaskWoken != NULL )
						{
							*pxHigherPriorityTaskWoken = pdTRUE;
						}
					}
				}
			}
			else
			{
				/* Increment the lock count so the task that unlocks the queue
				knows that data was removed while it was locked. */
				++( pxQueue->xRxLock );
			}

			xReturn = pdPASS;
		}
		else
		{
			xReturn = pdFAIL;
			traceQUEUE_RECEIVE_FROM_ISR_FAILED( pxQueue );
		}
	}
	portCLEAR_INTERRUPT_MASK_FROM_ISR( uxSavedInterruptStatus );

	return xReturn;
}
/*-----------------------------------------------------------*/

unsigned portBASE_TYPE uxQueueMessagesWaiting( const xQueueHandle xQueue )
{
unsigned portBASE_TYPE uxReturn;

	configASSERT( xQueue );

	taskENTER_CRITICAL();
		uxReturn = ( ( xQUEUE * ) xQueue )->uxMessagesWaiting;
	taskEXIT_CRITICAL();

	return uxReturn;
}
/*-----------------------------------------------------------*/

unsigned portBASE_TYPE uxQueueMessagesWaitingFromISR( const xQueueHandle xQueue )
{
unsigned portBASE_TYPE uxReturn;

	configASSERT( xQueue );

	uxReturn = ( ( xQUEUE * ) xQueue )->uxMessagesWaiting;

	return uxReturn;
}
/*-----------------------------------------------------------*/

void vQueueDelete( xQueueHandle xQueue )
{
xQUEUE *pxQueue;

	pxQueue = ( xQUEUE * ) xQueue;
	configASSERT( pxQueue );

	traceQUEUE_DELETE( pxQueue );
	#if ( configQUEUE_REGISTRY_SIZE > 0 )
	{
		prvQueueUnregisterQueue( pxQueue );
	}
	#endif
	vPortFree( pxQueue->pcHead );
	vPortFree( pxQueue );
}
/*-----------------------------------------------------------*/

#if ( configUSE_TRACE_FACILITY == 1 )

	unsigned char ucQueueGetQueueNumber( xQueueHandle xQueue )
	{
		return ( ( xQUEUE * ) xQueue )->ucQueueNumber;
	}

#endif /* configUSE_TRACE_FACILITY */
/*-----------------------------------------------------------*/

#if ( configUSE_TRACE_FACILITY == 1 )

	void vQueueSetQueueNumber( xQueueHandle xQueue, unsigned char ucQueueNumber )
	{
		( ( xQUEUE * ) xQueue )->ucQueueNumber = ucQueueNumber;
	}

#endif /* configUSE_TRACE_FACILITY */
/*-----------------------------------------------------------*/

#if ( configUSE_TRACE_FACILITY == 1 )

	unsigned char ucQueueGetQueueType( xQueueHandle xQueue )
	{
		return ( ( xQUEUE * ) xQueue )->ucQueueType;
	}

#endif /* configUSE_TRACE_FACILITY */
/*-----------------------------------------------------------*/

static void prvCopyDataToQueue( xQUEUE *pxQueue, const void *pvItemToQueue, portBASE_TYPE xPosition )
{
	if( pxQueue->uxItemSize == ( unsigned portBASE_TYPE ) 0 )
	{
		#if ( configUSE_MUTEXES == 1 )
		{
			if( pxQueue->uxQueueType == queueQUEUE_IS_MUTEX )
			{
				/* The mutex is no longer being held. */
				vTaskPriorityDisinherit( ( void * ) pxQueue->pxMutexHolder );
				pxQueue->pxMutexHolder = NULL;
			}
		}
		#endif
	}
	else if( xPosition == queueSEND_TO_BACK )
	{
		memcpy( ( void * ) pxQueue->pcWriteTo, pvItemToQueue, ( unsigned ) pxQueue->uxItemSize );
		pxQueue->pcWriteTo += pxQueue->uxItemSize;
		if( pxQueue->pcWriteTo >= pxQueue->pcTail )
		{
			pxQueue->pcWriteTo = pxQueue->pcHead;
		}
	}
	else
	{
		memcpy( ( void * ) pxQueue->pcReadFrom, pvItemToQueue, ( unsigned ) pxQueue->uxItemSize );
		pxQueue->pcReadFrom -= pxQueue->uxItemSize;
		if( pxQueue->pcReadFrom < pxQueue->pcHead )
		{
			pxQueue->pcReadFrom = ( pxQueue->pcTail - pxQueue->uxItemSize );
		}
	}

	++( pxQueue->uxMessagesWaiting );
}
/*-----------------------------------------------------------*/

static void prvCopyDataFromQueue( xQUEUE * const pxQueue, const void *pvBuffer )
{
	if( pxQueue->uxQueueType != queueQUEUE_IS_MUTEX )
	{
		pxQueue->pcReadFrom += pxQueue->uxItemSize;
		if( pxQueue->pcReadFrom >= pxQueue->pcTail )
		{
			pxQueue->pcReadFrom = pxQueue->pcHead;
		}
		memcpy( ( void * ) pvBuffer, ( void * ) pxQueue->pcReadFrom, ( unsigned ) pxQueue->uxItemSize );
	}
}
/*-----------------------------------------------------------*/

static void prvUnlockQueue( xQUEUE *pxQueue )
{
	/* THIS FUNCTION MUST BE CALLED WITH THE SCHEDULER SUSPENDED. */

	/* The lock counts contains the number of extra data items placed or
	removed from the queue while the queue was locked.  When a queue is
	locked items can be added or removed, but the event lists cannot be
	updated. */
	taskENTER_CRITICAL();
	{
		/* See if data was added to the queue while it was locked. */
		while( pxQueue->xTxLock > queueLOCKED_UNMODIFIED )
		{
			/* Data was posted while the queue was locked.  Are any tasks
			blocked waiting for data to become available? */
			#if ( configUSE_QUEUE_SETS == 1 )
			{
				if( pxQueue->pxQueueSetContainer != NULL )
				{
					if( prvNotifyQueueSetContainer( pxQueue, queueSEND_TO_BACK ) == pdTRUE )
					{
						/* The queue is a member of a queue set, and posting to
						the queue set caused a higher priority task to unblock.
						A context switch is required. */
						vTaskMissedYield();
					}
				}
				else
				{
					/* Tasks that are removed from the event list will get added to
					the pending ready list as the scheduler is still suspended. */
					if( listLIST_IS_EMPTY( &( pxQueue->xTasksWaitingToReceive ) ) == pdFALSE )
					{
						if( xTaskRemoveFromEventList( &( pxQueue->xTasksWaitingToReceive ) ) != pdFALSE )
						{
							/* The task waiting has a higher priority so record that a
							context	switch is required. */
							vTaskMissedYield();
						}
					}
					else
					{
						break;
					}
				}
			}
			#else /* configUSE_QUEUE_SETS */
			{
				/* Tasks that are removed from the event list will get added to
				the pending ready list as the scheduler is still suspended. */
				if( listLIST_IS_EMPTY( &( pxQueue->xTasksWaitingToReceive ) ) == pdFALSE )
				{
					if( xTaskRemoveFromEventList( &( pxQueue->xTasksWaitingToReceive ) ) != pdFALSE )
					{
						/* The task waiting has a higher priority so record that a
						context	switch is required. */
						vTaskMissedYield();
					}
				}
				else
				{
					break;
				}
			}
			#endif /* configUSE_QUEUE_SETS */

			--( pxQueue->xTxLock );
		}

		pxQueue->xTxLock = queueUNLOCKED;
	}
	taskEXIT_CRITICAL();

	/* Do the same for the Rx lock. */
	taskENTER_CRITICAL();
	{
		while( pxQueue->xRxLock > queueLOCKED_UNMODIFIED )
		{
			if( listLIST_IS_EMPTY( &( pxQueue->xTasksWaitingToSend ) ) == pdFALSE )
			{
				if( xTaskRemoveFromEventList( &( pxQueue->xTasksWaitingToSend ) ) != pdFALSE )
				{
					vTaskMissedYield();
				}

				--( pxQueue->xRxLock );
			}
			else
			{
				break;
			}
		}

		pxQueue->xRxLock = queueUNLOCKED;
	}
	taskEXIT_CRITICAL();
}
/*-----------------------------------------------------------*/

static signed portBASE_TYPE prvIsQueueEmpty( const xQUEUE *pxQueue )
{
signed portBASE_TYPE xReturn;

	taskENTER_CRITICAL();
	{
		if( pxQueue->uxMessagesWaiting == 0 )
		{
			xReturn = pdTRUE;
		}
		else
		{
			xReturn = pdFALSE;
		}
	}
	taskEXIT_CRITICAL();

	return xReturn;
}
/*-----------------------------------------------------------*/

signed portBASE_TYPE xQueueIsQueueEmptyFromISR( const xQueueHandle xQueue )
{
signed portBASE_TYPE xReturn;

	configASSERT( xQueue );
	if( ( ( xQUEUE * ) xQueue )->uxMessagesWaiting == 0 )
	{
		xReturn = pdTRUE;
	}
	else
	{
		xReturn = pdFALSE;
	}

	return xReturn;
}
/*-----------------------------------------------------------*/

static signed portBASE_TYPE prvIsQueueFull( const xQUEUE *pxQueue )
{
signed portBASE_TYPE xReturn;

	taskENTER_CRITICAL();
	{
		if( pxQueue->uxMessagesWaiting == pxQueue->uxLength )
		{
			xReturn = pdTRUE;
		}
		else
		{
			xReturn = pdFALSE;
		}
	}
	taskEXIT_CRITICAL();

	return xReturn;
}
/*-----------------------------------------------------------*/

signed portBASE_TYPE xQueueIsQueueFullFromISR( const xQueueHandle xQueue )
{
signed portBASE_TYPE xReturn;

	configASSERT( xQueue );
	if( ( ( xQUEUE * ) xQueue )->uxMessagesWaiting == ( ( xQUEUE * ) xQueue )->uxLength )
	{
		xReturn = pdTRUE;
	}
	else
	{
		xReturn = pdFALSE;
	}

	return xReturn;
}
/*-----------------------------------------------------------*/

#if ( configUSE_CO_ROUTINES == 1 )

	signed portBASE_TYPE xQueueCRSend( xQueueHandle xQueue, const void *pvItemToQueue, portTickType xTicksToWait )
	{
	signed portBASE_TYPE xReturn;
	xQUEUE *pxQueue;

		pxQueue = ( xQUEUE * ) xQueue;

		/* If the queue is already full we may have to block.  A critical section
		is required to prevent an interrupt removing something from the queue
		between the check to see if the queue is full and blocking on the queue. */
		portDISABLE_INTERRUPTS();
		{
			if( prvIsQueueFull( pxQueue ) != pdFALSE )
			{
				/* The queue is full - do we want to block or just leave without
				posting? */
				if( xTicksToWait > ( portTickType ) 0 )
				{
					/* As this is called from a coroutine we cannot block directly, but
					return indicating that we need to block. */
					vCoRoutineAddToDelayedList( xTicksToWait, &( pxQueue->xTasksWaitingToSend ) );
					portENABLE_INTERRUPTS();
					return errQUEUE_BLOCKED;
				}
				else
				{
					portENABLE_INTERRUPTS();
					return errQUEUE_FULL;
				}
			}
		}
		portENABLE_INTERRUPTS();

		portDISABLE_INTERRUPTS();
		{
			if( pxQueue->uxMessagesWaiting < pxQueue->uxLength )
			{
				/* There is room in the queue, copy the data into the queue. */
				prvCopyDataToQueue( pxQueue, pvItemToQueue, queueSEND_TO_BACK );
				xReturn = pdPASS;

				/* Were any co-routines waiting for data to become available? */
				if( listLIST_IS_EMPTY( &( pxQueue->xTasksWaitingToReceive ) ) == pdFALSE )
				{
					/* In this instance the co-routine could be placed directly
					into the ready list as we are within a critical section.
					Instead the same pending ready list mechanism is used as if
					the event were caused from within an interrupt. */
					if( xCoRoutineRemoveFromEventList( &( pxQueue->xTasksWaitingToReceive ) ) != pdFALSE )
					{
						/* The co-routine waiting has a higher priority so record
						that a yield might be appropriate. */
						xReturn = errQUEUE_YIELD;
					}
				}
			}
			else
			{
				xReturn = errQUEUE_FULL;
			}
		}
		portENABLE_INTERRUPTS();

		return xReturn;
	}

#endif /* configUSE_CO_ROUTINES */
/*-----------------------------------------------------------*/

#if ( configUSE_CO_ROUTINES == 1 )

	signed portBASE_TYPE xQueueCRReceive( xQueueHandle xQueue, void *pvBuffer, portTickType xTicksToWait )
	{
	signed portBASE_TYPE xReturn;
	xQUEUE *pxQueue;

		pxQueue = ( xQUEUE * ) xQueue;

		/* If the queue is already empty we may have to block.  A critical section
		is required to prevent an interrupt adding something to the queue
		between the check to see if the queue is empty and blocking on the queue. */
		portDISABLE_INTERRUPTS();
		{
			if( pxQueue->uxMessagesWaiting == ( unsigned portBASE_TYPE ) 0 )
			{
				/* There are no messages in the queue, do we want to block or just
				leave with nothing? */
				if( xTicksToWait > ( portTickType ) 0 )
				{
					/* As this is a co-routine we cannot block directly, but return
					indicating that we need to block. */
					vCoRoutineAddToDelayedList( xTicksToWait, &( pxQueue->xTasksWaitingToReceive ) );
					portENABLE_INTERRUPTS();
					return errQUEUE_BLOCKED;
				}
				else
				{
					portENABLE_INTERRUPTS();
					return errQUEUE_FULL;
				}
			}
		}
		portENABLE_INTERRUPTS();

		portDISABLE_INTERRUPTS();
		{
			if( pxQueue->uxMessagesWaiting > ( unsigned portBASE_TYPE ) 0 )
			{
				/* Data is available from the queue. */
				pxQueue->pcReadFrom += pxQueue->uxItemSize;
				if( pxQueue->pcReadFrom >= pxQueue->pcTail )
				{
					pxQueue->pcReadFrom = pxQueue->pcHead;
				}
				--( pxQueue->uxMessagesWaiting );
				memcpy( ( void * ) pvBuffer, ( void * ) pxQueue->pcReadFrom, ( unsigned ) pxQueue->uxItemSize );

				xReturn = pdPASS;

				/* Were any co-routines waiting for space to become available? */
				if( listLIST_IS_EMPTY( &( pxQueue->xTasksWaitingToSend ) ) == pdFALSE )
				{
					/* In this instance the co-routine could be placed directly
					into the ready list as we are within a critical section.
					Instead the same pending ready list mechanism is used as if
					the event were caused from within an interrupt. */
					if( xCoRoutineRemoveFromEventList( &( pxQueue->xTasksWaitingToSend ) ) != pdFALSE )
					{
						xReturn = errQUEUE_YIELD;
					}
				}
			}
			else
			{
				xReturn = pdFAIL;
			}
		}
		portENABLE_INTERRUPTS();

		return xReturn;
	}

#endif /* configUSE_CO_ROUTINES */
/*-----------------------------------------------------------*/

#if ( configUSE_CO_ROUTINES == 1 )

	signed portBASE_TYPE xQueueCRSendFromISR( xQueueHandle xQueue, const void *pvItemToQueue, signed portBASE_TYPE xCoRoutinePreviouslyWoken )
	{
	xQUEUE *pxQueue;

		pxQueue = ( xQUEUE * ) xQueue;

		/* Cannot block within an ISR so if there is no space on the queue then
		exit without doing anything. */
		if( pxQueue->uxMessagesWaiting < pxQueue->uxLength )
		{
			prvCopyDataToQueue( pxQueue, pvItemToQueue, queueSEND_TO_BACK );

			/* We only want to wake one co-routine per ISR, so check that a
			co-routine has not already been woken. */
			if( xCoRoutinePreviouslyWoken == pdFALSE )
			{
				if( listLIST_IS_EMPTY( &( pxQueue->xTasksWaitingToReceive ) ) == pdFALSE )
				{
					if( xCoRoutineRemoveFromEventList( &( pxQueue->xTasksWaitingToReceive ) ) != pdFALSE )
					{
						return pdTRUE;
					}
				}
			}
		}

		return xCoRoutinePreviouslyWoken;
	}

#endif /* configUSE_CO_ROUTINES */
/*-----------------------------------------------------------*/

#if ( configUSE_CO_ROUTINES == 1 )

	signed portBASE_TYPE xQueueCRReceiveFromISR( xQueueHandle xQueue, void *pvBuffer, signed portBASE_TYPE *pxCoRoutineWoken )
	{
	signed portBASE_TYPE xReturn;
	xQUEUE * pxQueue;

		pxQueue = ( xQUEUE * ) xQueue;

		/* We cannot block from an ISR, so check there is data available. If
		not then just leave without doing anything. */
		if( pxQueue->uxMessagesWaiting > ( unsigned portBASE_TYPE ) 0 )
		{
			/* Copy the data from the queue. */
			pxQueue->pcReadFrom += pxQueue->uxItemSize;
			if( pxQueue->pcReadFrom >= pxQueue->pcTail )
			{
				pxQueue->pcReadFrom = pxQueue->pcHead;
			}
			--( pxQueue->uxMessagesWaiting );
			memcpy( ( void * ) pvBuffer, ( void * ) pxQueue->pcReadFrom, ( unsigned ) pxQueue->uxItemSize );

			if( ( *pxCoRoutineWoken ) == pdFALSE )
			{
				if( listLIST_IS_EMPTY( &( pxQueue->xTasksWaitingToSend ) ) == pdFALSE )
				{
					if( xCoRoutineRemoveFromEventList( &( pxQueue->xTasksWaitingToSend ) ) != pdFALSE )
					{
						*pxCoRoutineWoken = pdTRUE;
					}
				}
			}

			xReturn = pdPASS;
		}
		else
		{
			xReturn = pdFAIL;
		}

		return xReturn;
	}

#endif /* configUSE_CO_ROUTINES */
/*-----------------------------------------------------------*/

#if ( configQUEUE_REGISTRY_SIZE > 0 )

	void vQueueAddToRegistry( xQueueHandle xQueue, signed char *pcQueueName )
	{
	unsigned portBASE_TYPE ux;

		/* See if there is an empty space in the registry.  A NULL name denotes
		a free slot. */
		for( ux = ( unsigned portBASE_TYPE ) 0U; ux < ( unsigned portBASE_TYPE ) configQUEUE_REGISTRY_SIZE; ux++ )
		{
			if( xQueueRegistry[ ux ].pcQueueName == NULL )
			{
				/* Store the information on this queue. */
				xQueueRegistry[ ux ].pcQueueName = pcQueueName;
				xQueueRegistry[ ux ].xHandle = xQueue;
				break;
			}
		}
	}

#endif /* configQUEUE_REGISTRY_SIZE */
/*-----------------------------------------------------------*/

#if ( configQUEUE_REGISTRY_SIZE > 0 )

	static void prvQueueUnregisterQueue( xQueueHandle xQueue )
	{
	unsigned portBASE_TYPE ux;

		/* See if the handle of the queue being unregistered in actually in the
		registry. */
		for( ux = ( unsigned portBASE_TYPE ) 0U; ux < ( unsigned portBASE_TYPE ) configQUEUE_REGISTRY_SIZE; ux++ )
		{
			if( xQueueRegistry[ ux ].xHandle == xQueue )
			{
				/* Set the name to NULL to show that this slot if free again. */
				xQueueRegistry[ ux ].pcQueueName = NULL;
				break;
			}
		}

	}

#endif /* configQUEUE_REGISTRY_SIZE */
/*-----------------------------------------------------------*/

#if ( configUSE_TIMERS == 1 )

	void vQueueWaitForMessageRestricted( xQueueHandle xQueue, portTickType xTicksToWait )
	{
	xQUEUE *pxQueue;

		pxQueue = ( xQUEUE * ) xQueue;

		/* This function should not be called by application code hence the
		'Restricted' in its name.  It is not part of the public API.  It is
		designed for use by kernel code, and has special calling requirements.
		It can result in vListInsert() being called on a list that can only
		possibly ever have one item in it, so the list will be fast, but even
		so it should be called with the scheduler locked and not from a critical
		section. */

		/* Only do anything if there are no messages in the queue.  This function
		will not actually cause the task to block, just place it on a blocked
		list.  It will not block until the scheduler is unlocked - at which
		time a yield will be performed.  If an item is added to the queue while
		the queue is locked, and the calling task blocks on the queue, then the
		calling task will be immediately unblocked when the queue is unlocked. */
		prvLockQueue( pxQueue );
		if( pxQueue->uxMessagesWaiting == ( unsigned portBASE_TYPE ) 0U )
		{
			/* There is nothing in the queue, block for the specified period. */
			vTaskPlaceOnEventListRestricted( &( pxQueue->xTasksWaitingToReceive ), xTicksToWait );
		}
		prvUnlockQueue( pxQueue );
	}

#endif /* configUSE_TIMERS */
/*-----------------------------------------------------------*/

#if ( configUSE_QUEUE_SETS == 1 )

	xQueueSetHandle xQueueCreateSet( unsigned portBASE_TYPE uxEventQueueLength )
	{
	xQueueSetHandle pxQueue;

		pxQueue = xQueueGenericCreate( uxEventQueueLength, sizeof( xQUEUE * ), queueQUEUE_TYPE_SET );

		return pxQueue;
	}

#endif /* configUSE_QUEUE_SETS */
/*-----------------------------------------------------------*/

#if ( configUSE_QUEUE_SETS == 1 )

	portBASE_TYPE xQueueAddToSet( xQueueSetMemberHandle xQueueOrSemaphore, xQueueSetHandle xQueueSet )
	{
	portBASE_TYPE xReturn;

		if( ( ( xQUEUE * ) xQueueOrSemaphore )->pxQueueSetContainer != NULL )
		{
			xReturn = pdFAIL;
		}
		else
		{
			taskENTER_CRITICAL();
			{
				( ( xQUEUE * ) xQueueOrSemaphore )->pxQueueSetContainer = xQueueSet;
			}
			taskEXIT_CRITICAL();
			xReturn = pdPASS;
		}

		return xReturn;
	}

#endif /* configUSE_QUEUE_SETS */
/*-----------------------------------------------------------*/

#if ( configUSE_QUEUE_SETS == 1 )

	portBASE_TYPE xQueueRemoveFromSet( xQueueSetMemberHandle xQueueOrSemaphore, xQueueSetHandle xQueueSet )
	{
	portBASE_TYPE xReturn;
	xQUEUE *pxQueueOrSemaphore;

		pxQueueOrSemaphore = ( xQUEUE * ) xQueueOrSemaphore;

		if( pxQueueOrSemaphore->pxQueueSetContainer != xQueueSet )
		{
			/* The queue was not a member of the set. */
			xReturn = pdFAIL;
		}
		else if( pxQueueOrSemaphore->uxMessagesWaiting != 0 )
		{
			/* It is dangerous to remove a queue from a set when the queue is
			not empty because the queue set will still hold pending events for
			the queue. */
			xReturn = pdFAIL;
		}
		else
		{
			taskENTER_CRITICAL();
			{
				/* The queue is no longer contained in the set. */
				pxQueueOrSemaphore->pxQueueSetContainer = NULL;
			}
			taskEXIT_CRITICAL();
			xReturn = pdPASS;
		}

		return xReturn;
	}

#endif /* configUSE_QUEUE_SETS */
/*-----------------------------------------------------------*/

#if ( configUSE_QUEUE_SETS == 1 )

	xQueueSetMemberHandle xQueueSelectFromSet( xQueueSetHandle xQueueSet, portTickType xBlockTimeTicks )
	{
	xQueueSetMemberHandle xReturn = NULL;

		xQueueGenericReceive( ( xQueueHandle ) xQueueSet, &xReturn, xBlockTimeTicks, pdFALSE );
		return xReturn;
	}

#endif /* configUSE_QUEUE_SETS */
/*-----------------------------------------------------------*/

#if ( configUSE_QUEUE_SETS == 1 )

	xQueueSetMemberHandle xQueueSelectFromSetFromISR( xQueueSetHandle xQueueSet )
	{
	xQueueSetMemberHandle xReturn = NULL;

		xQueueReceiveFromISR( ( xQueueHandle ) xQueueSet, &xReturn, NULL );
		return xReturn;
	}

#endif /* configUSE_QUEUE_SETS */
/*-----------------------------------------------------------*/

#if ( configUSE_QUEUE_SETS == 1 )

	static portBASE_TYPE prvNotifyQueueSetContainer( xQUEUE *pxQueue, portBASE_TYPE xCopyPosition )
	{
	xQUEUE *pxQueueSetContainer = pxQueue->pxQueueSetContainer;
	portBASE_TYPE xReturn = pdFALSE;

		configASSERT( pxQueueSetContainer );
		configASSERT( pxQueueSetContainer->uxMessagesWaiting < pxQueueSetContainer->uxLength );

		if( pxQueueSetContainer->uxMessagesWaiting < pxQueueSetContainer->uxLength )
		{
			traceQUEUE_SEND( pxQueueSetContainer );
			/* The data copies is the handle of the queue that contains data. */
			prvCopyDataToQueue( pxQueueSetContainer, &pxQueue, xCopyPosition );
			if( listLIST_IS_EMPTY( &( pxQueueSetContainer->xTasksWaitingToReceive ) ) == pdFALSE )
			{
				if( xTaskRemoveFromEventList( &( pxQueueSetContainer->xTasksWaitingToReceive ) ) != pdFALSE )
				{
					/* The task waiting has a higher priority */
					xReturn = pdTRUE;
				}
			}
		}

		return xReturn;
	}

#endif /* configUSE_QUEUE_SETS */

>>>>>>> 61be4811
<|MERGE_RESOLUTION|>--- conflicted
+++ resolved
@@ -1,7 +1,8 @@
-<<<<<<< HEAD
 /*
-    FreeRTOS V7.2.0 - Copyright (C) 2012 Real Time Engineers Ltd.
-
+    FreeRTOS V7.4.0 - Copyright (C) 2013 Real Time Engineers Ltd.
+
+    FEATURES AND PORTS ARE ADDED TO FREERTOS ALL THE TIME.  PLEASE VISIT
+    http://www.FreeRTOS.org TO ENSURE YOU ARE USING THE LATEST VERSION.
 
     ***************************************************************************
      *                                                                       *
@@ -28,41 +29,47 @@
     FreeRTOS is free software; you can redistribute it and/or modify it under
     the terms of the GNU General Public License (version 2) as published by the
     Free Software Foundation AND MODIFIED BY the FreeRTOS exception.
-    >>>NOTE<<< The modification to the GPL is included to allow you to
+
+    >>>>>>NOTE<<<<<< The modification to the GPL is included to allow you to
     distribute a combined work that includes FreeRTOS without being obliged to
     provide the source code for proprietary components outside of the FreeRTOS
-    kernel.  FreeRTOS is distributed in the hope that it will be useful, but
-    WITHOUT ANY WARRANTY; without even the implied warranty of MERCHANTABILITY
-    or FITNESS FOR A PARTICULAR PURPOSE.  See the GNU General Public License for
-    more details. You should have received a copy of the GNU General Public
-    License and the FreeRTOS license exception along with FreeRTOS; if not it
-    can be viewed here: http://www.freertos.org/a00114.html and also obtained
-    by writing to Richard Barry, contact details for whom are available on the
-    FreeRTOS WEB site.
+    kernel.
+
+    FreeRTOS is distributed in the hope that it will be useful, but WITHOUT ANY
+    WARRANTY; without even the implied warranty of MERCHANTABILITY or FITNESS
+    FOR A PARTICULAR PURPOSE.  See the GNU General Public License for more
+    details. You should have received a copy of the GNU General Public License
+    and the FreeRTOS license exception along with FreeRTOS; if not itcan be
+    viewed here: http://www.freertos.org/a00114.html and also obtained by
+    writing to Real Time Engineers Ltd., contact details for whom are available
+    on the FreeRTOS WEB site.
 
     1 tab == 4 spaces!
-    
+
     ***************************************************************************
      *                                                                       *
      *    Having a problem?  Start by reading the FAQ "My application does   *
-     *    not run, what could be wrong?                                      *
+     *    not run, what could be wrong?"                                     *
      *                                                                       *
      *    http://www.FreeRTOS.org/FAQHelp.html                               *
      *                                                                       *
     ***************************************************************************
 
+
+    http://www.FreeRTOS.org - Documentation, books, training, latest versions, 
+    license and Real Time Engineers Ltd. contact details.
+
+    http://www.FreeRTOS.org/plus - A selection of FreeRTOS ecosystem products,
+    including FreeRTOS+Trace - an indispensable productivity tool, and our new
+    fully thread aware and reentrant UDP/IP stack.
+
+    http://www.OpenRTOS.com - Real Time Engineers ltd license FreeRTOS to High 
+    Integrity Systems, who sell the code with commercial support, 
+    indemnification and middleware, under the OpenRTOS brand.
     
-    http://www.FreeRTOS.org - Documentation, training, latest information, 
-    license and contact details.
-    
-    http://www.FreeRTOS.org/plus - A selection of FreeRTOS ecosystem products,
-    including FreeRTOS+Trace - an indispensable productivity tool.
-
-    Real Time Engineers ltd license FreeRTOS to High Integrity Systems, who sell 
-    the code with commercial support, indemnification, and middleware, under 
-    the OpenRTOS brand: http://www.OpenRTOS.com.  High Integrity Systems also
-    provide a safety engineered and independently SIL3 certified version under 
-    the SafeRTOS brand: http://www.SafeRTOS.com.
+    http://www.SafeRTOS.com - High Integrity Systems also provide a safety 
+    engineered and independently SIL3 certified version for use in safety and 
+    mission critical applications that require provable dependability.
 */
 
 #include <stdlib.h>
@@ -75,6 +82,7 @@
 
 #include "FreeRTOS.h"
 #include "task.h"
+#include "queue.h"
 
 #if ( configUSE_CO_ROUTINES == 1 )
 	#include "croutine.h"
@@ -82,19 +90,11 @@
 
 #undef MPU_WRAPPERS_INCLUDED_FROM_API_FILE
 
-/*-----------------------------------------------------------
- * PUBLIC LIST API documented in list.h
- *----------------------------------------------------------*/
-
 /* Constants used with the cRxLock and xTxLock structure members. */
 #define queueUNLOCKED					( ( signed portBASE_TYPE ) -1 )
 #define queueLOCKED_UNMODIFIED			( ( signed portBASE_TYPE ) 0 )
 
 #define queueERRONEOUS_UNBLOCK			( -1 )
-
-/* For internal use only. */
-#define	queueSEND_TO_BACK				( 0 )
-#define	queueSEND_TO_FRONT				( 1 )
 
 /* Effectively make a union out of the xQUEUE structure. */
 #define pxMutexHolder					pcTail
@@ -108,12 +108,6 @@
 #define queueDONT_BLOCK					 ( ( portTickType ) 0U )
 #define queueMUTEX_GIVE_BLOCK_TIME		 ( ( portTickType ) 0U )
 
-/* These definitions *must* match those in queue.h. */
-#define queueQUEUE_TYPE_BASE				( 0U )
-#define queueQUEUE_TYPE_MUTEX 				( 1U )
-#define queueQUEUE_TYPE_COUNTING_SEMAPHORE	( 2U )
-#define queueQUEUE_TYPE_BINARY_SEMAPHORE	( 3U )
-#define queueQUEUE_TYPE_RECURSIVE_MUTEX		( 4U )
 
 /*
  * Definition of the queue used by the scheduler.
@@ -121,11 +115,11 @@
  */
 typedef struct QueueDefinition
 {
-	signed char *pcHead;				/*< Points to the beginning of the queue storage area. */
-	signed char *pcTail;				/*< Points to the byte at the end of the queue storage area.  Once more byte is allocated than necessary to store the queue items, this is used as a marker. */
-
-	signed char *pcWriteTo;				/*< Points to the free next place in the storage area. */
-	signed char *pcReadFrom;			/*< Points to the last place that a queued item was read from. */
+	signed char *pcHead;					/*< Points to the beginning of the queue storage area. */
+	signed char *pcTail;					/*< Points to the byte at the end of the queue storage area.  Once more byte is allocated than necessary to store the queue items, this is used as a marker. */
+
+	signed char *pcWriteTo;					/*< Points to the free next place in the storage area. */
+	signed char *pcReadFrom;				/*< Points to the last place that a queued item was read from. */
 
 	xList xTasksWaitingToSend;				/*< List of tasks that are blocked waiting to post onto this queue.  Stored in priority order. */
 	xList xTasksWaitingToReceive;			/*< List of tasks that are blocked waiting to read from this queue.  Stored in priority order. */
@@ -136,66 +130,24 @@
 
 	volatile signed portBASE_TYPE xRxLock;	/*< Stores the number of items received from the queue (removed from the queue) while the queue was locked.  Set to queueUNLOCKED when the queue is not locked. */
 	volatile signed portBASE_TYPE xTxLock;	/*< Stores the number of items transmitted to the queue (added to the queue) while the queue was locked.  Set to queueUNLOCKED when the queue is not locked. */
-	
+
 	#if ( configUSE_TRACE_FACILITY == 1 )
 		unsigned char ucQueueNumber;
 		unsigned char ucQueueType;
 	#endif
 
+	#if ( configUSE_QUEUE_SETS == 1 )
+		struct QueueDefinition *pxQueueSetContainer;
+	#endif
+
 } xQUEUE;
 /*-----------------------------------------------------------*/
-
-/*
- * Inside this file xQueueHandle is a pointer to a xQUEUE structure.
- * To keep the definition private the API header file defines it as a
- * pointer to void.
- */
-typedef xQUEUE * xQueueHandle;
-
-/*
- * Prototypes for public functions are included here so we don't have to
- * include the API header file (as it defines xQueueHandle differently).  These
- * functions are documented in the API header file.
- */
-xQueueHandle xQueueGenericCreate( unsigned portBASE_TYPE uxQueueLength, unsigned portBASE_TYPE uxItemSize, unsigned char ucQueueType ) PRIVILEGED_FUNCTION;
-signed portBASE_TYPE xQueueGenericSend( xQueueHandle pxQueue, const void * const pvItemToQueue, portTickType xTicksToWait, portBASE_TYPE xCopyPosition ) PRIVILEGED_FUNCTION;
-unsigned portBASE_TYPE uxQueueMessagesWaiting( const xQueueHandle pxQueue ) PRIVILEGED_FUNCTION;
-void vQueueDelete( xQueueHandle xQueue ) PRIVILEGED_FUNCTION;
-signed portBASE_TYPE xQueueGenericSendFromISR( xQueueHandle pxQueue, const void * const pvItemToQueue, signed portBASE_TYPE *pxHigherPriorityTaskWoken, portBASE_TYPE xCopyPosition ) PRIVILEGED_FUNCTION;
-signed portBASE_TYPE xQueueGenericReceive( xQueueHandle pxQueue, void * const pvBuffer, portTickType xTicksToWait, portBASE_TYPE xJustPeeking ) PRIVILEGED_FUNCTION;
-signed portBASE_TYPE xQueueReceiveFromISR( xQueueHandle pxQueue, void * const pvBuffer, signed portBASE_TYPE *pxHigherPriorityTaskWoken ) PRIVILEGED_FUNCTION;
-xQueueHandle xQueueCreateMutex( unsigned char ucQueueType ) PRIVILEGED_FUNCTION;
-xQueueHandle xQueueCreateCountingSemaphore( unsigned portBASE_TYPE uxCountValue, unsigned portBASE_TYPE uxInitialCount ) PRIVILEGED_FUNCTION;
-portBASE_TYPE xQueueTakeMutexRecursive( xQueueHandle xMutex, portTickType xBlockTime ) PRIVILEGED_FUNCTION;
-portBASE_TYPE xQueueGiveMutexRecursive( xQueueHandle xMutex ) PRIVILEGED_FUNCTION;
-signed portBASE_TYPE xQueueAltGenericSend( xQueueHandle pxQueue, const void * const pvItemToQueue, portTickType xTicksToWait, portBASE_TYPE xCopyPosition ) PRIVILEGED_FUNCTION;
-signed portBASE_TYPE xQueueAltGenericReceive( xQueueHandle pxQueue, void * const pvBuffer, portTickType xTicksToWait, portBASE_TYPE xJustPeeking ) PRIVILEGED_FUNCTION;
-signed portBASE_TYPE xQueueIsQueueEmptyFromISR( const xQueueHandle pxQueue ) PRIVILEGED_FUNCTION;
-signed portBASE_TYPE xQueueIsQueueFullFromISR( const xQueueHandle pxQueue ) PRIVILEGED_FUNCTION;
-unsigned portBASE_TYPE uxQueueMessagesWaitingFromISR( const xQueueHandle pxQueue ) PRIVILEGED_FUNCTION;
-void vQueueWaitForMessageRestricted( xQueueHandle pxQueue, portTickType xTicksToWait ) PRIVILEGED_FUNCTION;
-unsigned char ucQueueGetQueueNumber( xQueueHandle pxQueue ) PRIVILEGED_FUNCTION;
-void vQueueSetQueueNumber( xQueueHandle pxQueue, unsigned char ucQueueNumber ) PRIVILEGED_FUNCTION;
-unsigned char ucQueueGetQueueType( xQueueHandle pxQueue ) PRIVILEGED_FUNCTION;
-portBASE_TYPE xQueueGenericReset( xQueueHandle pxQueue, portBASE_TYPE xNewQueue ) PRIVILEGED_FUNCTION;
-xTaskHandle xQueueGetMutexHolder( xQueueHandle xSemaphore ) PRIVILEGED_FUNCTION;
-
-/*
- * Co-routine queue functions differ from task queue functions.  Co-routines are
- * an optional component.
- */
-#if configUSE_CO_ROUTINES == 1
-	signed portBASE_TYPE xQueueCRSendFromISR( xQueueHandle pxQueue, const void *pvItemToQueue, signed portBASE_TYPE xCoRoutinePreviouslyWoken ) PRIVILEGED_FUNCTION;
-	signed portBASE_TYPE xQueueCRReceiveFromISR( xQueueHandle pxQueue, void *pvBuffer, signed portBASE_TYPE *pxTaskWoken ) PRIVILEGED_FUNCTION;
-	signed portBASE_TYPE xQueueCRSend( xQueueHandle pxQueue, const void *pvItemToQueue, portTickType xTicksToWait ) PRIVILEGED_FUNCTION;
-	signed portBASE_TYPE xQueueCRReceive( xQueueHandle pxQueue, void *pvBuffer, portTickType xTicksToWait ) PRIVILEGED_FUNCTION;
-#endif
 
 /*
  * The queue registry is just a means for kernel aware debuggers to locate
  * queue structures.  It has no other purpose so is an optional component.
  */
-#if configQUEUE_REGISTRY_SIZE > 0
+#if ( configQUEUE_REGISTRY_SIZE > 0 )
 
 	/* The type stored within the queue registry array.  This allows a name
 	to be assigned to each queue making kernel aware debugging a little
@@ -213,9 +165,9 @@
 
 	/* Removes a queue from the registry by simply setting the pcQueueName
 	member to NULL. */
-	static void vQueueUnregisterQueue( xQueueHandle xQueue ) PRIVILEGED_FUNCTION;
-	void vQueueAddToRegistry( xQueueHandle xQueue, signed char *pcQueueName ) PRIVILEGED_FUNCTION;
-#endif
+	static void prvQueueUnregisterQueue( xQueueHandle xQueue ) PRIVILEGED_FUNCTION;
+
+#endif /* configQUEUE_REGISTRY_SIZE */
 
 /*
  * Unlocks a queue locked by a call to prvLockQueue.  Locking a queue does not
@@ -225,21 +177,21 @@
  * to indicate that a task may require unblocking.  When the queue in unlocked
  * these lock counts are inspected, and the appropriate action taken.
  */
-static void prvUnlockQueue( xQueueHandle pxQueue ) PRIVILEGED_FUNCTION;
+static void prvUnlockQueue( xQUEUE *pxQueue ) PRIVILEGED_FUNCTION;
 
 /*
  * Uses a critical section to determine if there is any data in a queue.
  *
  * @return pdTRUE if the queue contains no items, otherwise pdFALSE.
  */
-static signed portBASE_TYPE prvIsQueueEmpty( const xQueueHandle pxQueue ) PRIVILEGED_FUNCTION;
+static signed portBASE_TYPE prvIsQueueEmpty( const xQUEUE *pxQueue ) PRIVILEGED_FUNCTION;
 
 /*
  * Uses a critical section to determine if there is any space in a queue.
  *
  * @return pdTRUE if there is no space, otherwise pdFALSE;
  */
-static signed portBASE_TYPE prvIsQueueFull( const xQueueHandle pxQueue ) PRIVILEGED_FUNCTION;
+static signed portBASE_TYPE prvIsQueueFull( const xQUEUE *pxQueue ) PRIVILEGED_FUNCTION;
 
 /*
  * Copies an item into the queue, either at the front of the queue or the
@@ -251,6 +203,15 @@
  * Copies an item out of a queue.
  */
 static void prvCopyDataFromQueue( xQUEUE * const pxQueue, const void *pvBuffer ) PRIVILEGED_FUNCTION;
+
+#if ( configUSE_QUEUE_SETS == 1 )
+	/*
+	 * Checks to see if a queue is a member of a queue set, and if so, notifies
+	 * the queue set that the queue contains data.
+	 */
+	static portBASE_TYPE prvNotifyQueueSetContainer( xQUEUE *pxQueue, portBASE_TYPE xCopyPosition );
+#endif
+
 /*-----------------------------------------------------------*/
 
 /*
@@ -272,1650 +233,6 @@
 	taskEXIT_CRITICAL()
 /*-----------------------------------------------------------*/
 
-
-/*-----------------------------------------------------------
- * PUBLIC QUEUE MANAGEMENT API documented in queue.h
- *----------------------------------------------------------*/
-
-portBASE_TYPE xQueueGenericReset( xQueueHandle pxQueue, portBASE_TYPE xNewQueue )
-{
-	configASSERT( pxQueue );
-
-	taskENTER_CRITICAL();
-	{
-		pxQueue->pcTail = pxQueue->pcHead + ( pxQueue->uxLength * pxQueue->uxItemSize );
-		pxQueue->uxMessagesWaiting = ( unsigned portBASE_TYPE ) 0U;
-		pxQueue->pcWriteTo = pxQueue->pcHead;
-		pxQueue->pcReadFrom = pxQueue->pcHead + ( ( pxQueue->uxLength - ( unsigned portBASE_TYPE ) 1U ) * pxQueue->uxItemSize );
-		pxQueue->xRxLock = queueUNLOCKED;
-		pxQueue->xTxLock = queueUNLOCKED;
-
-		if( xNewQueue == pdFALSE )
-		{
-			/* If there are tasks blocked waiting to read from the queue, then 
-			the tasks will remain blocked as after this function exits the queue 
-			will still be empty.  If there are tasks blocked waiting to	write to 
-			the queue, then one should be unblocked as after this function exits 
-			it will be possible to write to it. */
-			if( listLIST_IS_EMPTY( &( pxQueue->xTasksWaitingToSend ) ) == pdFALSE )
-			{
-				if( xTaskRemoveFromEventList( &( pxQueue->xTasksWaitingToSend ) ) == pdTRUE )
-				{
-					portYIELD_WITHIN_API();
-				}
-			}
-		}
-		else
-		{
-			/* Ensure the event queues start in the correct state. */
-			vListInitialise( &( pxQueue->xTasksWaitingToSend ) );
-			vListInitialise( &( pxQueue->xTasksWaitingToReceive ) );		
-		}
-	}
-	taskEXIT_CRITICAL();
-
-	/* A value is returned for calling semantic consistency with previous
-	versions. */
-	return pdPASS;
-}
-/*-----------------------------------------------------------*/
-
-xQueueHandle xQueueGenericCreate( unsigned portBASE_TYPE uxQueueLength, unsigned portBASE_TYPE uxItemSize, unsigned char ucQueueType )
-{
-xQUEUE *pxNewQueue;
-size_t xQueueSizeInBytes;
-xQueueHandle xReturn = NULL;
-
-	/* Remove compiler warnings about unused parameters should
-	configUSE_TRACE_FACILITY not be set to 1. */
-	( void ) ucQueueType;
-
-	/* Allocate the new queue structure. */
-	if( uxQueueLength > ( unsigned portBASE_TYPE ) 0 )
-	{
-		pxNewQueue = ( xQUEUE * ) pvPortMalloc( sizeof( xQUEUE ) );
-		if( pxNewQueue != NULL )
-		{
-			/* Create the list of pointers to queue items.  The queue is one byte
-			longer than asked for to make wrap checking easier/faster. */
-			xQueueSizeInBytes = ( size_t ) ( uxQueueLength * uxItemSize ) + ( size_t ) 1;
-
-			pxNewQueue->pcHead = ( signed char * ) pvPortMalloc( xQueueSizeInBytes );
-			if( pxNewQueue->pcHead != NULL )
-			{
-				/* Initialise the queue members as described above where the
-				queue type is defined. */
-				pxNewQueue->uxLength = uxQueueLength;
-				pxNewQueue->uxItemSize = uxItemSize;
-				xQueueGenericReset( pxNewQueue, pdTRUE );
-				#if ( configUSE_TRACE_FACILITY == 1 )
-				{
-					pxNewQueue->ucQueueType = ucQueueType;
-				}
-				#endif /* configUSE_TRACE_FACILITY */
-
-				traceQUEUE_CREATE( pxNewQueue );
-				xReturn = pxNewQueue;
-			}
-			else
-			{
-				traceQUEUE_CREATE_FAILED( ucQueueType );
-				vPortFree( pxNewQueue );
-			}
-		}
-	}
-
-	configASSERT( xReturn );
-
-	return xReturn;
-}
-/*-----------------------------------------------------------*/
-
-#if ( configUSE_MUTEXES == 1 )
-
-	xQueueHandle xQueueCreateMutex( unsigned char ucQueueType )
-	{
-	xQUEUE *pxNewQueue;
-
-		/* Prevent compiler warnings about unused parameters if
-		configUSE_TRACE_FACILITY does not equal 1. */
-		( void ) ucQueueType;
-
-		/* Allocate the new queue structure. */
-		pxNewQueue = ( xQUEUE * ) pvPortMalloc( sizeof( xQUEUE ) );
-		if( pxNewQueue != NULL )
-		{
-			/* Information required for priority inheritance. */
-			pxNewQueue->pxMutexHolder = NULL;
-			pxNewQueue->uxQueueType = queueQUEUE_IS_MUTEX;
-
-			/* Queues used as a mutex no data is actually copied into or out
-			of the queue. */
-			pxNewQueue->pcWriteTo = NULL;
-			pxNewQueue->pcReadFrom = NULL;
-
-			/* Each mutex has a length of 1 (like a binary semaphore) and
-			an item size of 0 as nothing is actually copied into or out
-			of the mutex. */
-			pxNewQueue->uxMessagesWaiting = ( unsigned portBASE_TYPE ) 0U;
-			pxNewQueue->uxLength = ( unsigned portBASE_TYPE ) 1U;
-			pxNewQueue->uxItemSize = ( unsigned portBASE_TYPE ) 0U;
-			pxNewQueue->xRxLock = queueUNLOCKED;
-			pxNewQueue->xTxLock = queueUNLOCKED;
-
-			#if ( configUSE_TRACE_FACILITY == 1 )
-			{
-				pxNewQueue->ucQueueType = ucQueueType;
-			}
-			#endif
-
-			/* Ensure the event queues start with the correct state. */
-			vListInitialise( &( pxNewQueue->xTasksWaitingToSend ) );
-			vListInitialise( &( pxNewQueue->xTasksWaitingToReceive ) );
-
-			traceCREATE_MUTEX( pxNewQueue );
-
-			/* Start with the semaphore in the expected state. */
-			xQueueGenericSend( pxNewQueue, NULL, ( portTickType ) 0U, queueSEND_TO_BACK );
-		}
-		else
-		{
-			traceCREATE_MUTEX_FAILED();
-		}
-
-		configASSERT( pxNewQueue );
-		return pxNewQueue;
-	}
-
-#endif /* configUSE_MUTEXES */
-/*-----------------------------------------------------------*/
-
-#if ( ( configUSE_MUTEXES == 1 ) && ( INCLUDE_xQueueGetMutexHolder == 1 ) )
-
-	void* xQueueGetMutexHolder( xQueueHandle xSemaphore )
-	{
-	void *pxReturn;
-
-		/* This function is called by xSemaphoreGetMutexHolder(), and should not
-		be called directly.  Note:  This is is a good way of determining if the
-		calling task is the mutex holder, but not a good way of determining the
-		identity of the mutex holder, as the holder may change between the 
-		following critical section exiting and the function returning. */
-		taskENTER_CRITICAL();
-		{
-			if( xSemaphore->uxQueueType == queueQUEUE_IS_MUTEX )
-			{
-				pxReturn = ( void * ) xSemaphore->pxMutexHolder;
-			}
-			else
-			{
-				pxReturn = NULL;
-			}
-		}
-		taskEXIT_CRITICAL();
-		
-		return pxReturn;
-	}
-
-#endif
-/*-----------------------------------------------------------*/
-
-#if ( configUSE_RECURSIVE_MUTEXES == 1 )
-
-	portBASE_TYPE xQueueGiveMutexRecursive( xQueueHandle pxMutex )
-	{
-	portBASE_TYPE xReturn;
-
-		configASSERT( pxMutex );
-
-		/* If this is the task that holds the mutex then pxMutexHolder will not
-		change outside of this task.  If this task does not hold the mutex then
-		pxMutexHolder can never coincidentally equal the tasks handle, and as
-		this is the only condition we are interested in it does not matter if
-		pxMutexHolder is accessed simultaneously by another task.  Therefore no
-		mutual exclusion is required to test the pxMutexHolder variable. */
-		if( pxMutex->pxMutexHolder == xTaskGetCurrentTaskHandle() )
-		{
-			traceGIVE_MUTEX_RECURSIVE( pxMutex );
-
-			/* uxRecursiveCallCount cannot be zero if pxMutexHolder is equal to
-			the task handle, therefore no underflow check is required.  Also,
-			uxRecursiveCallCount is only modified by the mutex holder, and as
-			there can only be one, no mutual exclusion is required to modify the
-			uxRecursiveCallCount member. */
-			( pxMutex->uxRecursiveCallCount )--;
-
-			/* Have we unwound the call count? */
-			if( pxMutex->uxRecursiveCallCount == 0 )
-			{
-				/* Return the mutex.  This will automatically unblock any other
-				task that might be waiting to access the mutex. */
-				xQueueGenericSend( pxMutex, NULL, queueMUTEX_GIVE_BLOCK_TIME, queueSEND_TO_BACK );
-			}
-
-			xReturn = pdPASS;
-		}
-		else
-		{
-			/* We cannot give the mutex because we are not the holder. */
-			xReturn = pdFAIL;
-
-			traceGIVE_MUTEX_RECURSIVE_FAILED( pxMutex );
-		}
-
-		return xReturn;
-	}
-
-#endif /* configUSE_RECURSIVE_MUTEXES */
-/*-----------------------------------------------------------*/
-
-#if configUSE_RECURSIVE_MUTEXES == 1
-
-	portBASE_TYPE xQueueTakeMutexRecursive( xQueueHandle pxMutex, portTickType xBlockTime )
-	{
-	portBASE_TYPE xReturn;
-
-		configASSERT( pxMutex );
-
-		/* Comments regarding mutual exclusion as per those within
-		xQueueGiveMutexRecursive(). */
-
-		traceTAKE_MUTEX_RECURSIVE( pxMutex );
-
-		if( pxMutex->pxMutexHolder == xTaskGetCurrentTaskHandle() )
-		{
-			( pxMutex->uxRecursiveCallCount )++;
-			xReturn = pdPASS;
-		}
-		else
-		{
-			xReturn = xQueueGenericReceive( pxMutex, NULL, xBlockTime, pdFALSE );
-
-			/* pdPASS will only be returned if we successfully obtained the mutex,
-			we may have blocked to reach here. */
-			if( xReturn == pdPASS )
-			{
-				( pxMutex->uxRecursiveCallCount )++;
-			}
-			else
-			{
-				traceTAKE_MUTEX_RECURSIVE_FAILED( pxMutex );
-			}
-		}
-
-		return xReturn;
-	}
-
-#endif /* configUSE_RECURSIVE_MUTEXES */
-/*-----------------------------------------------------------*/
-
-#if configUSE_COUNTING_SEMAPHORES == 1
-
-	xQueueHandle xQueueCreateCountingSemaphore( unsigned portBASE_TYPE uxCountValue, unsigned portBASE_TYPE uxInitialCount )
-	{
-	xQueueHandle pxHandle;
-
-		pxHandle = xQueueGenericCreate( ( unsigned portBASE_TYPE ) uxCountValue, queueSEMAPHORE_QUEUE_ITEM_LENGTH, queueQUEUE_TYPE_COUNTING_SEMAPHORE );
-
-		if( pxHandle != NULL )
-		{
-			pxHandle->uxMessagesWaiting = uxInitialCount;
-
-			traceCREATE_COUNTING_SEMAPHORE();
-		}
-		else
-		{
-			traceCREATE_COUNTING_SEMAPHORE_FAILED();
-		}
-
-		configASSERT( pxHandle );
-		return pxHandle;
-	}
-
-#endif /* configUSE_COUNTING_SEMAPHORES */
-/*-----------------------------------------------------------*/
-
-signed portBASE_TYPE xQueueGenericSend( xQueueHandle pxQueue, const void * const pvItemToQueue, portTickType xTicksToWait, portBASE_TYPE xCopyPosition )
-{
-signed portBASE_TYPE xEntryTimeSet = pdFALSE;
-xTimeOutType xTimeOut;
-
-	configASSERT( pxQueue );
-	configASSERT( !( ( pvItemToQueue == NULL ) && ( pxQueue->uxItemSize != ( unsigned portBASE_TYPE ) 0U ) ) );
-
-	/* This function relaxes the coding standard somewhat to allow return
-	statements within the function itself.  This is done in the interest
-	of execution time efficiency. */
-	for( ;; )
-	{
-		taskENTER_CRITICAL();
-		{
-			/* Is there room on the queue now?  To be running we must be
-			the highest priority task wanting to access the queue. */
-			if( pxQueue->uxMessagesWaiting < pxQueue->uxLength )
-			{
-				traceQUEUE_SEND( pxQueue );
-				prvCopyDataToQueue( pxQueue, pvItemToQueue, xCopyPosition );
-
-				/* If there was a task waiting for data to arrive on the
-				queue then unblock it now. */
-				if( listLIST_IS_EMPTY( &( pxQueue->xTasksWaitingToReceive ) ) == pdFALSE )
-				{
-					if( xTaskRemoveFromEventList( &( pxQueue->xTasksWaitingToReceive ) ) == pdTRUE )
-					{
-						/* The unblocked task has a priority higher than
-						our own so yield immediately.  Yes it is ok to do
-						this from within the critical section - the kernel
-						takes care of that. */
-						portYIELD_WITHIN_API();
-					}
-				}
-
-				taskEXIT_CRITICAL();
-
-				/* Return to the original privilege level before exiting the
-				function. */
-				return pdPASS;
-			}
-			else
-			{
-				if( xTicksToWait == ( portTickType ) 0 )
-				{
-					/* The queue was full and no block time is specified (or
-					the block time has expired) so leave now. */
-					taskEXIT_CRITICAL();
-
-					/* Return to the original privilege level before exiting
-					the function. */
-					traceQUEUE_SEND_FAILED( pxQueue );
-					return errQUEUE_FULL;
-				}
-				else if( xEntryTimeSet == pdFALSE )
-				{
-					/* The queue was full and a block time was specified so
-					configure the timeout structure. */
-					vTaskSetTimeOutState( &xTimeOut );
-					xEntryTimeSet = pdTRUE;
-				}
-			}
-		}
-		taskEXIT_CRITICAL();
-
-		/* Interrupts and other tasks can send to and receive from the queue
-		now the critical section has been exited. */
-
-		vTaskSuspendAll();
-		prvLockQueue( pxQueue );
-
-		/* Update the timeout state to see if it has expired yet. */
-		if( xTaskCheckForTimeOut( &xTimeOut, &xTicksToWait ) == pdFALSE )
-		{
-			if( prvIsQueueFull( pxQueue ) != pdFALSE )
-			{
-				traceBLOCKING_ON_QUEUE_SEND( pxQueue );
-				vTaskPlaceOnEventList( &( pxQueue->xTasksWaitingToSend ), xTicksToWait );
-
-				/* Unlocking the queue means queue events can effect the
-				event list.  It is possible	that interrupts occurring now
-				remove this task from the event	list again - but as the
-				scheduler is suspended the task will go onto the pending
-				ready last instead of the actual ready list. */
-				prvUnlockQueue( pxQueue );
-
-				/* Resuming the scheduler will move tasks from the pending
-				ready list into the ready list - so it is feasible that this
-				task is already in a ready list before it yields - in which
-				case the yield will not cause a context switch unless there
-				is also a higher priority task in the pending ready list. */
-				if( xTaskResumeAll() == pdFALSE )
-				{
-					portYIELD_WITHIN_API();
-				}
-			}
-			else
-			{
-				/* Try again. */
-				prvUnlockQueue( pxQueue );
-				( void ) xTaskResumeAll();
-			}
-		}
-		else
-		{
-			/* The timeout has expired. */
-			prvUnlockQueue( pxQueue );
-			( void ) xTaskResumeAll();
-
-			/* Return to the original privilege level before exiting the
-			function. */
-			traceQUEUE_SEND_FAILED( pxQueue );
-			return errQUEUE_FULL;
-		}
-	}
-}
-/*-----------------------------------------------------------*/
-
-#if configUSE_ALTERNATIVE_API == 1
-
-	signed portBASE_TYPE xQueueAltGenericSend( xQueueHandle pxQueue, const void * const pvItemToQueue, portTickType xTicksToWait, portBASE_TYPE xCopyPosition )
-	{
-	signed portBASE_TYPE xEntryTimeSet = pdFALSE;
-	xTimeOutType xTimeOut;
-
-		configASSERT( pxQueue );
-		configASSERT( !( ( pvItemToQueue == NULL ) && ( pxQueue->uxItemSize != ( unsigned portBASE_TYPE ) 0U ) ) );
-
-		for( ;; )
-		{
-			taskENTER_CRITICAL();
-			{
-				/* Is there room on the queue now?  To be running we must be
-				the highest priority task wanting to access the queue. */
-				if( pxQueue->uxMessagesWaiting < pxQueue->uxLength )
-				{
-					traceQUEUE_SEND( pxQueue );
-					prvCopyDataToQueue( pxQueue, pvItemToQueue, xCopyPosition );
-
-					/* If there was a task waiting for data to arrive on the
-					queue then unblock it now. */
-					if( listLIST_IS_EMPTY( &( pxQueue->xTasksWaitingToReceive ) ) == pdFALSE )
-					{
-						if( xTaskRemoveFromEventList( &( pxQueue->xTasksWaitingToReceive ) ) == pdTRUE )
-						{
-							/* The unblocked task has a priority higher than
-							our own so yield immediately. */
-							portYIELD_WITHIN_API();
-						}
-					}
-
-					taskEXIT_CRITICAL();
-					return pdPASS;
-				}
-				else
-				{
-					if( xTicksToWait == ( portTickType ) 0 )
-					{
-						taskEXIT_CRITICAL();
-						return errQUEUE_FULL;
-					}
-					else if( xEntryTimeSet == pdFALSE )
-					{
-						vTaskSetTimeOutState( &xTimeOut );
-						xEntryTimeSet = pdTRUE;
-					}
-				}
-			}
-			taskEXIT_CRITICAL();
-
-			taskENTER_CRITICAL();
-			{
-				if( xTaskCheckForTimeOut( &xTimeOut, &xTicksToWait ) == pdFALSE )
-				{
-					if( prvIsQueueFull( pxQueue ) != pdFALSE )
-					{
-						traceBLOCKING_ON_QUEUE_SEND( pxQueue );
-						vTaskPlaceOnEventList( &( pxQueue->xTasksWaitingToSend ), xTicksToWait );
-						portYIELD_WITHIN_API();
-					}
-				}
-				else
-				{
-					taskEXIT_CRITICAL();
-					traceQUEUE_SEND_FAILED( pxQueue );
-					return errQUEUE_FULL;
-				}
-			}
-			taskEXIT_CRITICAL();
-		}
-	}
-
-#endif /* configUSE_ALTERNATIVE_API */
-/*-----------------------------------------------------------*/
-
-#if configUSE_ALTERNATIVE_API == 1
-
-	signed portBASE_TYPE xQueueAltGenericReceive( xQueueHandle pxQueue, void * const pvBuffer, portTickType xTicksToWait, portBASE_TYPE xJustPeeking )
-	{
-	signed portBASE_TYPE xEntryTimeSet = pdFALSE;
-	xTimeOutType xTimeOut;
-	signed char *pcOriginalReadPosition;
-
-		configASSERT( pxQueue );
-		configASSERT( !( ( pvBuffer == NULL ) && ( pxQueue->uxItemSize != ( unsigned portBASE_TYPE ) 0U ) ) );
-
-		for( ;; )
-		{
-			taskENTER_CRITICAL();
-			{
-				if( pxQueue->uxMessagesWaiting > ( unsigned portBASE_TYPE ) 0 )
-				{
-					/* Remember our read position in case we are just peeking. */
-					pcOriginalReadPosition = pxQueue->pcReadFrom;
-
-					prvCopyDataFromQueue( pxQueue, pvBuffer );
-
-					if( xJustPeeking == pdFALSE )
-					{
-						traceQUEUE_RECEIVE( pxQueue );
-
-						/* We are actually removing data. */
-						--( pxQueue->uxMessagesWaiting );
-
-						#if ( configUSE_MUTEXES == 1 )
-						{
-							if( pxQueue->uxQueueType == queueQUEUE_IS_MUTEX )
-							{
-								/* Record the information required to implement
-								priority inheritance should it become necessary. */
-								pxQueue->pxMutexHolder = xTaskGetCurrentTaskHandle();
-							}
-						}
-						#endif
-
-						if( listLIST_IS_EMPTY( &( pxQueue->xTasksWaitingToSend ) ) == pdFALSE )
-						{
-							if( xTaskRemoveFromEventList( &( pxQueue->xTasksWaitingToSend ) ) == pdTRUE )
-							{
-								portYIELD_WITHIN_API();
-							}
-						}
-					}
-					else
-					{
-						traceQUEUE_PEEK( pxQueue );
-
-						/* We are not removing the data, so reset our read
-						pointer. */
-						pxQueue->pcReadFrom = pcOriginalReadPosition;
-
-						/* The data is being left in the queue, so see if there are
-						any other tasks waiting for the data. */
-						if( listLIST_IS_EMPTY( &( pxQueue->xTasksWaitingToReceive ) ) == pdFALSE )
-						{
-							/* Tasks that are removed from the event list will get added to
-							the pending ready list as the scheduler is still suspended. */
-							if( xTaskRemoveFromEventList( &( pxQueue->xTasksWaitingToReceive ) ) != pdFALSE )
-							{
-								/* The task waiting has a higher priority than this task. */
-								portYIELD_WITHIN_API();
-							}
-						}
-
-					}
-
-					taskEXIT_CRITICAL();
-					return pdPASS;
-				}
-				else
-				{
-					if( xTicksToWait == ( portTickType ) 0 )
-					{
-						taskEXIT_CRITICAL();
-						traceQUEUE_RECEIVE_FAILED( pxQueue );
-						return errQUEUE_EMPTY;
-					}
-					else if( xEntryTimeSet == pdFALSE )
-					{
-						vTaskSetTimeOutState( &xTimeOut );
-						xEntryTimeSet = pdTRUE;
-					}
-				}
-			}
-			taskEXIT_CRITICAL();
-
-			taskENTER_CRITICAL();
-			{
-				if( xTaskCheckForTimeOut( &xTimeOut, &xTicksToWait ) == pdFALSE )
-				{
-					if( prvIsQueueEmpty( pxQueue ) != pdFALSE )
-					{
-						traceBLOCKING_ON_QUEUE_RECEIVE( pxQueue );
-
-						#if ( configUSE_MUTEXES == 1 )
-						{
-							if( pxQueue->uxQueueType == queueQUEUE_IS_MUTEX )
-							{
-								portENTER_CRITICAL();
-									vTaskPriorityInherit( ( void * ) pxQueue->pxMutexHolder );
-								portEXIT_CRITICAL();
-							}
-						}
-						#endif
-
-						vTaskPlaceOnEventList( &( pxQueue->xTasksWaitingToReceive ), xTicksToWait );
-						portYIELD_WITHIN_API();
-					}
-				}
-				else
-				{
-					taskEXIT_CRITICAL();
-					traceQUEUE_RECEIVE_FAILED( pxQueue );
-					return errQUEUE_EMPTY;
-				}
-			}
-			taskEXIT_CRITICAL();
-		}
-	}
-
-
-#endif /* configUSE_ALTERNATIVE_API */
-/*-----------------------------------------------------------*/
-
-signed portBASE_TYPE xQueueGenericSendFromISR( xQueueHandle pxQueue, const void * const pvItemToQueue, signed portBASE_TYPE *pxHigherPriorityTaskWoken, portBASE_TYPE xCopyPosition )
-{
-signed portBASE_TYPE xReturn;
-unsigned portBASE_TYPE uxSavedInterruptStatus;
-
-	configASSERT( pxQueue );
-	configASSERT( !( ( pvItemToQueue == NULL ) && ( pxQueue->uxItemSize != ( unsigned portBASE_TYPE ) 0U ) ) );
-
-	/* Similar to xQueueGenericSend, except we don't block if there is no room
-	in the queue.  Also we don't directly wake a task that was blocked on a
-	queue read, instead we return a flag to say whether a context switch is
-	required or not (i.e. has a task with a higher priority than us been woken
-	by this	post). */
-	uxSavedInterruptStatus = portSET_INTERRUPT_MASK_FROM_ISR();
-	{
-		if( pxQueue->uxMessagesWaiting < pxQueue->uxLength )
-		{
-			traceQUEUE_SEND_FROM_ISR( pxQueue );
-
-			prvCopyDataToQueue( pxQueue, pvItemToQueue, xCopyPosition );
-
-			/* If the queue is locked we do not alter the event list.  This will
-			be done when the queue is unlocked later. */
-			if( pxQueue->xTxLock == queueUNLOCKED )
-			{
-				if( listLIST_IS_EMPTY( &( pxQueue->xTasksWaitingToReceive ) ) == pdFALSE )
-				{
-					if( xTaskRemoveFromEventList( &( pxQueue->xTasksWaitingToReceive ) ) != pdFALSE )
-					{
-						/* The task waiting has a higher priority so record that a
-						context	switch is required. */
-						if( pxHigherPriorityTaskWoken != NULL )
-						{
-							*pxHigherPriorityTaskWoken = pdTRUE;
-						}
-					}
-				}
-			}
-			else
-			{
-				/* Increment the lock count so the task that unlocks the queue
-				knows that data was posted while it was locked. */
-				++( pxQueue->xTxLock );
-			}
-
-			xReturn = pdPASS;
-		}
-		else
-		{
-			traceQUEUE_SEND_FROM_ISR_FAILED( pxQueue );
-			xReturn = errQUEUE_FULL;
-		}
-	}
-	portCLEAR_INTERRUPT_MASK_FROM_ISR( uxSavedInterruptStatus );
-
-	return xReturn;
-}
-/*-----------------------------------------------------------*/
-
-signed portBASE_TYPE xQueueGenericReceive( xQueueHandle pxQueue, void * const pvBuffer, portTickType xTicksToWait, portBASE_TYPE xJustPeeking )
-{
-signed portBASE_TYPE xEntryTimeSet = pdFALSE;
-xTimeOutType xTimeOut;
-signed char *pcOriginalReadPosition;
-
-	configASSERT( pxQueue );
-	configASSERT( !( ( pvBuffer == NULL ) && ( pxQueue->uxItemSize != ( unsigned portBASE_TYPE ) 0U ) ) );
-
-	/* This function relaxes the coding standard somewhat to allow return
-	statements within the function itself.  This is done in the interest
-	of execution time efficiency. */
-
-	for( ;; )
-	{
-		taskENTER_CRITICAL();
-		{
-			/* Is there data in the queue now?  To be running we must be
-			the highest priority task wanting to access the queue. */
-			if( pxQueue->uxMessagesWaiting > ( unsigned portBASE_TYPE ) 0 )
-			{
-				/* Remember our read position in case we are just peeking. */
-				pcOriginalReadPosition = pxQueue->pcReadFrom;
-
-				prvCopyDataFromQueue( pxQueue, pvBuffer );
-
-				if( xJustPeeking == pdFALSE )
-				{
-					traceQUEUE_RECEIVE( pxQueue );
-
-					/* We are actually removing data. */
-					--( pxQueue->uxMessagesWaiting );
-
-					#if ( configUSE_MUTEXES == 1 )
-					{
-						if( pxQueue->uxQueueType == queueQUEUE_IS_MUTEX )
-						{
-							/* Record the information required to implement
-							priority inheritance should it become necessary. */
-							pxQueue->pxMutexHolder = xTaskGetCurrentTaskHandle();
-						}
-					}
-					#endif
-
-					if( listLIST_IS_EMPTY( &( pxQueue->xTasksWaitingToSend ) ) == pdFALSE )
-					{
-						if( xTaskRemoveFromEventList( &( pxQueue->xTasksWaitingToSend ) ) == pdTRUE )
-						{
-							portYIELD_WITHIN_API();
-						}
-					}
-				}
-				else
-				{
-					traceQUEUE_PEEK( pxQueue );
-
-					/* We are not removing the data, so reset our read
-					pointer. */
-					pxQueue->pcReadFrom = pcOriginalReadPosition;
-
-					/* The data is being left in the queue, so see if there are
-					any other tasks waiting for the data. */
-					if( listLIST_IS_EMPTY( &( pxQueue->xTasksWaitingToReceive ) ) == pdFALSE )
-					{
-						/* Tasks that are removed from the event list will get added to
-						the pending ready list as the scheduler is still suspended. */
-						if( xTaskRemoveFromEventList( &( pxQueue->xTasksWaitingToReceive ) ) != pdFALSE )
-						{
-							/* The task waiting has a higher priority than this task. */
-							portYIELD_WITHIN_API();
-						}
-					}
-				}
-
-				taskEXIT_CRITICAL();
-				return pdPASS;
-			}
-			else
-			{
-				if( xTicksToWait == ( portTickType ) 0 )
-				{
-					/* The queue was empty and no block time is specified (or
-					the block time has expired) so leave now. */
-					taskEXIT_CRITICAL();
-					traceQUEUE_RECEIVE_FAILED( pxQueue );
-					return errQUEUE_EMPTY;
-				}
-				else if( xEntryTimeSet == pdFALSE )
-				{
-					/* The queue was empty and a block time was specified so
-					configure the timeout structure. */
-					vTaskSetTimeOutState( &xTimeOut );
-					xEntryTimeSet = pdTRUE;
-				}
-			}
-		}
-		taskEXIT_CRITICAL();
-
-		/* Interrupts and other tasks can send to and receive from the queue
-		now the critical section has been exited. */
-
-		vTaskSuspendAll();
-		prvLockQueue( pxQueue );
-
-		/* Update the timeout state to see if it has expired yet. */
-		if( xTaskCheckForTimeOut( &xTimeOut, &xTicksToWait ) == pdFALSE )
-		{
-			if( prvIsQueueEmpty( pxQueue ) != pdFALSE )
-			{
-				traceBLOCKING_ON_QUEUE_RECEIVE( pxQueue );
-
-				#if ( configUSE_MUTEXES == 1 )
-				{
-					if( pxQueue->uxQueueType == queueQUEUE_IS_MUTEX )
-					{
-						portENTER_CRITICAL();
-						{
-							vTaskPriorityInherit( ( void * ) pxQueue->pxMutexHolder );
-						}
-						portEXIT_CRITICAL();
-					}
-				}
-				#endif
-
-				vTaskPlaceOnEventList( &( pxQueue->xTasksWaitingToReceive ), xTicksToWait );
-				prvUnlockQueue( pxQueue );
-				if( xTaskResumeAll() == pdFALSE )
-				{
-					portYIELD_WITHIN_API();
-				}
-			}
-			else
-			{
-				/* Try again. */
-				prvUnlockQueue( pxQueue );
-				( void ) xTaskResumeAll();
-			}
-		}
-		else
-		{
-			prvUnlockQueue( pxQueue );
-			( void ) xTaskResumeAll();
-			traceQUEUE_RECEIVE_FAILED( pxQueue );
-			return errQUEUE_EMPTY;
-		}
-	}
-}
-/*-----------------------------------------------------------*/
-
-signed portBASE_TYPE xQueueReceiveFromISR( xQueueHandle pxQueue, void * const pvBuffer, signed portBASE_TYPE *pxHigherPriorityTaskWoken )
-{
-signed portBASE_TYPE xReturn;
-unsigned portBASE_TYPE uxSavedInterruptStatus;
-
-	configASSERT( pxQueue );
-	configASSERT( !( ( pvBuffer == NULL ) && ( pxQueue->uxItemSize != ( unsigned portBASE_TYPE ) 0U ) ) );
-
-	uxSavedInterruptStatus = portSET_INTERRUPT_MASK_FROM_ISR();
-	{
-		/* We cannot block from an ISR, so check there is data available. */
-		if( pxQueue->uxMessagesWaiting > ( unsigned portBASE_TYPE ) 0 )
-		{
-			traceQUEUE_RECEIVE_FROM_ISR( pxQueue );
-
-			prvCopyDataFromQueue( pxQueue, pvBuffer );
-			--( pxQueue->uxMessagesWaiting );
-
-			/* If the queue is locked we will not modify the event list.  Instead
-			we update the lock count so the task that unlocks the queue will know
-			that an ISR has removed data while the queue was locked. */
-			if( pxQueue->xRxLock == queueUNLOCKED )
-			{
-				if( listLIST_IS_EMPTY( &( pxQueue->xTasksWaitingToSend ) ) == pdFALSE )
-				{
-					if( xTaskRemoveFromEventList( &( pxQueue->xTasksWaitingToSend ) ) != pdFALSE )
-					{
-						/* The task waiting has a higher priority than us so
-						force a context switch. */
-						if( pxHigherPriorityTaskWoken != NULL )
-						{
-							*pxHigherPriorityTaskWoken = pdTRUE;
-						}
-					}
-				}
-			}
-			else
-			{
-				/* Increment the lock count so the task that unlocks the queue
-				knows that data was removed while it was locked. */
-				++( pxQueue->xRxLock );
-			}
-
-			xReturn = pdPASS;
-		}
-		else
-		{
-			xReturn = pdFAIL;
-			traceQUEUE_RECEIVE_FROM_ISR_FAILED( pxQueue );
-		}
-	}
-	portCLEAR_INTERRUPT_MASK_FROM_ISR( uxSavedInterruptStatus );
-
-	return xReturn;
-}
-/*-----------------------------------------------------------*/
-
-unsigned portBASE_TYPE uxQueueMessagesWaiting( const xQueueHandle pxQueue )
-{
-unsigned portBASE_TYPE uxReturn;
-
-	configASSERT( pxQueue );
-
-	taskENTER_CRITICAL();
-		uxReturn = pxQueue->uxMessagesWaiting;
-	taskEXIT_CRITICAL();
-
-	return uxReturn;
-}
-/*-----------------------------------------------------------*/
-
-unsigned portBASE_TYPE uxQueueMessagesWaitingFromISR( const xQueueHandle pxQueue )
-{
-unsigned portBASE_TYPE uxReturn;
-
-	configASSERT( pxQueue );
-
-	uxReturn = pxQueue->uxMessagesWaiting;
-
-	return uxReturn;
-}
-/*-----------------------------------------------------------*/
-
-void vQueueDelete( xQueueHandle pxQueue )
-{
-	configASSERT( pxQueue );
-
-	traceQUEUE_DELETE( pxQueue );
-	vQueueUnregisterQueue( pxQueue );
-	vPortFree( pxQueue->pcHead );
-	vPortFree( pxQueue );
-}
-/*-----------------------------------------------------------*/
-
-#if ( configUSE_TRACE_FACILITY == 1 )
-
-	unsigned char ucQueueGetQueueNumber( xQueueHandle pxQueue )
-	{
-		return pxQueue->ucQueueNumber;
-	}
-
-#endif
-/*-----------------------------------------------------------*/
-
-#if ( configUSE_TRACE_FACILITY == 1 )
-
-	void vQueueSetQueueNumber( xQueueHandle pxQueue, unsigned char ucQueueNumber )
-	{
-		pxQueue->ucQueueNumber = ucQueueNumber;
-	}
-
-#endif
-/*-----------------------------------------------------------*/
-
-#if ( configUSE_TRACE_FACILITY == 1 )
-
-	unsigned char ucQueueGetQueueType( xQueueHandle pxQueue )
-	{
-		return pxQueue->ucQueueType;
-	}
-
-#endif
-/*-----------------------------------------------------------*/
-
-static void prvCopyDataToQueue( xQUEUE *pxQueue, const void *pvItemToQueue, portBASE_TYPE xPosition )
-{
-	if( pxQueue->uxItemSize == ( unsigned portBASE_TYPE ) 0 )
-	{
-		#if ( configUSE_MUTEXES == 1 )
-		{
-			if( pxQueue->uxQueueType == queueQUEUE_IS_MUTEX )
-			{
-				/* The mutex is no longer being held. */
-				vTaskPriorityDisinherit( ( void * ) pxQueue->pxMutexHolder );
-				pxQueue->pxMutexHolder = NULL;
-			}
-		}
-		#endif
-	}
-	else if( xPosition == queueSEND_TO_BACK )
-	{
-		memcpy( ( void * ) pxQueue->pcWriteTo, pvItemToQueue, ( unsigned ) pxQueue->uxItemSize );
-		pxQueue->pcWriteTo += pxQueue->uxItemSize;
-		if( pxQueue->pcWriteTo >= pxQueue->pcTail )
-		{
-			pxQueue->pcWriteTo = pxQueue->pcHead;
-		}
-	}
-	else
-	{
-		memcpy( ( void * ) pxQueue->pcReadFrom, pvItemToQueue, ( unsigned ) pxQueue->uxItemSize );
-		pxQueue->pcReadFrom -= pxQueue->uxItemSize;
-		if( pxQueue->pcReadFrom < pxQueue->pcHead )
-		{
-			pxQueue->pcReadFrom = ( pxQueue->pcTail - pxQueue->uxItemSize );
-		}
-	}
-
-	++( pxQueue->uxMessagesWaiting );
-}
-/*-----------------------------------------------------------*/
-
-static void prvCopyDataFromQueue( xQUEUE * const pxQueue, const void *pvBuffer )
-{
-	if( pxQueue->uxQueueType != queueQUEUE_IS_MUTEX )
-	{
-		pxQueue->pcReadFrom += pxQueue->uxItemSize;
-		if( pxQueue->pcReadFrom >= pxQueue->pcTail )
-		{
-			pxQueue->pcReadFrom = pxQueue->pcHead;
-		}
-		memcpy( ( void * ) pvBuffer, ( void * ) pxQueue->pcReadFrom, ( unsigned ) pxQueue->uxItemSize );
-	}
-}
-/*-----------------------------------------------------------*/
-
-static void prvUnlockQueue( xQueueHandle pxQueue )
-{
-	/* THIS FUNCTION MUST BE CALLED WITH THE SCHEDULER SUSPENDED. */
-
-	/* The lock counts contains the number of extra data items placed or
-	removed from the queue while the queue was locked.  When a queue is
-	locked items can be added or removed, but the event lists cannot be
-	updated. */
-	taskENTER_CRITICAL();
-	{
-		/* See if data was added to the queue while it was locked. */
-		while( pxQueue->xTxLock > queueLOCKED_UNMODIFIED )
-		{
-			/* Data was posted while the queue was locked.  Are any tasks
-			blocked waiting for data to become available? */
-			if( listLIST_IS_EMPTY( &( pxQueue->xTasksWaitingToReceive ) ) == pdFALSE )
-			{
-				/* Tasks that are removed from the event list will get added to
-				the pending ready list as the scheduler is still suspended. */
-				if( xTaskRemoveFromEventList( &( pxQueue->xTasksWaitingToReceive ) ) != pdFALSE )
-				{
-					/* The task waiting has a higher priority so record that a
-					context	switch is required. */
-					vTaskMissedYield();
-				}
-
-				--( pxQueue->xTxLock );
-			}
-			else
-			{
-				break;
-			}
-		}
-
-		pxQueue->xTxLock = queueUNLOCKED;
-	}
-	taskEXIT_CRITICAL();
-
-	/* Do the same for the Rx lock. */
-	taskENTER_CRITICAL();
-	{
-		while( pxQueue->xRxLock > queueLOCKED_UNMODIFIED )
-		{
-			if( listLIST_IS_EMPTY( &( pxQueue->xTasksWaitingToSend ) ) == pdFALSE )
-			{
-				if( xTaskRemoveFromEventList( &( pxQueue->xTasksWaitingToSend ) ) != pdFALSE )
-				{
-					vTaskMissedYield();
-				}
-
-				--( pxQueue->xRxLock );
-			}
-			else
-			{
-				break;
-			}
-		}
-
-		pxQueue->xRxLock = queueUNLOCKED;
-	}
-	taskEXIT_CRITICAL();
-}
-/*-----------------------------------------------------------*/
-
-static signed portBASE_TYPE prvIsQueueEmpty( const xQueueHandle pxQueue )
-{
-signed portBASE_TYPE xReturn;
-
-	taskENTER_CRITICAL();
-		xReturn = ( pxQueue->uxMessagesWaiting == ( unsigned portBASE_TYPE ) 0 );
-	taskEXIT_CRITICAL();
-
-	return xReturn;
-}
-/*-----------------------------------------------------------*/
-
-signed portBASE_TYPE xQueueIsQueueEmptyFromISR( const xQueueHandle pxQueue )
-{
-signed portBASE_TYPE xReturn;
-
-	configASSERT( pxQueue );
-	xReturn = ( pxQueue->uxMessagesWaiting == ( unsigned portBASE_TYPE ) 0 );
-
-	return xReturn;
-}
-/*-----------------------------------------------------------*/
-
-static signed portBASE_TYPE prvIsQueueFull( const xQueueHandle pxQueue )
-{
-signed portBASE_TYPE xReturn;
-
-	taskENTER_CRITICAL();
-		xReturn = ( pxQueue->uxMessagesWaiting == pxQueue->uxLength );
-	taskEXIT_CRITICAL();
-
-	return xReturn;
-}
-/*-----------------------------------------------------------*/
-
-signed portBASE_TYPE xQueueIsQueueFullFromISR( const xQueueHandle pxQueue )
-{
-signed portBASE_TYPE xReturn;
-
-	configASSERT( pxQueue );
-	xReturn = ( pxQueue->uxMessagesWaiting == pxQueue->uxLength );
-
-	return xReturn;
-}
-/*-----------------------------------------------------------*/
-
-#if configUSE_CO_ROUTINES == 1
-signed portBASE_TYPE xQueueCRSend( xQueueHandle pxQueue, const void *pvItemToQueue, portTickType xTicksToWait )
-{
-signed portBASE_TYPE xReturn;
-
-	/* If the queue is already full we may have to block.  A critical section
-	is required to prevent an interrupt removing something from the queue
-	between the check to see if the queue is full and blocking on the queue. */
-	portDISABLE_INTERRUPTS();
-	{
-		if( prvIsQueueFull( pxQueue ) != pdFALSE )
-		{
-			/* The queue is full - do we want to block or just leave without
-			posting? */
-			if( xTicksToWait > ( portTickType ) 0 )
-			{
-				/* As this is called from a coroutine we cannot block directly, but
-				return indicating that we need to block. */
-				vCoRoutineAddToDelayedList( xTicksToWait, &( pxQueue->xTasksWaitingToSend ) );
-				portENABLE_INTERRUPTS();
-				return errQUEUE_BLOCKED;
-			}
-			else
-			{
-				portENABLE_INTERRUPTS();
-				return errQUEUE_FULL;
-			}
-		}
-	}
-	portENABLE_INTERRUPTS();
-
-	portNOP();
-
-	portDISABLE_INTERRUPTS();
-	{
-		if( pxQueue->uxMessagesWaiting < pxQueue->uxLength )
-		{
-			/* There is room in the queue, copy the data into the queue. */
-			prvCopyDataToQueue( pxQueue, pvItemToQueue, queueSEND_TO_BACK );
-			xReturn = pdPASS;
-
-			/* Were any co-routines waiting for data to become available? */
-			if( listLIST_IS_EMPTY( &( pxQueue->xTasksWaitingToReceive ) ) == pdFALSE )
-			{
-				/* In this instance the co-routine could be placed directly
-				into the ready list as we are within a critical section.
-				Instead the same pending ready list mechanism is used as if
-				the event were caused from within an interrupt. */
-				if( xCoRoutineRemoveFromEventList( &( pxQueue->xTasksWaitingToReceive ) ) != pdFALSE )
-				{
-					/* The co-routine waiting has a higher priority so record
-					that a yield might be appropriate. */
-					xReturn = errQUEUE_YIELD;
-				}
-			}
-		}
-		else
-		{
-			xReturn = errQUEUE_FULL;
-		}
-	}
-	portENABLE_INTERRUPTS();
-
-	return xReturn;
-}
-#endif
-/*-----------------------------------------------------------*/
-
-#if configUSE_CO_ROUTINES == 1
-signed portBASE_TYPE xQueueCRReceive( xQueueHandle pxQueue, void *pvBuffer, portTickType xTicksToWait )
-{
-signed portBASE_TYPE xReturn;
-
-	/* If the queue is already empty we may have to block.  A critical section
-	is required to prevent an interrupt adding something to the queue
-	between the check to see if the queue is empty and blocking on the queue. */
-	portDISABLE_INTERRUPTS();
-	{
-		if( pxQueue->uxMessagesWaiting == ( unsigned portBASE_TYPE ) 0 )
-		{
-			/* There are no messages in the queue, do we want to block or just
-			leave with nothing? */
-			if( xTicksToWait > ( portTickType ) 0 )
-			{
-				/* As this is a co-routine we cannot block directly, but return
-				indicating that we need to block. */
-				vCoRoutineAddToDelayedList( xTicksToWait, &( pxQueue->xTasksWaitingToReceive ) );
-				portENABLE_INTERRUPTS();
-				return errQUEUE_BLOCKED;
-			}
-			else
-			{
-				portENABLE_INTERRUPTS();
-				return errQUEUE_FULL;
-			}
-		}
-	}
-	portENABLE_INTERRUPTS();
-
-	portNOP();
-
-	portDISABLE_INTERRUPTS();
-	{
-		if( pxQueue->uxMessagesWaiting > ( unsigned portBASE_TYPE ) 0 )
-		{
-			/* Data is available from the queue. */
-			pxQueue->pcReadFrom += pxQueue->uxItemSize;
-			if( pxQueue->pcReadFrom >= pxQueue->pcTail )
-			{
-				pxQueue->pcReadFrom = pxQueue->pcHead;
-			}
-			--( pxQueue->uxMessagesWaiting );
-			memcpy( ( void * ) pvBuffer, ( void * ) pxQueue->pcReadFrom, ( unsigned ) pxQueue->uxItemSize );
-
-			xReturn = pdPASS;
-
-			/* Were any co-routines waiting for space to become available? */
-			if( listLIST_IS_EMPTY( &( pxQueue->xTasksWaitingToSend ) ) == pdFALSE )
-			{
-				/* In this instance the co-routine could be placed directly
-				into the ready list as we are within a critical section.
-				Instead the same pending ready list mechanism is used as if
-				the event were caused from within an interrupt. */
-				if( xCoRoutineRemoveFromEventList( &( pxQueue->xTasksWaitingToSend ) ) != pdFALSE )
-				{
-					xReturn = errQUEUE_YIELD;
-				}
-			}
-		}
-		else
-		{
-			xReturn = pdFAIL;
-		}
-	}
-	portENABLE_INTERRUPTS();
-
-	return xReturn;
-}
-#endif
-/*-----------------------------------------------------------*/
-
-
-
-#if configUSE_CO_ROUTINES == 1
-signed portBASE_TYPE xQueueCRSendFromISR( xQueueHandle pxQueue, const void *pvItemToQueue, signed portBASE_TYPE xCoRoutinePreviouslyWoken )
-{
-	/* Cannot block within an ISR so if there is no space on the queue then
-	exit without doing anything. */
-	if( pxQueue->uxMessagesWaiting < pxQueue->uxLength )
-	{
-		prvCopyDataToQueue( pxQueue, pvItemToQueue, queueSEND_TO_BACK );
-
-		/* We only want to wake one co-routine per ISR, so check that a
-		co-routine has not already been woken. */
-		if( xCoRoutinePreviouslyWoken == pdFALSE )
-		{
-			if( listLIST_IS_EMPTY( &( pxQueue->xTasksWaitingToReceive ) ) == pdFALSE )
-			{
-				if( xCoRoutineRemoveFromEventList( &( pxQueue->xTasksWaitingToReceive ) ) != pdFALSE )
-				{
-					return pdTRUE;
-				}
-			}
-		}
-	}
-
-	return xCoRoutinePreviouslyWoken;
-}
-#endif
-/*-----------------------------------------------------------*/
-
-#if configUSE_CO_ROUTINES == 1
-signed portBASE_TYPE xQueueCRReceiveFromISR( xQueueHandle pxQueue, void *pvBuffer, signed portBASE_TYPE *pxCoRoutineWoken )
-{
-signed portBASE_TYPE xReturn;
-
-	/* We cannot block from an ISR, so check there is data available. If
-	not then just leave without doing anything. */
-	if( pxQueue->uxMessagesWaiting > ( unsigned portBASE_TYPE ) 0 )
-	{
-		/* Copy the data from the queue. */
-		pxQueue->pcReadFrom += pxQueue->uxItemSize;
-		if( pxQueue->pcReadFrom >= pxQueue->pcTail )
-		{
-			pxQueue->pcReadFrom = pxQueue->pcHead;
-		}
-		--( pxQueue->uxMessagesWaiting );
-		memcpy( ( void * ) pvBuffer, ( void * ) pxQueue->pcReadFrom, ( unsigned ) pxQueue->uxItemSize );
-
-		if( ( *pxCoRoutineWoken ) == pdFALSE )
-		{
-			if( listLIST_IS_EMPTY( &( pxQueue->xTasksWaitingToSend ) ) == pdFALSE )
-			{
-				if( xCoRoutineRemoveFromEventList( &( pxQueue->xTasksWaitingToSend ) ) != pdFALSE )
-				{
-					*pxCoRoutineWoken = pdTRUE;
-				}
-			}
-		}
-
-		xReturn = pdPASS;
-	}
-	else
-	{
-		xReturn = pdFAIL;
-	}
-
-	return xReturn;
-}
-#endif
-/*-----------------------------------------------------------*/
-
-#if configQUEUE_REGISTRY_SIZE > 0
-
-	void vQueueAddToRegistry( xQueueHandle xQueue, signed char *pcQueueName )
-	{
-	unsigned portBASE_TYPE ux;
-
-		/* See if there is an empty space in the registry.  A NULL name denotes
-		a free slot. */
-		for( ux = ( unsigned portBASE_TYPE ) 0U; ux < ( unsigned portBASE_TYPE ) configQUEUE_REGISTRY_SIZE; ux++ )
-		{
-			if( xQueueRegistry[ ux ].pcQueueName == NULL )
-			{
-				/* Store the information on this queue. */
-				xQueueRegistry[ ux ].pcQueueName = pcQueueName;
-				xQueueRegistry[ ux ].xHandle = xQueue;
-				break;
-			}
-		}
-	}
-
-#endif
-/*-----------------------------------------------------------*/
-
-#if configQUEUE_REGISTRY_SIZE > 0
-
-	static void vQueueUnregisterQueue( xQueueHandle xQueue )
-	{
-	unsigned portBASE_TYPE ux;
-
-		/* See if the handle of the queue being unregistered in actually in the
-		registry. */
-		for( ux = ( unsigned portBASE_TYPE ) 0U; ux < ( unsigned portBASE_TYPE ) configQUEUE_REGISTRY_SIZE; ux++ )
-		{
-			if( xQueueRegistry[ ux ].xHandle == xQueue )
-			{
-				/* Set the name to NULL to show that this slot if free again. */
-				xQueueRegistry[ ux ].pcQueueName = NULL;
-				break;
-			}
-		}
-
-	}
-
-#endif
-/*-----------------------------------------------------------*/
-
-#if configUSE_TIMERS == 1
-
-	void vQueueWaitForMessageRestricted( xQueueHandle pxQueue, portTickType xTicksToWait )
-	{
-		/* This function should not be called by application code hence the
-		'Restricted' in its name.  It is not part of the public API.  It is
-		designed for use by kernel code, and has special calling requirements.
-		It can result in vListInsert() being called on a list that can only
-		possibly ever have one item in it, so the list will be fast, but even
-		so it should be called with the scheduler locked and not from a critical
-		section. */
-
-		/* Only do anything if there are no messages in the queue.  This function
-		will not actually cause the task to block, just place it on a blocked
-		list.  It will not block until the scheduler is unlocked - at which
-		time a yield will be performed.  If an item is added to the queue while
-		the queue is locked, and the calling task blocks on the queue, then the
-		calling task will be immediately unblocked when the queue is unlocked. */
-		prvLockQueue( pxQueue );
-		if( pxQueue->uxMessagesWaiting == ( unsigned portBASE_TYPE ) 0U )
-		{
-			/* There is nothing in the queue, block for the specified period. */
-			vTaskPlaceOnEventListRestricted( &( pxQueue->xTasksWaitingToReceive ), xTicksToWait );
-		}
-		prvUnlockQueue( pxQueue );
-	}
-
-#endif
-=======
-/*
-    FreeRTOS V7.4.0 - Copyright (C) 2013 Real Time Engineers Ltd.
-
-    FEATURES AND PORTS ARE ADDED TO FREERTOS ALL THE TIME.  PLEASE VISIT
-    http://www.FreeRTOS.org TO ENSURE YOU ARE USING THE LATEST VERSION.
-
-    ***************************************************************************
-     *                                                                       *
-     *    FreeRTOS tutorial books are available in pdf and paperback.        *
-     *    Complete, revised, and edited pdf reference manuals are also       *
-     *    available.                                                         *
-     *                                                                       *
-     *    Purchasing FreeRTOS documentation will not only help you, by       *
-     *    ensuring you get running as quickly as possible and with an        *
-     *    in-depth knowledge of how to use FreeRTOS, it will also help       *
-     *    the FreeRTOS project to continue with its mission of providing     *
-     *    professional grade, cross platform, de facto standard solutions    *
-     *    for microcontrollers - completely free of charge!                  *
-     *                                                                       *
-     *    >>> See http://www.FreeRTOS.org/Documentation for details. <<<     *
-     *                                                                       *
-     *    Thank you for using FreeRTOS, and thank you for your support!      *
-     *                                                                       *
-    ***************************************************************************
-
-
-    This file is part of the FreeRTOS distribution.
-
-    FreeRTOS is free software; you can redistribute it and/or modify it under
-    the terms of the GNU General Public License (version 2) as published by the
-    Free Software Foundation AND MODIFIED BY the FreeRTOS exception.
-
-    >>>>>>NOTE<<<<<< The modification to the GPL is included to allow you to
-    distribute a combined work that includes FreeRTOS without being obliged to
-    provide the source code for proprietary components outside of the FreeRTOS
-    kernel.
-
-    FreeRTOS is distributed in the hope that it will be useful, but WITHOUT ANY
-    WARRANTY; without even the implied warranty of MERCHANTABILITY or FITNESS
-    FOR A PARTICULAR PURPOSE.  See the GNU General Public License for more
-    details. You should have received a copy of the GNU General Public License
-    and the FreeRTOS license exception along with FreeRTOS; if not itcan be
-    viewed here: http://www.freertos.org/a00114.html and also obtained by
-    writing to Real Time Engineers Ltd., contact details for whom are available
-    on the FreeRTOS WEB site.
-
-    1 tab == 4 spaces!
-
-    ***************************************************************************
-     *                                                                       *
-     *    Having a problem?  Start by reading the FAQ "My application does   *
-     *    not run, what could be wrong?"                                     *
-     *                                                                       *
-     *    http://www.FreeRTOS.org/FAQHelp.html                               *
-     *                                                                       *
-    ***************************************************************************
-
-
-    http://www.FreeRTOS.org - Documentation, books, training, latest versions, 
-    license and Real Time Engineers Ltd. contact details.
-
-    http://www.FreeRTOS.org/plus - A selection of FreeRTOS ecosystem products,
-    including FreeRTOS+Trace - an indispensable productivity tool, and our new
-    fully thread aware and reentrant UDP/IP stack.
-
-    http://www.OpenRTOS.com - Real Time Engineers ltd license FreeRTOS to High 
-    Integrity Systems, who sell the code with commercial support, 
-    indemnification and middleware, under the OpenRTOS brand.
-    
-    http://www.SafeRTOS.com - High Integrity Systems also provide a safety 
-    engineered and independently SIL3 certified version for use in safety and 
-    mission critical applications that require provable dependability.
-*/
-
-#include <stdlib.h>
-#include <string.h>
-
-/* Defining MPU_WRAPPERS_INCLUDED_FROM_API_FILE prevents task.h from redefining
-all the API functions to use the MPU wrappers.  That should only be done when
-task.h is included from an application file. */
-#define MPU_WRAPPERS_INCLUDED_FROM_API_FILE
-
-#include "FreeRTOS.h"
-#include "task.h"
-#include "queue.h"
-
-#if ( configUSE_CO_ROUTINES == 1 )
-	#include "croutine.h"
-#endif
-
-#undef MPU_WRAPPERS_INCLUDED_FROM_API_FILE
-
-/* Constants used with the cRxLock and xTxLock structure members. */
-#define queueUNLOCKED					( ( signed portBASE_TYPE ) -1 )
-#define queueLOCKED_UNMODIFIED			( ( signed portBASE_TYPE ) 0 )
-
-#define queueERRONEOUS_UNBLOCK			( -1 )
-
-/* Effectively make a union out of the xQUEUE structure. */
-#define pxMutexHolder					pcTail
-#define uxQueueType						pcHead
-#define uxRecursiveCallCount			pcReadFrom
-#define queueQUEUE_IS_MUTEX				NULL
-
-/* Semaphores do not actually store or copy data, so have an items size of
-zero. */
-#define queueSEMAPHORE_QUEUE_ITEM_LENGTH ( ( unsigned portBASE_TYPE ) 0 )
-#define queueDONT_BLOCK					 ( ( portTickType ) 0U )
-#define queueMUTEX_GIVE_BLOCK_TIME		 ( ( portTickType ) 0U )
-
-
-/*
- * Definition of the queue used by the scheduler.
- * Items are queued by copy, not reference.
- */
-typedef struct QueueDefinition
-{
-	signed char *pcHead;					/*< Points to the beginning of the queue storage area. */
-	signed char *pcTail;					/*< Points to the byte at the end of the queue storage area.  Once more byte is allocated than necessary to store the queue items, this is used as a marker. */
-
-	signed char *pcWriteTo;					/*< Points to the free next place in the storage area. */
-	signed char *pcReadFrom;				/*< Points to the last place that a queued item was read from. */
-
-	xList xTasksWaitingToSend;				/*< List of tasks that are blocked waiting to post onto this queue.  Stored in priority order. */
-	xList xTasksWaitingToReceive;			/*< List of tasks that are blocked waiting to read from this queue.  Stored in priority order. */
-
-	volatile unsigned portBASE_TYPE uxMessagesWaiting;/*< The number of items currently in the queue. */
-	unsigned portBASE_TYPE uxLength;		/*< The length of the queue defined as the number of items it will hold, not the number of bytes. */
-	unsigned portBASE_TYPE uxItemSize;		/*< The size of each items that the queue will hold. */
-
-	volatile signed portBASE_TYPE xRxLock;	/*< Stores the number of items received from the queue (removed from the queue) while the queue was locked.  Set to queueUNLOCKED when the queue is not locked. */
-	volatile signed portBASE_TYPE xTxLock;	/*< Stores the number of items transmitted to the queue (added to the queue) while the queue was locked.  Set to queueUNLOCKED when the queue is not locked. */
-
-	#if ( configUSE_TRACE_FACILITY == 1 )
-		unsigned char ucQueueNumber;
-		unsigned char ucQueueType;
-	#endif
-
-	#if ( configUSE_QUEUE_SETS == 1 )
-		struct QueueDefinition *pxQueueSetContainer;
-	#endif
-
-} xQUEUE;
-/*-----------------------------------------------------------*/
-
-/*
- * The queue registry is just a means for kernel aware debuggers to locate
- * queue structures.  It has no other purpose so is an optional component.
- */
-#if ( configQUEUE_REGISTRY_SIZE > 0 )
-
-	/* The type stored within the queue registry array.  This allows a name
-	to be assigned to each queue making kernel aware debugging a little
-	more user friendly. */
-	typedef struct QUEUE_REGISTRY_ITEM
-	{
-		signed char *pcQueueName;
-		xQueueHandle xHandle;
-	} xQueueRegistryItem;
-
-	/* The queue registry is simply an array of xQueueRegistryItem structures.
-	The pcQueueName member of a structure being NULL is indicative of the
-	array position being vacant. */
-	xQueueRegistryItem xQueueRegistry[ configQUEUE_REGISTRY_SIZE ];
-
-	/* Removes a queue from the registry by simply setting the pcQueueName
-	member to NULL. */
-	static void prvQueueUnregisterQueue( xQueueHandle xQueue ) PRIVILEGED_FUNCTION;
-
-#endif /* configQUEUE_REGISTRY_SIZE */
-
-/*
- * Unlocks a queue locked by a call to prvLockQueue.  Locking a queue does not
- * prevent an ISR from adding or removing items to the queue, but does prevent
- * an ISR from removing tasks from the queue event lists.  If an ISR finds a
- * queue is locked it will instead increment the appropriate queue lock count
- * to indicate that a task may require unblocking.  When the queue in unlocked
- * these lock counts are inspected, and the appropriate action taken.
- */
-static void prvUnlockQueue( xQUEUE *pxQueue ) PRIVILEGED_FUNCTION;
-
-/*
- * Uses a critical section to determine if there is any data in a queue.
- *
- * @return pdTRUE if the queue contains no items, otherwise pdFALSE.
- */
-static signed portBASE_TYPE prvIsQueueEmpty( const xQUEUE *pxQueue ) PRIVILEGED_FUNCTION;
-
-/*
- * Uses a critical section to determine if there is any space in a queue.
- *
- * @return pdTRUE if there is no space, otherwise pdFALSE;
- */
-static signed portBASE_TYPE prvIsQueueFull( const xQUEUE *pxQueue ) PRIVILEGED_FUNCTION;
-
-/*
- * Copies an item into the queue, either at the front of the queue or the
- * back of the queue.
- */
-static void prvCopyDataToQueue( xQUEUE *pxQueue, const void *pvItemToQueue, portBASE_TYPE xPosition ) PRIVILEGED_FUNCTION;
-
-/*
- * Copies an item out of a queue.
- */
-static void prvCopyDataFromQueue( xQUEUE * const pxQueue, const void *pvBuffer ) PRIVILEGED_FUNCTION;
-
-#if ( configUSE_QUEUE_SETS == 1 )
-	/*
-	 * Checks to see if a queue is a member of a queue set, and if so, notifies
-	 * the queue set that the queue contains data.
-	 */
-	static portBASE_TYPE prvNotifyQueueSetContainer( xQUEUE *pxQueue, portBASE_TYPE xCopyPosition );
-#endif
-
-/*-----------------------------------------------------------*/
-
-/*
- * Macro to mark a queue as locked.  Locking a queue prevents an ISR from
- * accessing the queue event lists.
- */
-#define prvLockQueue( pxQueue )								\
-	taskENTER_CRITICAL();									\
-	{														\
-		if( ( pxQueue )->xRxLock == queueUNLOCKED )			\
-		{													\
-			( pxQueue )->xRxLock = queueLOCKED_UNMODIFIED;	\
-		}													\
-		if( ( pxQueue )->xTxLock == queueUNLOCKED )			\
-		{													\
-			( pxQueue )->xTxLock = queueLOCKED_UNMODIFIED;	\
-		}													\
-	}														\
-	taskEXIT_CRITICAL()
-/*-----------------------------------------------------------*/
-
 portBASE_TYPE xQueueGenericReset( xQueueHandle xQueue, portBASE_TYPE xNewQueue )
 {
 xQUEUE *pxQueue;
@@ -3649,5 +1966,3 @@
 	}
 
 #endif /* configUSE_QUEUE_SETS */
-
->>>>>>> 61be4811
