/**
 ******************************************************************************
 * @addtogroup PIOS PIOS Core hardware abstraction layer
 * @{
 * @addtogroup PIOS_VIDEO Code for OSD video generator
 * @brief OSD generator, Parts from CL-OSD and SUPEROSD project
 * @{
 *
 * @file       pios_video.c
 * @author     The OpenPilot Team, http://www.openpilot.org Copyright (C) 2010.
 * @brief      OSD generator, Parts from CL-OSD and SUPEROSD projects
 * @see        The GNU Public License (GPL) Version 3
 *
 ******************************************************************************
 */
/*
 * This program is free software; you can redistribute it and/or modify
 * it under the terms of the GNU General Public License as published by
 * the Free Software Foundation; either version 3 of the License, or
 * (at your option) any later version.
 *
 * This program is distributed in the hope that it will be useful, but
 * WITHOUT ANY WARRANTY; without even the implied warranty of MERCHANTABILITY
 * or FITNESS FOR A PARTICULAR PURPOSE. See the GNU General Public License
 * for more details.
 *
 * You should have received a copy of the GNU General Public License along
 * with this program; if not, write to the Free Software Foundation, Inc.,
 * 59 Temple Place, Suite 330, Boston, MA 02111-1307 USA
 */

#include "pios.h"
#if defined(PIOS_INCLUDE_VIDEO)

// Private methods
static void configure_hsync_timers();
static void stop_hsync_timers();
static void reset_hsync_timers();
static void prepare_line(uint32_t line_num);
static void flush_spi();

// Private variables
extern xSemaphoreHandle osdSemaphore;
static const struct pios_video_cfg * dev_cfg;


// Define the buffers.
// For 256x192 pixel mode:
//   buffer0_level/buffer0_mask becomes buffer_level; and
//   buffer1_level/buffer1_mask becomes buffer_mask;
// For 192x128 pixel mode, allocations are as the names are written.
// divide by 8 because two bytes to a word.
// Must be allocated in one block, so it is in a struct.
struct _buffers
{
        uint8_t buffer0_level[GRAPHICS_HEIGHT*GRAPHICS_WIDTH];
        uint8_t buffer0_mask[GRAPHICS_HEIGHT*GRAPHICS_WIDTH];
        uint8_t buffer1_level[GRAPHICS_HEIGHT*GRAPHICS_WIDTH];
        uint8_t buffer1_mask[GRAPHICS_HEIGHT*GRAPHICS_WIDTH];
} buffers;

// Remove the struct definition (makes it easier to write for.)
#define         buffer0_level   (buffers.buffer0_level)
#define         buffer0_mask    (buffers.buffer0_mask)
#define         buffer1_level   (buffers.buffer1_level)
#define         buffer1_mask    (buffers.buffer1_mask)

// We define pointers to each of these buffers.
uint8_t *draw_buffer_level;
uint8_t *draw_buffer_mask;
uint8_t *disp_buffer_level;
uint8_t *disp_buffer_mask;
<<<<<<< HEAD

volatile uint8_t gLineType = LINE_TYPE_UNKNOWN;
volatile uint16_t gActiveLine = 0;
volatile uint16_t gActivePixmapLine = 0;
volatile uint16_t line=0;
volatile uint16_t Vsync_update=0;
static int16_t m_osdLines=0;

/**
 * swap_buffers: Swaps the two buffers. Contents in the display
 * buffer is seen on the output and the display buffer becomes
 * the new draw buffer.
 */
void swap_buffers()
{
        // While we could use XOR swap this is more reliable and
        // dependable and it's only called a few times per second.
        // Many compliers should optimise these to EXCH instructions.
        uint8_t *tmp;
        SWAP_BUFFS(tmp, disp_buffer_mask, draw_buffer_mask);
        SWAP_BUFFS(tmp, disp_buffer_level, draw_buffer_level);
}

bool PIOS_Hsync_ISR() {

	if(dev_cfg->hsync->pin.gpio->IDR & dev_cfg->hsync->pin.init.GPIO_Pin) {
		//rising
		if(gLineType == LINE_TYPE_GRAPHICS)
		{
			// Activate new line
			DMA_Cmd(dev_cfg->level.dma.tx.channel, ENABLE);
			DMA_Cmd(dev_cfg->mask.dma.tx.channel, ENABLE);
		}
	} else {
		//falling
		gLineType = LINE_TYPE_UNKNOWN; // Default case
		gActiveLine++;

		if ((gActiveLine >= GRAPHICS_LINE) && (gActiveLine < (GRAPHICS_LINE + GRAPHICS_HEIGHT))) {
			gLineType = LINE_TYPE_GRAPHICS;
			gActivePixmapLine = (gActiveLine - GRAPHICS_LINE);
			line = gActivePixmapLine*GRAPHICS_WIDTH;
		}

		if(gLineType == LINE_TYPE_GRAPHICS)
		{
			// Load new line
			DMA_Cmd(dev_cfg->mask.dma.tx.channel, DISABLE);
			DMA_Cmd(dev_cfg->level.dma.tx.channel, DISABLE);
			DMA_MemoryTargetConfig(dev_cfg->level.dma.tx.channel,(uint32_t)&disp_buffer_level[line],DMA_Memory_0);
			DMA_MemoryTargetConfig(dev_cfg->mask.dma.tx.channel,(uint32_t)&disp_buffer_mask[line],DMA_Memory_0);
			DMA_SetCurrDataCounter(dev_cfg->level.dma.tx.channel,BUFFER_LINE_LENGTH);
			DMA_SetCurrDataCounter(dev_cfg->mask.dma.tx.channel,BUFFER_LINE_LENGTH);
		}
	}

	return false;
}

bool PIOS_Vsync_ISR() {
	static portBASE_TYPE xHigherPriorityTaskWoken;
	//PIOS_LED_Toggle(LED3);

	//if(gActiveLine > 200)
    xHigherPriorityTaskWoken = pdFALSE;
	m_osdLines = gActiveLine;
	{
		gActiveLine = 0;
		Vsync_update++;
		if(Vsync_update>=2)
		{
			swap_buffers();
			Vsync_update=0;
			xHigherPriorityTaskWoken = xSemaphoreGiveFromISR(osdSemaphore, &xHigherPriorityTaskWoken);
		}
	}
	portEND_SWITCHING_ISR(xHigherPriorityTaskWoken); 	//portEND_SWITCHING_ISR(xHigherPriorityTaskWoken);

	return xHigherPriorityTaskWoken == pdTRUE;
}

uint16_t PIOS_Video_GetOSDLines(void) {
	return m_osdLines;
}

void PIOS_Video_Init(const struct pios_video_cfg * cfg){

	dev_cfg = cfg; // store config before enabling interrupt

	if (cfg->mask.remap) {
		GPIO_PinAFConfig(cfg->mask.sclk.gpio,
				__builtin_ctz(cfg->mask.sclk.init.GPIO_Pin),
				cfg->mask.remap);
		GPIO_PinAFConfig(cfg->mask.mosi.gpio,
				__builtin_ctz(cfg->mask.mosi.init.GPIO_Pin),
				cfg->mask.remap);
	}
	if (cfg->level.remap)
	{
		GPIO_PinAFConfig(cfg->level.sclk.gpio,
				__builtin_ctz(cfg->level.sclk.init.GPIO_Pin),
				cfg->level.remap);
		GPIO_PinAFConfig(cfg->level.miso.gpio,
				__builtin_ctz(cfg->level.miso.init.GPIO_Pin),
				cfg->level.remap);
	}

	/* SPI3 MASTER MASKBUFFER */
	GPIO_Init(cfg->mask.sclk.gpio, (GPIO_InitTypeDef*)&(cfg->mask.sclk.init));
	GPIO_Init(cfg->mask.mosi.gpio, (GPIO_InitTypeDef*)&(cfg->mask.mosi.init));

	/* SPI1 SLAVE FRAMEBUFFER */
	GPIO_Init(cfg->level.sclk.gpio, (GPIO_InitTypeDef*)&(cfg->level.sclk.init));
	GPIO_Init(cfg->level.miso.gpio, (GPIO_InitTypeDef*)&(cfg->level.miso.init));

	/* Initialize the SPI block */
	SPI_Init(cfg->level.regs, (SPI_InitTypeDef*)&(cfg->level.init));
	SPI_Init(cfg->mask.regs, (SPI_InitTypeDef*)&(cfg->mask.init));

	/* Enable SPI */
	SPI_Cmd(cfg->level.regs, ENABLE);
	SPI_Cmd(cfg->mask.regs, ENABLE);

	/* Configure DMA for SPI Tx MASTER */
	DMA_Cmd(cfg->mask.dma.tx.channel, DISABLE);
	DMA_Init(cfg->mask.dma.tx.channel, (DMA_InitTypeDef*)&(cfg->mask.dma.tx.init));

	/* Configure DMA for SPI Tx SLAVE */
	DMA_Cmd(cfg->level.dma.tx.channel, DISABLE);
	DMA_Init(cfg->level.dma.tx.channel, (DMA_InitTypeDef*)&(cfg->level.dma.tx.init));


	/* Trigger interrupt when for half conversions too to indicate double buffer */
	DMA_ITConfig(cfg->mask.dma.tx.channel, DMA_IT_TC, ENABLE);
	/*DMA_ClearFlag(cfg->mask.dma.tx.channel,DMA_FLAG_TCIF5);
	DMA_ClearITPendingBit(cfg->mask.dma.tx.channel, DMA_IT_TCIF5);

	DMA_ClearFlag(cfg->level.dma.tx.channel,DMA_FLAG_TCIF5);
	DMA_ClearITPendingBit(cfg->level.dma.tx.channel, DMA_IT_TCIF5);
*/

	/* Configure DMA interrupt */
	NVIC_Init(&cfg->level.dma.irq.init);
	NVIC_Init(&cfg->mask.dma.irq.init);

	/* Enable SPI interrupts to DMA */
	SPI_I2S_DMACmd(cfg->level.regs, SPI_I2S_DMAReq_Tx, ENABLE);
	SPI_I2S_DMACmd(cfg->mask.regs, SPI_I2S_DMAReq_Tx, ENABLE);

	/* Configure the Video Line interrupt */
	PIOS_EXTI_Init(cfg->hsync);
	PIOS_EXTI_Init(cfg->vsync);


    draw_buffer_level = buffer0_level;
    draw_buffer_mask = buffer0_mask;
    disp_buffer_level = buffer1_level;
    disp_buffer_mask = buffer1_mask;
}


/**
 * @brief Interrupt for half and full buffer transfer
 *
 * This interrupt handler swaps between the two halfs of the double buffer to make
 * sure the ahrs uses the most recent data.  Only swaps data when AHRS is idle, but
 * really this is a pretense of a sanity check since the DMA engine is consantly
 * running in the background.  Keep an eye on the ekf_too_slow variable to make sure
 * it's keeping up.
 */

void PIOS_VIDEO_DMA_Handler(void);
void DMA1_Stream7_IRQHandler(void) __attribute__ ((alias("PIOS_VIDEO_DMA_Handler")));
void DMA2_Stream5_IRQHandler(void) __attribute__ ((alias("PIOS_VIDEO_DMA_Handler")));


void PIOS_VIDEO_DMA_Handler(void)
{
	if (DMA_GetFlagStatus(DMA1_Stream7,DMA_FLAG_TCIF7)) {	// transfer completed load next line
		DMA_ClearFlag(DMA1_Stream7,DMA_FLAG_TCIF7);
		//PIOS_LED_Off(LED2);
		/*if(gLineType == LINE_TYPE_GRAPHICS)
		{
			// Load new line
			DMA_Cmd(dev_cfg->mask.dma.tx.channel, DISABLE);
			DMA_Cmd(dev_cfg->level.dma.tx.channel, DISABLE);
			DMA_MemoryTargetConfig(dev_cfg->level.dma.tx.channel,(uint32_t)&disp_buffer_level[line],DMA_Memory_0);
			DMA_MemoryTargetConfig(dev_cfg->mask.dma.tx.channel,(uint32_t)&disp_buffer_mask[line],DMA_Memory_0);
			//DMA_ClearFlag(dev_cfg->mask.dma.tx.channel,DMA_FLAG_TCIF5); // <-- TODO: HARDCODED
			//DMA_ClearFlag(dev_cfg->level.dma.tx.channel,DMA_FLAG_TCIF5); // <-- TODO: HARDCODED
			DMA_SetCurrDataCounter(dev_cfg->level.dma.tx.channel,BUFFER_LINE_LENGTH);
			DMA_SetCurrDataCounter(dev_cfg->mask.dma.tx.channel,BUFFER_LINE_LENGTH);
		}*/
		//PIOS_LED_Toggle(LED2);
	}
	else if (DMA_GetFlagStatus(DMA1_Stream7,DMA_FLAG_HTIF7)) {
		DMA_ClearFlag(DMA1_Stream7,DMA_FLAG_HTIF7);
	}
	else {

	}

	if (DMA_GetFlagStatus(DMA2_Stream5,DMA_FLAG_TCIF5)) {	// whole double buffer filled
		DMA_ClearFlag(DMA2_Stream5,DMA_FLAG_TCIF5);
		//PIOS_LED_Toggle(LED3);
	}
	else if (DMA_GetFlagStatus(DMA2_Stream5,DMA_FLAG_HTIF5)) {
		DMA_ClearFlag(DMA2_Stream5,DMA_FLAG_HTIF5);
	}
	else {

	}

}


#endif


=======

volatile uint8_t gLineType = LINE_TYPE_UNKNOWN;
volatile uint16_t gActiveLine = 0;
volatile uint16_t gActivePixmapLine = 0;
volatile uint16_t line=0;
volatile uint16_t Vsync_update=0;
volatile uint16_t Hsync_update=0;
static int16_t m_osdLines=0;

/**
 * swap_buffers: Swaps the two buffers. Contents in the display
 * buffer is seen on the output and the display buffer becomes
 * the new draw buffer.
 */
void swap_buffers()
{
	// While we could use XOR swap this is more reliable and
	// dependable and it's only called a few times per second.
	// Many compliers should optimise these to EXCH instructions.
	uint8_t *tmp;
	SWAP_BUFFS(tmp, disp_buffer_mask, draw_buffer_mask);
	SWAP_BUFFS(tmp, disp_buffer_level, draw_buffer_level);
}

void PIOS_Hsync_ISR()
{
	// On tenth line prepare data which will start clocking out on GRAPHICS_LINE+1
	if(Hsync_update==GRAPHICS_LINE)
	{
		prepare_line(0);
		gActiveLine = 1;
	}
	Hsync_update++;
}

void PIOS_Vsync_ISR() {
	static portBASE_TYPE xHigherPriorityTaskWoken;
	
    xHigherPriorityTaskWoken = pdFALSE;
	m_osdLines = gActiveLine;

	stop_hsync_timers();
	
	// Wait for previous word to clock out of each
	TIM_Cmd(dev_cfg->pixel_timer.timer, ENABLE);
	flush_spi();
	TIM_Cmd(dev_cfg->pixel_timer.timer, DISABLE);	

	gActiveLine = 0;
	Hsync_update = 0;
	Vsync_update++;
	if(Vsync_update>=2)
	{
		// load second image buffer
		swap_buffers();
		Vsync_update=0;

		// trigger redraw every second field
		xHigherPriorityTaskWoken = xSemaphoreGiveFromISR(osdSemaphore, &xHigherPriorityTaskWoken);
	}

	portEND_SWITCHING_ISR(xHigherPriorityTaskWoken); 	//portEND_SWITCHING_ISR(xHigherPriorityTaskWoken);
}

uint16_t PIOS_Video_GetOSDLines(void) {
	return m_osdLines;
}

/**
 * Stops the pixel clock and ensures it ignores the rising edge.  To be used after a 
 * vsync until the first line is to be displayed
 */
static void stop_hsync_timers()
{
	// This removes the slave mode configuration
	TIM_Cmd(dev_cfg->pixel_timer.timer, DISABLE);
	TIM_InternalClockConfig(dev_cfg->pixel_timer.timer);
}

const struct pios_tim_callbacks px_callback = {
	.overflow = NULL,
	.edge = NULL,
};

#ifdef PAL
const uint32_t period = 10;
const uint32_t dc = (10 / 2);
#else
const uint32_t period = 11;
const uint32_t dc = (11 / 2);
#endif
/**
 * Reset the timer and configure for next call.  Keeps them synced.  Ideally this won't even be needed
 * since I don't think the slave mode gets lost, and this can simply be disable timer
 */
uint32_t failcount = 0;
static void reset_hsync_timers()
{
	// Stop both timers
	TIM_Cmd(dev_cfg->pixel_timer.timer, DISABLE);

	uint32_t tim_id;
	const struct pios_tim_channel *channels = &dev_cfg->hsync_capture;

	//BUG: This is nuts this line is needed.  It simply results in allocating
	//all the memory but somehow leaving it out breaks the timer functionality.
	// I do not see how these can be related
	if (failcount == 0) {
		if(PIOS_TIM_InitChannels(&tim_id, channels, 1, &px_callback, 0) < 0)
			failcount++;
	}

	dev_cfg->pixel_timer.timer->CNT = 0xFFFF - 100; //dc;

	// Listen to Channel1 (HSYNC)
	switch(dev_cfg->hsync_capture.timer_chan) {
		case TIM_Channel_1:
			TIM_SelectInputTrigger(dev_cfg->pixel_timer.timer, TIM_TS_TI1FP1);
			break;
		case TIM_Channel_2:
			TIM_SelectInputTrigger(dev_cfg->pixel_timer.timer, TIM_TS_TI2FP2);
			break;
		default:
			PIOS_Assert(0);
	}
	TIM_SelectSlaveMode(dev_cfg->pixel_timer.timer, TIM_SlaveMode_Trigger);
}


static void configure_hsync_timers()
{
	// Stop both timers
	TIM_Cmd(dev_cfg->pixel_timer.timer, DISABLE);

	// This is overkill but used for consistency.  No interrupts used for pixel clock
	// but this function calls the GPIO_Remap
	uint32_t tim_id;
	const struct pios_tim_channel *channels;

	// Init the channel to output the pixel clock
	channels = &dev_cfg->pixel_timer;
	PIOS_TIM_InitChannels(&tim_id, channels, 1, &px_callback, 0);

	// Init the channel to capture the pulse
	channels = &dev_cfg->hsync_capture;
	PIOS_TIM_InitChannels(&tim_id, channels, 1, &px_callback, 0);

	// Configure the input capture channel
	TIM_ICInitTypeDef  TIM_ICInitStructure;
	switch(dev_cfg->hsync_capture.timer_chan) {
		case TIM_Channel_1:
			TIM_ICInitStructure.TIM_Channel = TIM_Channel_1;
			break;
		case TIM_Channel_2:
			TIM_ICInitStructure.TIM_Channel = TIM_Channel_2;
			break;
		default:
			PIOS_Assert(0);
	}
	TIM_ICInitStructure.TIM_ICPolarity = TIM_ICPolarity_Falling;
	//TIM_ICInitStructure.TIM_ICPolarity = TIM_ICPolarity_Rising;
	TIM_ICInitStructure.TIM_ICSelection = TIM_ICSelection_DirectTI;
	TIM_ICInitStructure.TIM_ICPrescaler = TIM_ICPSC_DIV1;
	TIM_ICInitStructure.TIM_ICFilter = 0;
	TIM_ICInit(dev_cfg->pixel_timer.timer, &TIM_ICInitStructure);

	// Set up the channel to output the pixel clock
	switch(dev_cfg->pixel_timer.timer_chan) {
		case TIM_Channel_1:
			TIM_OC1Init(dev_cfg->pixel_timer.timer, &dev_cfg->tim_oc_init);
			TIM_OC1PreloadConfig(dev_cfg->pixel_timer.timer, TIM_OCPreload_Enable);
			TIM_SetCompare1(dev_cfg->pixel_timer.timer, dc);
			break;
		case TIM_Channel_2:
			TIM_OC2Init(dev_cfg->pixel_timer.timer, &dev_cfg->tim_oc_init);
			TIM_OC2PreloadConfig(dev_cfg->pixel_timer.timer, TIM_OCPreload_Enable);
			TIM_SetCompare2(dev_cfg->pixel_timer.timer, dc);
			break;
		case TIM_Channel_3:
			TIM_OC3Init(dev_cfg->pixel_timer.timer, &dev_cfg->tim_oc_init);
			TIM_OC3PreloadConfig(dev_cfg->pixel_timer.timer, TIM_OCPreload_Enable);
			TIM_SetCompare3(dev_cfg->pixel_timer.timer, dc);
			break;
		case TIM_Channel_4:
			TIM_OC4Init(dev_cfg->pixel_timer.timer, &dev_cfg->tim_oc_init);
			TIM_OC4PreloadConfig(dev_cfg->pixel_timer.timer, TIM_OCPreload_Enable);
			TIM_SetCompare4(dev_cfg->pixel_timer.timer, dc);
			break;
	}
	TIM_ARRPreloadConfig(dev_cfg->pixel_timer.timer, ENABLE);
	TIM_CtrlPWMOutputs(dev_cfg->pixel_timer.timer, ENABLE);

	// This shouldn't be needed as it should come from the config struture.  Something
	// is clobbering that
	TIM_PrescalerConfig(dev_cfg->pixel_timer.timer, 0, TIM_PSCReloadMode_Immediate);
	TIM_SetAutoreload(dev_cfg->pixel_timer.timer, period);
}

DMA_TypeDef * main_dma;
DMA_TypeDef * mask_dma;
DMA_Stream_TypeDef * main_stream;
DMA_Stream_TypeDef * mask_stream;
void PIOS_Video_Init(const struct pios_video_cfg * cfg)
{
	dev_cfg = cfg; // store config before enabling interrupt

	configure_hsync_timers();

	/* needed for HW hack */
	const GPIO_InitTypeDef initStruct = {
		.GPIO_Pin = GPIO_Pin_12,
		.GPIO_Speed = GPIO_Speed_100MHz,
		.GPIO_Mode = GPIO_Mode_IN	,
		.GPIO_OType = GPIO_OType_PP,
		.GPIO_PuPd = GPIO_PuPd_NOPULL
	};
	GPIO_Init(GPIOC, &initStruct);
	
	/* SPI3 - MASKBUFFER */
	GPIO_Init(cfg->mask.sclk.gpio, (GPIO_InitTypeDef*)&(cfg->mask.sclk.init));
	GPIO_Init(cfg->mask.miso.gpio, (GPIO_InitTypeDef*)&(cfg->mask.miso.init));

	/* SPI1 SLAVE FRAMEBUFFER */
	GPIO_Init(cfg->level.sclk.gpio, (GPIO_InitTypeDef*)&(cfg->level.sclk.init));
	GPIO_Init(cfg->level.miso.gpio, (GPIO_InitTypeDef*)&(cfg->level.miso.init));

	if (cfg->mask.remap) {
		GPIO_PinAFConfig(cfg->mask.sclk.gpio,
						 __builtin_ctz(cfg->mask.sclk.init.GPIO_Pin),
						 cfg->mask.remap);
		GPIO_PinAFConfig(cfg->mask.miso.gpio,
						 __builtin_ctz(cfg->mask.miso.init.GPIO_Pin),
						 cfg->mask.remap);
	}
	if (cfg->level.remap)
	{
		GPIO_PinAFConfig(cfg->level.sclk.gpio,
						 __builtin_ctz(cfg->level.sclk.init.GPIO_Pin),
						 cfg->level.remap);
		GPIO_PinAFConfig(cfg->level.miso.gpio,
						 __builtin_ctz(cfg->level.miso.init.GPIO_Pin),
						 cfg->level.remap);
	}

	/* Initialize the SPI block */
	SPI_Init(cfg->level.regs, (SPI_InitTypeDef*)&(cfg->level.init));
	SPI_Init(cfg->mask.regs, (SPI_InitTypeDef*)&(cfg->mask.init));
	
	/* Enable SPI */
	SPI_Cmd(cfg->level.regs, ENABLE);
	SPI_Cmd(cfg->mask.regs, ENABLE);

	/* Configure DMA for SPI Tx SLAVE Maskbuffer */
	DMA_Cmd(cfg->mask.dma.tx.channel, DISABLE);
	DMA_Init(cfg->mask.dma.tx.channel, (DMA_InitTypeDef*)&(cfg->mask.dma.tx.init));

	/* Configure DMA for SPI Tx SLAVE Framebuffer*/
	DMA_Cmd(cfg->level.dma.tx.channel, DISABLE);
	DMA_Init(cfg->level.dma.tx.channel, (DMA_InitTypeDef*)&(cfg->level.dma.tx.init));

	/* Trigger interrupt when for half conversions too to indicate double buffer */
	DMA_ITConfig(cfg->level.dma.tx.channel, DMA_IT_TC, ENABLE);

	/* Configure and clear buffers */
    draw_buffer_level = buffer0_level;
    draw_buffer_mask = buffer0_mask;
    disp_buffer_level = buffer1_level;
    disp_buffer_mask = buffer1_mask;
	memset(disp_buffer_mask, 0, GRAPHICS_WIDTH*GRAPHICS_HEIGHT);
	memset(disp_buffer_level, 0, GRAPHICS_WIDTH*GRAPHICS_HEIGHT);
	memset(draw_buffer_mask, 0, GRAPHICS_WIDTH*GRAPHICS_HEIGHT);
	memset(draw_buffer_level, 0, GRAPHICS_WIDTH*GRAPHICS_HEIGHT);

	/* Configure DMA interrupt */
	
	NVIC_Init(&cfg->level.dma.irq.init);

	/* Enable SPI interrupts to DMA */
	SPI_I2S_DMACmd(cfg->mask.regs, SPI_I2S_DMAReq_Tx, ENABLE);
	SPI_I2S_DMACmd(cfg->level.regs, SPI_I2S_DMAReq_Tx, ENABLE);

	mask_dma = DMA1;
	main_dma = DMA2;
	main_stream = cfg->level.dma.tx.channel;
	mask_stream = cfg->mask.dma.tx.channel;
	/* Configure the Video Line interrupt */
	PIOS_EXTI_Init(cfg->hsync);
	PIOS_EXTI_Init(cfg->vsync);

	//set levels to zero
	PIOS_Servo_Set(0,0);
	PIOS_Servo_Set(1,0);
}

/**
 * Prepare the system to watch for a HSYNC pulse to trigger the pixel
 * clock and clock out the next line
 */
static void prepare_line(uint32_t line_num)
{
	if(line_num<GRAPHICS_HEIGHT)
	{
		uint32_t buf_offset = line_num * GRAPHICS_WIDTH;

		dev_cfg->pixel_timer.timer->CNT = dc;

		DMA_ClearFlag(dev_cfg->mask.dma.tx.channel, DMA_FLAG_TCIF7 | DMA_FLAG_HTIF7 | DMA_FLAG_FEIF7 | DMA_FLAG_TEIF7);
		DMA_ClearFlag(dev_cfg->level.dma.tx.channel, DMA_FLAG_FEIF5 | DMA_FLAG_TEIF5);

		// Load new line
		DMA_MemoryTargetConfig(dev_cfg->level.dma.tx.channel,(uint32_t)&disp_buffer_level[buf_offset],DMA_Memory_0);
		DMA_MemoryTargetConfig(dev_cfg->mask.dma.tx.channel,(uint32_t)&disp_buffer_mask[buf_offset],DMA_Memory_0);

		// Enable DMA, Slave first
		DMA_SetCurrDataCounter(dev_cfg->level.dma.tx.channel, BUFFER_LINE_LENGTH);
		DMA_SetCurrDataCounter(dev_cfg->mask.dma.tx.channel, BUFFER_LINE_LENGTH);

		SPI_Cmd(dev_cfg->level.regs, ENABLE);
		SPI_Cmd(dev_cfg->mask.regs, ENABLE);
	
		/* Enable SPI interrupts to DMA */
		SPI_I2S_DMACmd(dev_cfg->mask.regs, SPI_I2S_DMAReq_Tx, ENABLE);
		SPI_I2S_DMACmd(dev_cfg->level.regs, SPI_I2S_DMAReq_Tx, ENABLE);
	
		DMA_Cmd(dev_cfg->level.dma.tx.channel, ENABLE);
		DMA_Cmd(dev_cfg->mask.dma.tx.channel, ENABLE);
	}
	reset_hsync_timers();
}

void PIOS_VIDEO_DMA_Handler(void);
void DMA1_Stream7_IRQHandler(void) __attribute__ ((alias("PIOS_VIDEO_DMA_Handler")));
void DMA2_Stream5_IRQHandler(void) __attribute__ ((alias("PIOS_VIDEO_DMA_Handler")));

/**
 * Check both SPI for the stop sequence before disabling them
 */
static void flush_spi()
{
	bool level_empty = false;
	bool mask_empty = false;
	bool level_stopped = false;
	bool mask_stopped = false;
	
	// Can't flush if clock not running
	while((dev_cfg->pixel_timer.timer->CR1 & 0x0001) &&  ( !level_stopped | !mask_stopped )) {

		level_empty |= SPI_I2S_GetFlagStatus(dev_cfg->level.regs ,SPI_I2S_FLAG_TXE) == SET;
		mask_empty |= SPI_I2S_GetFlagStatus(dev_cfg->mask.regs ,SPI_I2S_FLAG_TXE) == SET;

		if (level_empty && !level_stopped) { // && SPI_I2S_GetFlagStatus(dev_cfg->level.regs ,SPI_I2S_FLAG_BSY) == RESET) {
			SPI_Cmd(dev_cfg->level.regs, DISABLE);
			level_stopped = true;
		}

		if (mask_empty && !mask_stopped) { // && SPI_I2S_GetFlagStatus(dev_cfg->mask.regs ,SPI_I2S_FLAG_BSY) == RESET) {
			SPI_Cmd(dev_cfg->mask.regs, DISABLE);
			mask_stopped = true;
		}
	}
	/*
	uint32_t i = 0;
	while(SPI_I2S_GetFlagStatus(dev_cfg->level.regs ,SPI_I2S_FLAG_TXE) == RESET && i < 30000) i++;
	while(SPI_I2S_GetFlagStatus(dev_cfg->mask.regs ,SPI_I2S_FLAG_TXE) == RESET && i < 30000) i++;
	while(SPI_I2S_GetFlagStatus(dev_cfg->level.regs ,SPI_I2S_FLAG_BSY) == SET && i < 30000) i++;
	while(SPI_I2S_GetFlagStatus(dev_cfg->mask.regs ,SPI_I2S_FLAG_BSY) == SET && i < 30000) i++;*/
	SPI_Cmd(dev_cfg->mask.regs, DISABLE);
	SPI_Cmd(dev_cfg->level.regs, DISABLE);	
}

/**
 * @brief Interrupt for half and full buffer transfer
 */
void PIOS_VIDEO_DMA_Handler(void)
{
	// Handle flags from stream channel
	if (DMA_GetFlagStatus(dev_cfg->level.dma.tx.channel,DMA_FLAG_TCIF5)) {	// whole double buffer filled
		DMA_ClearFlag(dev_cfg->level.dma.tx.channel,DMA_FLAG_TCIF5);
		if(gActiveLine < GRAPHICS_HEIGHT)
		{
			flush_spi();
			stop_hsync_timers();

			dev_cfg->pixel_timer.timer->CNT = dc;

			prepare_line(gActiveLine);
		}
		else if(gActiveLine >= GRAPHICS_HEIGHT)
		{
			//last line completed
			flush_spi();
			stop_hsync_timers();

			// STOP DMA, master first
			DMA_Cmd(dev_cfg->mask.dma.tx.channel, DISABLE);
			DMA_Cmd(dev_cfg->level.dma.tx.channel, DISABLE);
		}
		gActiveLine++;
	}
	else if (DMA_GetFlagStatus(dev_cfg->level.dma.tx.channel,DMA_FLAG_HTIF5)) {
		DMA_ClearFlag(dev_cfg->level.dma.tx.channel,DMA_FLAG_HTIF5);
	}
	else {
	}
}


#endif

>>>>>>> 6612bfb6
<|MERGE_RESOLUTION|>--- conflicted
+++ resolved
@@ -1,703 +1,484 @@
-/**
- ******************************************************************************
- * @addtogroup PIOS PIOS Core hardware abstraction layer
- * @{
- * @addtogroup PIOS_VIDEO Code for OSD video generator
- * @brief OSD generator, Parts from CL-OSD and SUPEROSD project
- * @{
- *
- * @file       pios_video.c
- * @author     The OpenPilot Team, http://www.openpilot.org Copyright (C) 2010.
- * @brief      OSD generator, Parts from CL-OSD and SUPEROSD projects
- * @see        The GNU Public License (GPL) Version 3
- *
- ******************************************************************************
- */
-/*
- * This program is free software; you can redistribute it and/or modify
- * it under the terms of the GNU General Public License as published by
- * the Free Software Foundation; either version 3 of the License, or
- * (at your option) any later version.
- *
- * This program is distributed in the hope that it will be useful, but
- * WITHOUT ANY WARRANTY; without even the implied warranty of MERCHANTABILITY
- * or FITNESS FOR A PARTICULAR PURPOSE. See the GNU General Public License
- * for more details.
- *
- * You should have received a copy of the GNU General Public License along
- * with this program; if not, write to the Free Software Foundation, Inc.,
- * 59 Temple Place, Suite 330, Boston, MA 02111-1307 USA
- */
-
-#include "pios.h"
-#if defined(PIOS_INCLUDE_VIDEO)
-
-// Private methods
-static void configure_hsync_timers();
-static void stop_hsync_timers();
-static void reset_hsync_timers();
-static void prepare_line(uint32_t line_num);
-static void flush_spi();
-
-// Private variables
-extern xSemaphoreHandle osdSemaphore;
-static const struct pios_video_cfg * dev_cfg;
-
-
-// Define the buffers.
-// For 256x192 pixel mode:
-//   buffer0_level/buffer0_mask becomes buffer_level; and
-//   buffer1_level/buffer1_mask becomes buffer_mask;
-// For 192x128 pixel mode, allocations are as the names are written.
-// divide by 8 because two bytes to a word.
-// Must be allocated in one block, so it is in a struct.
-struct _buffers
-{
+/**
+ ******************************************************************************
+ * @addtogroup PIOS PIOS Core hardware abstraction layer
+ * @{
+ * @addtogroup PIOS_VIDEO Code for OSD video generator
+ * @brief OSD generator, Parts from CL-OSD and SUPEROSD project
+ * @{
+ *
+ * @file       pios_video.c
+ * @author     The OpenPilot Team, http://www.openpilot.org Copyright (C) 2010.
+ * @brief      OSD generator, Parts from CL-OSD and SUPEROSD projects
+ * @see        The GNU Public License (GPL) Version 3
+ *
+ ******************************************************************************
+ */
+/*
+ * This program is free software; you can redistribute it and/or modify
+ * it under the terms of the GNU General Public License as published by
+ * the Free Software Foundation; either version 3 of the License, or
+ * (at your option) any later version.
+ *
+ * This program is distributed in the hope that it will be useful, but
+ * WITHOUT ANY WARRANTY; without even the implied warranty of MERCHANTABILITY
+ * or FITNESS FOR A PARTICULAR PURPOSE. See the GNU General Public License
+ * for more details.
+ *
+ * You should have received a copy of the GNU General Public License along
+ * with this program; if not, write to the Free Software Foundation, Inc.,
+ * 59 Temple Place, Suite 330, Boston, MA 02111-1307 USA
+ */
+
+#include "pios.h"
+#if defined(PIOS_INCLUDE_VIDEO)
+
+// Private methods
+static void configure_hsync_timers();
+static void stop_hsync_timers();
+static void reset_hsync_timers();
+static void prepare_line(uint32_t line_num);
+static void flush_spi();
+
+// Private variables
+extern xSemaphoreHandle osdSemaphore;
+static const struct pios_video_cfg * dev_cfg;
+
+
+// Define the buffers.
+// For 256x192 pixel mode:
+//   buffer0_level/buffer0_mask becomes buffer_level; and
+//   buffer1_level/buffer1_mask becomes buffer_mask;
+// For 192x128 pixel mode, allocations are as the names are written.
+// divide by 8 because two bytes to a word.
+// Must be allocated in one block, so it is in a struct.
+struct _buffers
+{
         uint8_t buffer0_level[GRAPHICS_HEIGHT*GRAPHICS_WIDTH];
         uint8_t buffer0_mask[GRAPHICS_HEIGHT*GRAPHICS_WIDTH];
         uint8_t buffer1_level[GRAPHICS_HEIGHT*GRAPHICS_WIDTH];
         uint8_t buffer1_mask[GRAPHICS_HEIGHT*GRAPHICS_WIDTH];
-} buffers;
-
-// Remove the struct definition (makes it easier to write for.)
-#define         buffer0_level   (buffers.buffer0_level)
-#define         buffer0_mask    (buffers.buffer0_mask)
-#define         buffer1_level   (buffers.buffer1_level)
-#define         buffer1_mask    (buffers.buffer1_mask)
-
-// We define pointers to each of these buffers.
+} buffers;
+
+// Remove the struct definition (makes it easier to write for.)
+#define         buffer0_level   (buffers.buffer0_level)
+#define         buffer0_mask    (buffers.buffer0_mask)
+#define         buffer1_level   (buffers.buffer1_level)
+#define         buffer1_mask    (buffers.buffer1_mask)
+
+// We define pointers to each of these buffers.
 uint8_t *draw_buffer_level;
 uint8_t *draw_buffer_mask;
 uint8_t *disp_buffer_level;
 uint8_t *disp_buffer_mask;
-<<<<<<< HEAD
-
-volatile uint8_t gLineType = LINE_TYPE_UNKNOWN;
-volatile uint16_t gActiveLine = 0;
-volatile uint16_t gActivePixmapLine = 0;
-volatile uint16_t line=0;
-volatile uint16_t Vsync_update=0;
-static int16_t m_osdLines=0;
-
-/**
- * swap_buffers: Swaps the two buffers. Contents in the display
- * buffer is seen on the output and the display buffer becomes
- * the new draw buffer.
- */
-void swap_buffers()
-{
-        // While we could use XOR swap this is more reliable and
-        // dependable and it's only called a few times per second.
-        // Many compliers should optimise these to EXCH instructions.
-        uint8_t *tmp;
-        SWAP_BUFFS(tmp, disp_buffer_mask, draw_buffer_mask);
-        SWAP_BUFFS(tmp, disp_buffer_level, draw_buffer_level);
-}
-
-bool PIOS_Hsync_ISR() {
-
-	if(dev_cfg->hsync->pin.gpio->IDR & dev_cfg->hsync->pin.init.GPIO_Pin) {
-		//rising
-		if(gLineType == LINE_TYPE_GRAPHICS)
-		{
-			// Activate new line
-			DMA_Cmd(dev_cfg->level.dma.tx.channel, ENABLE);
-			DMA_Cmd(dev_cfg->mask.dma.tx.channel, ENABLE);
-		}
-	} else {
-		//falling
-		gLineType = LINE_TYPE_UNKNOWN; // Default case
-		gActiveLine++;
-
-		if ((gActiveLine >= GRAPHICS_LINE) && (gActiveLine < (GRAPHICS_LINE + GRAPHICS_HEIGHT))) {
-			gLineType = LINE_TYPE_GRAPHICS;
-			gActivePixmapLine = (gActiveLine - GRAPHICS_LINE);
-			line = gActivePixmapLine*GRAPHICS_WIDTH;
-		}
-
-		if(gLineType == LINE_TYPE_GRAPHICS)
-		{
-			// Load new line
-			DMA_Cmd(dev_cfg->mask.dma.tx.channel, DISABLE);
-			DMA_Cmd(dev_cfg->level.dma.tx.channel, DISABLE);
-			DMA_MemoryTargetConfig(dev_cfg->level.dma.tx.channel,(uint32_t)&disp_buffer_level[line],DMA_Memory_0);
-			DMA_MemoryTargetConfig(dev_cfg->mask.dma.tx.channel,(uint32_t)&disp_buffer_mask[line],DMA_Memory_0);
-			DMA_SetCurrDataCounter(dev_cfg->level.dma.tx.channel,BUFFER_LINE_LENGTH);
-			DMA_SetCurrDataCounter(dev_cfg->mask.dma.tx.channel,BUFFER_LINE_LENGTH);
-		}
-	}
-
-	return false;
-}
-
-bool PIOS_Vsync_ISR() {
-	static portBASE_TYPE xHigherPriorityTaskWoken;
-	//PIOS_LED_Toggle(LED3);
-
-	//if(gActiveLine > 200)
-    xHigherPriorityTaskWoken = pdFALSE;
-	m_osdLines = gActiveLine;
-	{
-		gActiveLine = 0;
-		Vsync_update++;
-		if(Vsync_update>=2)
-		{
-			swap_buffers();
-			Vsync_update=0;
-			xHigherPriorityTaskWoken = xSemaphoreGiveFromISR(osdSemaphore, &xHigherPriorityTaskWoken);
-		}
-	}
-	portEND_SWITCHING_ISR(xHigherPriorityTaskWoken); 	//portEND_SWITCHING_ISR(xHigherPriorityTaskWoken);
+
+volatile uint8_t gLineType = LINE_TYPE_UNKNOWN;
+volatile uint16_t gActiveLine = 0;
+volatile uint16_t gActivePixmapLine = 0;
+volatile uint16_t line=0;
+volatile uint16_t Vsync_update=0;
+volatile uint16_t Hsync_update=0;
+static int16_t m_osdLines=0;
+
+/**
+ * swap_buffers: Swaps the two buffers. Contents in the display
+ * buffer is seen on the output and the display buffer becomes
+ * the new draw buffer.
+ */
+void swap_buffers()
+{
+	// While we could use XOR swap this is more reliable and
+	// dependable and it's only called a few times per second.
+	// Many compliers should optimise these to EXCH instructions.
+	uint8_t *tmp;
+	SWAP_BUFFS(tmp, disp_buffer_mask, draw_buffer_mask);
+	SWAP_BUFFS(tmp, disp_buffer_level, draw_buffer_level);
+}
+
+bool PIOS_Hsync_ISR()
+{
+	// On tenth line prepare data which will start clocking out on GRAPHICS_LINE+1
+	if(Hsync_update==GRAPHICS_LINE)
+	{
+		prepare_line(0);
+		gActiveLine = 1;
+	}
+	Hsync_update++;
+}
+
+bool PIOS_Vsync_ISR() {
+	static portBASE_TYPE xHigherPriorityTaskWoken;
+	
+    xHigherPriorityTaskWoken = pdFALSE;
+	m_osdLines = gActiveLine;
+
+	stop_hsync_timers();
+	
+	// Wait for previous word to clock out of each
+	TIM_Cmd(dev_cfg->pixel_timer.timer, ENABLE);
+	flush_spi();
+	TIM_Cmd(dev_cfg->pixel_timer.timer, DISABLE);	
+
+	gActiveLine = 0;
+	Hsync_update = 0;
+	Vsync_update++;
+	if(Vsync_update>=2)
+	{
+		// load second image buffer
+		swap_buffers();
+		Vsync_update=0;
+
+		// trigger redraw every second field
+		xHigherPriorityTaskWoken = xSemaphoreGiveFromISR(osdSemaphore, &xHigherPriorityTaskWoken);
+	}
+
+	portEND_SWITCHING_ISR(xHigherPriorityTaskWoken); 	//portEND_SWITCHING_ISR(xHigherPriorityTaskWoken);
 
 	return xHigherPriorityTaskWoken == pdTRUE;
-}
-
-uint16_t PIOS_Video_GetOSDLines(void) {
-	return m_osdLines;
-}
-
-void PIOS_Video_Init(const struct pios_video_cfg * cfg){
-
-	dev_cfg = cfg; // store config before enabling interrupt
-
-	if (cfg->mask.remap) {
-		GPIO_PinAFConfig(cfg->mask.sclk.gpio,
-				__builtin_ctz(cfg->mask.sclk.init.GPIO_Pin),
-				cfg->mask.remap);
-		GPIO_PinAFConfig(cfg->mask.mosi.gpio,
-				__builtin_ctz(cfg->mask.mosi.init.GPIO_Pin),
-				cfg->mask.remap);
-	}
-	if (cfg->level.remap)
-	{
-		GPIO_PinAFConfig(cfg->level.sclk.gpio,
-				__builtin_ctz(cfg->level.sclk.init.GPIO_Pin),
-				cfg->level.remap);
-		GPIO_PinAFConfig(cfg->level.miso.gpio,
-				__builtin_ctz(cfg->level.miso.init.GPIO_Pin),
-				cfg->level.remap);
-	}
-
-	/* SPI3 MASTER MASKBUFFER */
-	GPIO_Init(cfg->mask.sclk.gpio, (GPIO_InitTypeDef*)&(cfg->mask.sclk.init));
-	GPIO_Init(cfg->mask.mosi.gpio, (GPIO_InitTypeDef*)&(cfg->mask.mosi.init));
-
-	/* SPI1 SLAVE FRAMEBUFFER */
-	GPIO_Init(cfg->level.sclk.gpio, (GPIO_InitTypeDef*)&(cfg->level.sclk.init));
-	GPIO_Init(cfg->level.miso.gpio, (GPIO_InitTypeDef*)&(cfg->level.miso.init));
-
-	/* Initialize the SPI block */
-	SPI_Init(cfg->level.regs, (SPI_InitTypeDef*)&(cfg->level.init));
-	SPI_Init(cfg->mask.regs, (SPI_InitTypeDef*)&(cfg->mask.init));
-
-	/* Enable SPI */
-	SPI_Cmd(cfg->level.regs, ENABLE);
-	SPI_Cmd(cfg->mask.regs, ENABLE);
-
-	/* Configure DMA for SPI Tx MASTER */
-	DMA_Cmd(cfg->mask.dma.tx.channel, DISABLE);
-	DMA_Init(cfg->mask.dma.tx.channel, (DMA_InitTypeDef*)&(cfg->mask.dma.tx.init));
-
-	/* Configure DMA for SPI Tx SLAVE */
-	DMA_Cmd(cfg->level.dma.tx.channel, DISABLE);
-	DMA_Init(cfg->level.dma.tx.channel, (DMA_InitTypeDef*)&(cfg->level.dma.tx.init));
-
-
-	/* Trigger interrupt when for half conversions too to indicate double buffer */
-	DMA_ITConfig(cfg->mask.dma.tx.channel, DMA_IT_TC, ENABLE);
-	/*DMA_ClearFlag(cfg->mask.dma.tx.channel,DMA_FLAG_TCIF5);
-	DMA_ClearITPendingBit(cfg->mask.dma.tx.channel, DMA_IT_TCIF5);
-
-	DMA_ClearFlag(cfg->level.dma.tx.channel,DMA_FLAG_TCIF5);
-	DMA_ClearITPendingBit(cfg->level.dma.tx.channel, DMA_IT_TCIF5);
-*/
-
-	/* Configure DMA interrupt */
-	NVIC_Init(&cfg->level.dma.irq.init);
-	NVIC_Init(&cfg->mask.dma.irq.init);
-
-	/* Enable SPI interrupts to DMA */
-	SPI_I2S_DMACmd(cfg->level.regs, SPI_I2S_DMAReq_Tx, ENABLE);
-	SPI_I2S_DMACmd(cfg->mask.regs, SPI_I2S_DMAReq_Tx, ENABLE);
-
-	/* Configure the Video Line interrupt */
-	PIOS_EXTI_Init(cfg->hsync);
-	PIOS_EXTI_Init(cfg->vsync);
-
-
-    draw_buffer_level = buffer0_level;
-    draw_buffer_mask = buffer0_mask;
-    disp_buffer_level = buffer1_level;
-    disp_buffer_mask = buffer1_mask;
-}
-
-
-/**
- * @brief Interrupt for half and full buffer transfer
- *
- * This interrupt handler swaps between the two halfs of the double buffer to make
- * sure the ahrs uses the most recent data.  Only swaps data when AHRS is idle, but
- * really this is a pretense of a sanity check since the DMA engine is consantly
- * running in the background.  Keep an eye on the ekf_too_slow variable to make sure
- * it's keeping up.
- */
-
-void PIOS_VIDEO_DMA_Handler(void);
-void DMA1_Stream7_IRQHandler(void) __attribute__ ((alias("PIOS_VIDEO_DMA_Handler")));
-void DMA2_Stream5_IRQHandler(void) __attribute__ ((alias("PIOS_VIDEO_DMA_Handler")));
-
-
-void PIOS_VIDEO_DMA_Handler(void)
-{
-	if (DMA_GetFlagStatus(DMA1_Stream7,DMA_FLAG_TCIF7)) {	// transfer completed load next line
-		DMA_ClearFlag(DMA1_Stream7,DMA_FLAG_TCIF7);
-		//PIOS_LED_Off(LED2);
-		/*if(gLineType == LINE_TYPE_GRAPHICS)
-		{
-			// Load new line
-			DMA_Cmd(dev_cfg->mask.dma.tx.channel, DISABLE);
-			DMA_Cmd(dev_cfg->level.dma.tx.channel, DISABLE);
-			DMA_MemoryTargetConfig(dev_cfg->level.dma.tx.channel,(uint32_t)&disp_buffer_level[line],DMA_Memory_0);
-			DMA_MemoryTargetConfig(dev_cfg->mask.dma.tx.channel,(uint32_t)&disp_buffer_mask[line],DMA_Memory_0);
-			//DMA_ClearFlag(dev_cfg->mask.dma.tx.channel,DMA_FLAG_TCIF5); // <-- TODO: HARDCODED
-			//DMA_ClearFlag(dev_cfg->level.dma.tx.channel,DMA_FLAG_TCIF5); // <-- TODO: HARDCODED
-			DMA_SetCurrDataCounter(dev_cfg->level.dma.tx.channel,BUFFER_LINE_LENGTH);
-			DMA_SetCurrDataCounter(dev_cfg->mask.dma.tx.channel,BUFFER_LINE_LENGTH);
-		}*/
-		//PIOS_LED_Toggle(LED2);
-	}
-	else if (DMA_GetFlagStatus(DMA1_Stream7,DMA_FLAG_HTIF7)) {
-		DMA_ClearFlag(DMA1_Stream7,DMA_FLAG_HTIF7);
-	}
-	else {
-
-	}
-
-	if (DMA_GetFlagStatus(DMA2_Stream5,DMA_FLAG_TCIF5)) {	// whole double buffer filled
-		DMA_ClearFlag(DMA2_Stream5,DMA_FLAG_TCIF5);
-		//PIOS_LED_Toggle(LED3);
-	}
-	else if (DMA_GetFlagStatus(DMA2_Stream5,DMA_FLAG_HTIF5)) {
-		DMA_ClearFlag(DMA2_Stream5,DMA_FLAG_HTIF5);
-	}
-	else {
-
-	}
-
-}
-
-
-#endif
-
-
-=======
-
-volatile uint8_t gLineType = LINE_TYPE_UNKNOWN;
-volatile uint16_t gActiveLine = 0;
-volatile uint16_t gActivePixmapLine = 0;
-volatile uint16_t line=0;
-volatile uint16_t Vsync_update=0;
-volatile uint16_t Hsync_update=0;
-static int16_t m_osdLines=0;
-
-/**
- * swap_buffers: Swaps the two buffers. Contents in the display
- * buffer is seen on the output and the display buffer becomes
- * the new draw buffer.
- */
-void swap_buffers()
-{
-	// While we could use XOR swap this is more reliable and
-	// dependable and it's only called a few times per second.
-	// Many compliers should optimise these to EXCH instructions.
-	uint8_t *tmp;
-	SWAP_BUFFS(tmp, disp_buffer_mask, draw_buffer_mask);
-	SWAP_BUFFS(tmp, disp_buffer_level, draw_buffer_level);
-}
-
-void PIOS_Hsync_ISR()
-{
-	// On tenth line prepare data which will start clocking out on GRAPHICS_LINE+1
-	if(Hsync_update==GRAPHICS_LINE)
-	{
-		prepare_line(0);
-		gActiveLine = 1;
-	}
-	Hsync_update++;
-}
-
-void PIOS_Vsync_ISR() {
-	static portBASE_TYPE xHigherPriorityTaskWoken;
-	
-    xHigherPriorityTaskWoken = pdFALSE;
-	m_osdLines = gActiveLine;
-
-	stop_hsync_timers();
-	
-	// Wait for previous word to clock out of each
-	TIM_Cmd(dev_cfg->pixel_timer.timer, ENABLE);
-	flush_spi();
-	TIM_Cmd(dev_cfg->pixel_timer.timer, DISABLE);	
-
-	gActiveLine = 0;
-	Hsync_update = 0;
-	Vsync_update++;
-	if(Vsync_update>=2)
-	{
-		// load second image buffer
-		swap_buffers();
-		Vsync_update=0;
-
-		// trigger redraw every second field
-		xHigherPriorityTaskWoken = xSemaphoreGiveFromISR(osdSemaphore, &xHigherPriorityTaskWoken);
-	}
-
-	portEND_SWITCHING_ISR(xHigherPriorityTaskWoken); 	//portEND_SWITCHING_ISR(xHigherPriorityTaskWoken);
-}
-
-uint16_t PIOS_Video_GetOSDLines(void) {
-	return m_osdLines;
-}
-
-/**
- * Stops the pixel clock and ensures it ignores the rising edge.  To be used after a 
- * vsync until the first line is to be displayed
- */
-static void stop_hsync_timers()
-{
-	// This removes the slave mode configuration
-	TIM_Cmd(dev_cfg->pixel_timer.timer, DISABLE);
-	TIM_InternalClockConfig(dev_cfg->pixel_timer.timer);
-}
-
-const struct pios_tim_callbacks px_callback = {
-	.overflow = NULL,
-	.edge = NULL,
-};
-
-#ifdef PAL
-const uint32_t period = 10;
-const uint32_t dc = (10 / 2);
-#else
-const uint32_t period = 11;
-const uint32_t dc = (11 / 2);
-#endif
-/**
- * Reset the timer and configure for next call.  Keeps them synced.  Ideally this won't even be needed
- * since I don't think the slave mode gets lost, and this can simply be disable timer
- */
-uint32_t failcount = 0;
-static void reset_hsync_timers()
-{
-	// Stop both timers
-	TIM_Cmd(dev_cfg->pixel_timer.timer, DISABLE);
-
-	uint32_t tim_id;
-	const struct pios_tim_channel *channels = &dev_cfg->hsync_capture;
-
-	//BUG: This is nuts this line is needed.  It simply results in allocating
-	//all the memory but somehow leaving it out breaks the timer functionality.
-	// I do not see how these can be related
-	if (failcount == 0) {
-		if(PIOS_TIM_InitChannels(&tim_id, channels, 1, &px_callback, 0) < 0)
-			failcount++;
-	}
-
-	dev_cfg->pixel_timer.timer->CNT = 0xFFFF - 100; //dc;
-
-	// Listen to Channel1 (HSYNC)
-	switch(dev_cfg->hsync_capture.timer_chan) {
-		case TIM_Channel_1:
-			TIM_SelectInputTrigger(dev_cfg->pixel_timer.timer, TIM_TS_TI1FP1);
-			break;
-		case TIM_Channel_2:
-			TIM_SelectInputTrigger(dev_cfg->pixel_timer.timer, TIM_TS_TI2FP2);
-			break;
-		default:
-			PIOS_Assert(0);
-	}
-	TIM_SelectSlaveMode(dev_cfg->pixel_timer.timer, TIM_SlaveMode_Trigger);
-}
-
-
-static void configure_hsync_timers()
-{
-	// Stop both timers
-	TIM_Cmd(dev_cfg->pixel_timer.timer, DISABLE);
-
-	// This is overkill but used for consistency.  No interrupts used for pixel clock
-	// but this function calls the GPIO_Remap
-	uint32_t tim_id;
-	const struct pios_tim_channel *channels;
-
-	// Init the channel to output the pixel clock
-	channels = &dev_cfg->pixel_timer;
-	PIOS_TIM_InitChannels(&tim_id, channels, 1, &px_callback, 0);
-
-	// Init the channel to capture the pulse
-	channels = &dev_cfg->hsync_capture;
-	PIOS_TIM_InitChannels(&tim_id, channels, 1, &px_callback, 0);
-
-	// Configure the input capture channel
-	TIM_ICInitTypeDef  TIM_ICInitStructure;
-	switch(dev_cfg->hsync_capture.timer_chan) {
-		case TIM_Channel_1:
-			TIM_ICInitStructure.TIM_Channel = TIM_Channel_1;
-			break;
-		case TIM_Channel_2:
-			TIM_ICInitStructure.TIM_Channel = TIM_Channel_2;
-			break;
-		default:
-			PIOS_Assert(0);
-	}
-	TIM_ICInitStructure.TIM_ICPolarity = TIM_ICPolarity_Falling;
-	//TIM_ICInitStructure.TIM_ICPolarity = TIM_ICPolarity_Rising;
-	TIM_ICInitStructure.TIM_ICSelection = TIM_ICSelection_DirectTI;
-	TIM_ICInitStructure.TIM_ICPrescaler = TIM_ICPSC_DIV1;
-	TIM_ICInitStructure.TIM_ICFilter = 0;
-	TIM_ICInit(dev_cfg->pixel_timer.timer, &TIM_ICInitStructure);
-
-	// Set up the channel to output the pixel clock
-	switch(dev_cfg->pixel_timer.timer_chan) {
-		case TIM_Channel_1:
-			TIM_OC1Init(dev_cfg->pixel_timer.timer, &dev_cfg->tim_oc_init);
-			TIM_OC1PreloadConfig(dev_cfg->pixel_timer.timer, TIM_OCPreload_Enable);
-			TIM_SetCompare1(dev_cfg->pixel_timer.timer, dc);
-			break;
-		case TIM_Channel_2:
-			TIM_OC2Init(dev_cfg->pixel_timer.timer, &dev_cfg->tim_oc_init);
-			TIM_OC2PreloadConfig(dev_cfg->pixel_timer.timer, TIM_OCPreload_Enable);
-			TIM_SetCompare2(dev_cfg->pixel_timer.timer, dc);
-			break;
-		case TIM_Channel_3:
-			TIM_OC3Init(dev_cfg->pixel_timer.timer, &dev_cfg->tim_oc_init);
-			TIM_OC3PreloadConfig(dev_cfg->pixel_timer.timer, TIM_OCPreload_Enable);
-			TIM_SetCompare3(dev_cfg->pixel_timer.timer, dc);
-			break;
-		case TIM_Channel_4:
-			TIM_OC4Init(dev_cfg->pixel_timer.timer, &dev_cfg->tim_oc_init);
-			TIM_OC4PreloadConfig(dev_cfg->pixel_timer.timer, TIM_OCPreload_Enable);
-			TIM_SetCompare4(dev_cfg->pixel_timer.timer, dc);
-			break;
-	}
-	TIM_ARRPreloadConfig(dev_cfg->pixel_timer.timer, ENABLE);
-	TIM_CtrlPWMOutputs(dev_cfg->pixel_timer.timer, ENABLE);
-
-	// This shouldn't be needed as it should come from the config struture.  Something
-	// is clobbering that
-	TIM_PrescalerConfig(dev_cfg->pixel_timer.timer, 0, TIM_PSCReloadMode_Immediate);
-	TIM_SetAutoreload(dev_cfg->pixel_timer.timer, period);
-}
-
-DMA_TypeDef * main_dma;
-DMA_TypeDef * mask_dma;
-DMA_Stream_TypeDef * main_stream;
-DMA_Stream_TypeDef * mask_stream;
-void PIOS_Video_Init(const struct pios_video_cfg * cfg)
-{
-	dev_cfg = cfg; // store config before enabling interrupt
-
-	configure_hsync_timers();
-
-	/* needed for HW hack */
-	const GPIO_InitTypeDef initStruct = {
-		.GPIO_Pin = GPIO_Pin_12,
-		.GPIO_Speed = GPIO_Speed_100MHz,
-		.GPIO_Mode = GPIO_Mode_IN	,
-		.GPIO_OType = GPIO_OType_PP,
-		.GPIO_PuPd = GPIO_PuPd_NOPULL
-	};
-	GPIO_Init(GPIOC, &initStruct);
-	
-	/* SPI3 - MASKBUFFER */
-	GPIO_Init(cfg->mask.sclk.gpio, (GPIO_InitTypeDef*)&(cfg->mask.sclk.init));
-	GPIO_Init(cfg->mask.miso.gpio, (GPIO_InitTypeDef*)&(cfg->mask.miso.init));
-
-	/* SPI1 SLAVE FRAMEBUFFER */
-	GPIO_Init(cfg->level.sclk.gpio, (GPIO_InitTypeDef*)&(cfg->level.sclk.init));
-	GPIO_Init(cfg->level.miso.gpio, (GPIO_InitTypeDef*)&(cfg->level.miso.init));
-
-	if (cfg->mask.remap) {
-		GPIO_PinAFConfig(cfg->mask.sclk.gpio,
-						 __builtin_ctz(cfg->mask.sclk.init.GPIO_Pin),
-						 cfg->mask.remap);
-		GPIO_PinAFConfig(cfg->mask.miso.gpio,
-						 __builtin_ctz(cfg->mask.miso.init.GPIO_Pin),
-						 cfg->mask.remap);
-	}
-	if (cfg->level.remap)
-	{
-		GPIO_PinAFConfig(cfg->level.sclk.gpio,
-						 __builtin_ctz(cfg->level.sclk.init.GPIO_Pin),
-						 cfg->level.remap);
-		GPIO_PinAFConfig(cfg->level.miso.gpio,
-						 __builtin_ctz(cfg->level.miso.init.GPIO_Pin),
-						 cfg->level.remap);
-	}
-
-	/* Initialize the SPI block */
-	SPI_Init(cfg->level.regs, (SPI_InitTypeDef*)&(cfg->level.init));
-	SPI_Init(cfg->mask.regs, (SPI_InitTypeDef*)&(cfg->mask.init));
-	
-	/* Enable SPI */
-	SPI_Cmd(cfg->level.regs, ENABLE);
-	SPI_Cmd(cfg->mask.regs, ENABLE);
-
-	/* Configure DMA for SPI Tx SLAVE Maskbuffer */
-	DMA_Cmd(cfg->mask.dma.tx.channel, DISABLE);
-	DMA_Init(cfg->mask.dma.tx.channel, (DMA_InitTypeDef*)&(cfg->mask.dma.tx.init));
-
-	/* Configure DMA for SPI Tx SLAVE Framebuffer*/
-	DMA_Cmd(cfg->level.dma.tx.channel, DISABLE);
-	DMA_Init(cfg->level.dma.tx.channel, (DMA_InitTypeDef*)&(cfg->level.dma.tx.init));
-
-	/* Trigger interrupt when for half conversions too to indicate double buffer */
-	DMA_ITConfig(cfg->level.dma.tx.channel, DMA_IT_TC, ENABLE);
-
-	/* Configure and clear buffers */
-    draw_buffer_level = buffer0_level;
-    draw_buffer_mask = buffer0_mask;
-    disp_buffer_level = buffer1_level;
-    disp_buffer_mask = buffer1_mask;
-	memset(disp_buffer_mask, 0, GRAPHICS_WIDTH*GRAPHICS_HEIGHT);
-	memset(disp_buffer_level, 0, GRAPHICS_WIDTH*GRAPHICS_HEIGHT);
-	memset(draw_buffer_mask, 0, GRAPHICS_WIDTH*GRAPHICS_HEIGHT);
-	memset(draw_buffer_level, 0, GRAPHICS_WIDTH*GRAPHICS_HEIGHT);
-
-	/* Configure DMA interrupt */
-	
-	NVIC_Init(&cfg->level.dma.irq.init);
-
-	/* Enable SPI interrupts to DMA */
-	SPI_I2S_DMACmd(cfg->mask.regs, SPI_I2S_DMAReq_Tx, ENABLE);
-	SPI_I2S_DMACmd(cfg->level.regs, SPI_I2S_DMAReq_Tx, ENABLE);
-
-	mask_dma = DMA1;
-	main_dma = DMA2;
-	main_stream = cfg->level.dma.tx.channel;
-	mask_stream = cfg->mask.dma.tx.channel;
-	/* Configure the Video Line interrupt */
-	PIOS_EXTI_Init(cfg->hsync);
-	PIOS_EXTI_Init(cfg->vsync);
-
-	//set levels to zero
-	PIOS_Servo_Set(0,0);
-	PIOS_Servo_Set(1,0);
-}
-
-/**
- * Prepare the system to watch for a HSYNC pulse to trigger the pixel
- * clock and clock out the next line
- */
-static void prepare_line(uint32_t line_num)
-{
-	if(line_num<GRAPHICS_HEIGHT)
-	{
-		uint32_t buf_offset = line_num * GRAPHICS_WIDTH;
-
-		dev_cfg->pixel_timer.timer->CNT = dc;
-
-		DMA_ClearFlag(dev_cfg->mask.dma.tx.channel, DMA_FLAG_TCIF7 | DMA_FLAG_HTIF7 | DMA_FLAG_FEIF7 | DMA_FLAG_TEIF7);
-		DMA_ClearFlag(dev_cfg->level.dma.tx.channel, DMA_FLAG_FEIF5 | DMA_FLAG_TEIF5);
-
-		// Load new line
-		DMA_MemoryTargetConfig(dev_cfg->level.dma.tx.channel,(uint32_t)&disp_buffer_level[buf_offset],DMA_Memory_0);
-		DMA_MemoryTargetConfig(dev_cfg->mask.dma.tx.channel,(uint32_t)&disp_buffer_mask[buf_offset],DMA_Memory_0);
-
-		// Enable DMA, Slave first
-		DMA_SetCurrDataCounter(dev_cfg->level.dma.tx.channel, BUFFER_LINE_LENGTH);
-		DMA_SetCurrDataCounter(dev_cfg->mask.dma.tx.channel, BUFFER_LINE_LENGTH);
-
-		SPI_Cmd(dev_cfg->level.regs, ENABLE);
-		SPI_Cmd(dev_cfg->mask.regs, ENABLE);
-	
-		/* Enable SPI interrupts to DMA */
-		SPI_I2S_DMACmd(dev_cfg->mask.regs, SPI_I2S_DMAReq_Tx, ENABLE);
-		SPI_I2S_DMACmd(dev_cfg->level.regs, SPI_I2S_DMAReq_Tx, ENABLE);
-	
-		DMA_Cmd(dev_cfg->level.dma.tx.channel, ENABLE);
-		DMA_Cmd(dev_cfg->mask.dma.tx.channel, ENABLE);
-	}
-	reset_hsync_timers();
-}
-
-void PIOS_VIDEO_DMA_Handler(void);
-void DMA1_Stream7_IRQHandler(void) __attribute__ ((alias("PIOS_VIDEO_DMA_Handler")));
-void DMA2_Stream5_IRQHandler(void) __attribute__ ((alias("PIOS_VIDEO_DMA_Handler")));
-
-/**
- * Check both SPI for the stop sequence before disabling them
- */
-static void flush_spi()
-{
-	bool level_empty = false;
-	bool mask_empty = false;
-	bool level_stopped = false;
-	bool mask_stopped = false;
-	
-	// Can't flush if clock not running
-	while((dev_cfg->pixel_timer.timer->CR1 & 0x0001) &&  ( !level_stopped | !mask_stopped )) {
-
-		level_empty |= SPI_I2S_GetFlagStatus(dev_cfg->level.regs ,SPI_I2S_FLAG_TXE) == SET;
-		mask_empty |= SPI_I2S_GetFlagStatus(dev_cfg->mask.regs ,SPI_I2S_FLAG_TXE) == SET;
-
-		if (level_empty && !level_stopped) { // && SPI_I2S_GetFlagStatus(dev_cfg->level.regs ,SPI_I2S_FLAG_BSY) == RESET) {
-			SPI_Cmd(dev_cfg->level.regs, DISABLE);
-			level_stopped = true;
-		}
-
-		if (mask_empty && !mask_stopped) { // && SPI_I2S_GetFlagStatus(dev_cfg->mask.regs ,SPI_I2S_FLAG_BSY) == RESET) {
-			SPI_Cmd(dev_cfg->mask.regs, DISABLE);
-			mask_stopped = true;
-		}
-	}
-	/*
-	uint32_t i = 0;
-	while(SPI_I2S_GetFlagStatus(dev_cfg->level.regs ,SPI_I2S_FLAG_TXE) == RESET && i < 30000) i++;
-	while(SPI_I2S_GetFlagStatus(dev_cfg->mask.regs ,SPI_I2S_FLAG_TXE) == RESET && i < 30000) i++;
-	while(SPI_I2S_GetFlagStatus(dev_cfg->level.regs ,SPI_I2S_FLAG_BSY) == SET && i < 30000) i++;
-	while(SPI_I2S_GetFlagStatus(dev_cfg->mask.regs ,SPI_I2S_FLAG_BSY) == SET && i < 30000) i++;*/
-	SPI_Cmd(dev_cfg->mask.regs, DISABLE);
-	SPI_Cmd(dev_cfg->level.regs, DISABLE);	
-}
-
-/**
- * @brief Interrupt for half and full buffer transfer
- */
-void PIOS_VIDEO_DMA_Handler(void)
-{
-	// Handle flags from stream channel
-	if (DMA_GetFlagStatus(dev_cfg->level.dma.tx.channel,DMA_FLAG_TCIF5)) {	// whole double buffer filled
-		DMA_ClearFlag(dev_cfg->level.dma.tx.channel,DMA_FLAG_TCIF5);
-		if(gActiveLine < GRAPHICS_HEIGHT)
-		{
-			flush_spi();
-			stop_hsync_timers();
-
-			dev_cfg->pixel_timer.timer->CNT = dc;
-
-			prepare_line(gActiveLine);
-		}
-		else if(gActiveLine >= GRAPHICS_HEIGHT)
-		{
-			//last line completed
-			flush_spi();
-			stop_hsync_timers();
-
-			// STOP DMA, master first
-			DMA_Cmd(dev_cfg->mask.dma.tx.channel, DISABLE);
-			DMA_Cmd(dev_cfg->level.dma.tx.channel, DISABLE);
-		}
-		gActiveLine++;
-	}
-	else if (DMA_GetFlagStatus(dev_cfg->level.dma.tx.channel,DMA_FLAG_HTIF5)) {
-		DMA_ClearFlag(dev_cfg->level.dma.tx.channel,DMA_FLAG_HTIF5);
-	}
-	else {
-	}
-}
-
-
-#endif
-
->>>>>>> 6612bfb6
+}
+
+uint16_t PIOS_Video_GetOSDLines(void) {
+	return m_osdLines;
+}
+
+/**
+ * Stops the pixel clock and ensures it ignores the rising edge.  To be used after a 
+ * vsync until the first line is to be displayed
+ */
+static void stop_hsync_timers()
+{
+	// This removes the slave mode configuration
+	TIM_Cmd(dev_cfg->pixel_timer.timer, DISABLE);
+	TIM_InternalClockConfig(dev_cfg->pixel_timer.timer);
+}
+
+const struct pios_tim_callbacks px_callback = {
+	.overflow = NULL,
+	.edge = NULL,
+};
+
+#ifdef PAL
+const uint32_t period = 10;
+const uint32_t dc = (10 / 2);
+#else
+const uint32_t period = 11;
+const uint32_t dc = (11 / 2);
+#endif
+/**
+ * Reset the timer and configure for next call.  Keeps them synced.  Ideally this won't even be needed
+ * since I don't think the slave mode gets lost, and this can simply be disable timer
+ */
+uint32_t failcount = 0;
+static void reset_hsync_timers()
+{
+	// Stop both timers
+	TIM_Cmd(dev_cfg->pixel_timer.timer, DISABLE);
+
+	uint32_t tim_id;
+	const struct pios_tim_channel *channels = &dev_cfg->hsync_capture;
+
+	//BUG: This is nuts this line is needed.  It simply results in allocating
+	//all the memory but somehow leaving it out breaks the timer functionality.
+	// I do not see how these can be related
+	if (failcount == 0) {
+		if(PIOS_TIM_InitChannels(&tim_id, channels, 1, &px_callback, 0) < 0)
+			failcount++;
+	}
+
+	dev_cfg->pixel_timer.timer->CNT = 0xFFFF - 100; //dc;
+
+	// Listen to Channel1 (HSYNC)
+	switch(dev_cfg->hsync_capture.timer_chan) {
+		case TIM_Channel_1:
+			TIM_SelectInputTrigger(dev_cfg->pixel_timer.timer, TIM_TS_TI1FP1);
+			break;
+		case TIM_Channel_2:
+			TIM_SelectInputTrigger(dev_cfg->pixel_timer.timer, TIM_TS_TI2FP2);
+			break;
+		default:
+			PIOS_Assert(0);
+	}
+	TIM_SelectSlaveMode(dev_cfg->pixel_timer.timer, TIM_SlaveMode_Trigger);
+}
+
+
+static void configure_hsync_timers()
+{
+	// Stop both timers
+	TIM_Cmd(dev_cfg->pixel_timer.timer, DISABLE);
+
+	// This is overkill but used for consistency.  No interrupts used for pixel clock
+	// but this function calls the GPIO_Remap
+	uint32_t tim_id;
+	const struct pios_tim_channel *channels;
+
+	// Init the channel to output the pixel clock
+	channels = &dev_cfg->pixel_timer;
+	PIOS_TIM_InitChannels(&tim_id, channels, 1, &px_callback, 0);
+
+	// Init the channel to capture the pulse
+	channels = &dev_cfg->hsync_capture;
+	PIOS_TIM_InitChannels(&tim_id, channels, 1, &px_callback, 0);
+
+	// Configure the input capture channel
+	TIM_ICInitTypeDef  TIM_ICInitStructure;
+	switch(dev_cfg->hsync_capture.timer_chan) {
+		case TIM_Channel_1:
+			TIM_ICInitStructure.TIM_Channel = TIM_Channel_1;
+			break;
+		case TIM_Channel_2:
+			TIM_ICInitStructure.TIM_Channel = TIM_Channel_2;
+			break;
+		default:
+			PIOS_Assert(0);
+	}
+	TIM_ICInitStructure.TIM_ICPolarity = TIM_ICPolarity_Falling;
+	//TIM_ICInitStructure.TIM_ICPolarity = TIM_ICPolarity_Rising;
+	TIM_ICInitStructure.TIM_ICSelection = TIM_ICSelection_DirectTI;
+	TIM_ICInitStructure.TIM_ICPrescaler = TIM_ICPSC_DIV1;
+	TIM_ICInitStructure.TIM_ICFilter = 0;
+	TIM_ICInit(dev_cfg->pixel_timer.timer, &TIM_ICInitStructure);
+
+	// Set up the channel to output the pixel clock
+	switch(dev_cfg->pixel_timer.timer_chan) {
+		case TIM_Channel_1:
+			TIM_OC1Init(dev_cfg->pixel_timer.timer, &dev_cfg->tim_oc_init);
+			TIM_OC1PreloadConfig(dev_cfg->pixel_timer.timer, TIM_OCPreload_Enable);
+			TIM_SetCompare1(dev_cfg->pixel_timer.timer, dc);
+			break;
+		case TIM_Channel_2:
+			TIM_OC2Init(dev_cfg->pixel_timer.timer, &dev_cfg->tim_oc_init);
+			TIM_OC2PreloadConfig(dev_cfg->pixel_timer.timer, TIM_OCPreload_Enable);
+			TIM_SetCompare2(dev_cfg->pixel_timer.timer, dc);
+			break;
+		case TIM_Channel_3:
+			TIM_OC3Init(dev_cfg->pixel_timer.timer, &dev_cfg->tim_oc_init);
+			TIM_OC3PreloadConfig(dev_cfg->pixel_timer.timer, TIM_OCPreload_Enable);
+			TIM_SetCompare3(dev_cfg->pixel_timer.timer, dc);
+			break;
+		case TIM_Channel_4:
+			TIM_OC4Init(dev_cfg->pixel_timer.timer, &dev_cfg->tim_oc_init);
+			TIM_OC4PreloadConfig(dev_cfg->pixel_timer.timer, TIM_OCPreload_Enable);
+			TIM_SetCompare4(dev_cfg->pixel_timer.timer, dc);
+			break;
+	}
+	TIM_ARRPreloadConfig(dev_cfg->pixel_timer.timer, ENABLE);
+	TIM_CtrlPWMOutputs(dev_cfg->pixel_timer.timer, ENABLE);
+
+	// This shouldn't be needed as it should come from the config struture.  Something
+	// is clobbering that
+	TIM_PrescalerConfig(dev_cfg->pixel_timer.timer, 0, TIM_PSCReloadMode_Immediate);
+	TIM_SetAutoreload(dev_cfg->pixel_timer.timer, period);
+}
+
+DMA_TypeDef * main_dma;
+DMA_TypeDef * mask_dma;
+DMA_Stream_TypeDef * main_stream;
+DMA_Stream_TypeDef * mask_stream;
+void PIOS_Video_Init(const struct pios_video_cfg * cfg)
+{
+	dev_cfg = cfg; // store config before enabling interrupt
+
+	configure_hsync_timers();
+
+	/* needed for HW hack */
+	const GPIO_InitTypeDef initStruct = {
+		.GPIO_Pin = GPIO_Pin_12,
+		.GPIO_Speed = GPIO_Speed_100MHz,
+		.GPIO_Mode = GPIO_Mode_IN	,
+		.GPIO_OType = GPIO_OType_PP,
+		.GPIO_PuPd = GPIO_PuPd_NOPULL
+	};
+	GPIO_Init(GPIOC, &initStruct);
+	
+	/* SPI3 - MASKBUFFER */
+	GPIO_Init(cfg->mask.sclk.gpio, (GPIO_InitTypeDef*)&(cfg->mask.sclk.init));
+	GPIO_Init(cfg->mask.miso.gpio, (GPIO_InitTypeDef*)&(cfg->mask.miso.init));
+
+	/* SPI1 SLAVE FRAMEBUFFER */
+	GPIO_Init(cfg->level.sclk.gpio, (GPIO_InitTypeDef*)&(cfg->level.sclk.init));
+	GPIO_Init(cfg->level.miso.gpio, (GPIO_InitTypeDef*)&(cfg->level.miso.init));
+
+	if (cfg->mask.remap) {
+		GPIO_PinAFConfig(cfg->mask.sclk.gpio,
+						 __builtin_ctz(cfg->mask.sclk.init.GPIO_Pin),
+						 cfg->mask.remap);
+		GPIO_PinAFConfig(cfg->mask.miso.gpio,
+						 __builtin_ctz(cfg->mask.miso.init.GPIO_Pin),
+						 cfg->mask.remap);
+	}
+	if (cfg->level.remap)
+	{
+		GPIO_PinAFConfig(cfg->level.sclk.gpio,
+						 __builtin_ctz(cfg->level.sclk.init.GPIO_Pin),
+						 cfg->level.remap);
+		GPIO_PinAFConfig(cfg->level.miso.gpio,
+						 __builtin_ctz(cfg->level.miso.init.GPIO_Pin),
+						 cfg->level.remap);
+	}
+
+	/* Initialize the SPI block */
+	SPI_Init(cfg->level.regs, (SPI_InitTypeDef*)&(cfg->level.init));
+	SPI_Init(cfg->mask.regs, (SPI_InitTypeDef*)&(cfg->mask.init));
+	
+	/* Enable SPI */
+	SPI_Cmd(cfg->level.regs, ENABLE);
+	SPI_Cmd(cfg->mask.regs, ENABLE);
+
+	/* Configure DMA for SPI Tx SLAVE Maskbuffer */
+	DMA_Cmd(cfg->mask.dma.tx.channel, DISABLE);
+	DMA_Init(cfg->mask.dma.tx.channel, (DMA_InitTypeDef*)&(cfg->mask.dma.tx.init));
+
+	/* Configure DMA for SPI Tx SLAVE Framebuffer*/
+	DMA_Cmd(cfg->level.dma.tx.channel, DISABLE);
+	DMA_Init(cfg->level.dma.tx.channel, (DMA_InitTypeDef*)&(cfg->level.dma.tx.init));
+
+	/* Trigger interrupt when for half conversions too to indicate double buffer */
+	DMA_ITConfig(cfg->level.dma.tx.channel, DMA_IT_TC, ENABLE);
+
+	/* Configure and clear buffers */
+    draw_buffer_level = buffer0_level;
+    draw_buffer_mask = buffer0_mask;
+    disp_buffer_level = buffer1_level;
+    disp_buffer_mask = buffer1_mask;
+	memset(disp_buffer_mask, 0, GRAPHICS_WIDTH*GRAPHICS_HEIGHT);
+	memset(disp_buffer_level, 0, GRAPHICS_WIDTH*GRAPHICS_HEIGHT);
+	memset(draw_buffer_mask, 0, GRAPHICS_WIDTH*GRAPHICS_HEIGHT);
+	memset(draw_buffer_level, 0, GRAPHICS_WIDTH*GRAPHICS_HEIGHT);
+
+	/* Configure DMA interrupt */
+	
+	NVIC_Init(&cfg->level.dma.irq.init);
+
+	/* Enable SPI interrupts to DMA */
+	SPI_I2S_DMACmd(cfg->mask.regs, SPI_I2S_DMAReq_Tx, ENABLE);
+	SPI_I2S_DMACmd(cfg->level.regs, SPI_I2S_DMAReq_Tx, ENABLE);
+
+	mask_dma = DMA1;
+	main_dma = DMA2;
+	main_stream = cfg->level.dma.tx.channel;
+	mask_stream = cfg->mask.dma.tx.channel;
+	/* Configure the Video Line interrupt */
+	PIOS_EXTI_Init(cfg->hsync);
+	PIOS_EXTI_Init(cfg->vsync);
+
+	//set levels to zero
+	PIOS_Servo_Set(0,0);
+	PIOS_Servo_Set(1,0);
+}
+
+/**
+ * Prepare the system to watch for a HSYNC pulse to trigger the pixel
+ * clock and clock out the next line
+ */
+static void prepare_line(uint32_t line_num)
+{
+	if(line_num<GRAPHICS_HEIGHT)
+	{
+		uint32_t buf_offset = line_num * GRAPHICS_WIDTH;
+
+		dev_cfg->pixel_timer.timer->CNT = dc;
+
+		DMA_ClearFlag(dev_cfg->mask.dma.tx.channel, DMA_FLAG_TCIF7 | DMA_FLAG_HTIF7 | DMA_FLAG_FEIF7 | DMA_FLAG_TEIF7);
+		DMA_ClearFlag(dev_cfg->level.dma.tx.channel, DMA_FLAG_FEIF5 | DMA_FLAG_TEIF5);
+
+		// Load new line
+		DMA_MemoryTargetConfig(dev_cfg->level.dma.tx.channel,(uint32_t)&disp_buffer_level[buf_offset],DMA_Memory_0);
+		DMA_MemoryTargetConfig(dev_cfg->mask.dma.tx.channel,(uint32_t)&disp_buffer_mask[buf_offset],DMA_Memory_0);
+
+		// Enable DMA, Slave first
+		DMA_SetCurrDataCounter(dev_cfg->level.dma.tx.channel, BUFFER_LINE_LENGTH);
+		DMA_SetCurrDataCounter(dev_cfg->mask.dma.tx.channel, BUFFER_LINE_LENGTH);
+
+		SPI_Cmd(dev_cfg->level.regs, ENABLE);
+		SPI_Cmd(dev_cfg->mask.regs, ENABLE);
+	
+		/* Enable SPI interrupts to DMA */
+		SPI_I2S_DMACmd(dev_cfg->mask.regs, SPI_I2S_DMAReq_Tx, ENABLE);
+		SPI_I2S_DMACmd(dev_cfg->level.regs, SPI_I2S_DMAReq_Tx, ENABLE);
+	
+		DMA_Cmd(dev_cfg->level.dma.tx.channel, ENABLE);
+		DMA_Cmd(dev_cfg->mask.dma.tx.channel, ENABLE);
+	}
+	reset_hsync_timers();
+}
+
+void PIOS_VIDEO_DMA_Handler(void);
+void DMA1_Stream7_IRQHandler(void) __attribute__ ((alias("PIOS_VIDEO_DMA_Handler")));
+void DMA2_Stream5_IRQHandler(void) __attribute__ ((alias("PIOS_VIDEO_DMA_Handler")));
+
+/**
+ * Check both SPI for the stop sequence before disabling them
+ */
+static void flush_spi()
+{
+	bool level_empty = false;
+	bool mask_empty = false;
+	bool level_stopped = false;
+	bool mask_stopped = false;
+	
+	// Can't flush if clock not running
+	while((dev_cfg->pixel_timer.timer->CR1 & 0x0001) &&  ( !level_stopped | !mask_stopped )) {
+
+		level_empty |= SPI_I2S_GetFlagStatus(dev_cfg->level.regs ,SPI_I2S_FLAG_TXE) == SET;
+		mask_empty |= SPI_I2S_GetFlagStatus(dev_cfg->mask.regs ,SPI_I2S_FLAG_TXE) == SET;
+
+		if (level_empty && !level_stopped) { // && SPI_I2S_GetFlagStatus(dev_cfg->level.regs ,SPI_I2S_FLAG_BSY) == RESET) {
+			SPI_Cmd(dev_cfg->level.regs, DISABLE);
+			level_stopped = true;
+		}
+
+		if (mask_empty && !mask_stopped) { // && SPI_I2S_GetFlagStatus(dev_cfg->mask.regs ,SPI_I2S_FLAG_BSY) == RESET) {
+			SPI_Cmd(dev_cfg->mask.regs, DISABLE);
+			mask_stopped = true;
+		}
+	}
+	/*
+	uint32_t i = 0;
+	while(SPI_I2S_GetFlagStatus(dev_cfg->level.regs ,SPI_I2S_FLAG_TXE) == RESET && i < 30000) i++;
+	while(SPI_I2S_GetFlagStatus(dev_cfg->mask.regs ,SPI_I2S_FLAG_TXE) == RESET && i < 30000) i++;
+	while(SPI_I2S_GetFlagStatus(dev_cfg->level.regs ,SPI_I2S_FLAG_BSY) == SET && i < 30000) i++;
+	while(SPI_I2S_GetFlagStatus(dev_cfg->mask.regs ,SPI_I2S_FLAG_BSY) == SET && i < 30000) i++;*/
+	SPI_Cmd(dev_cfg->mask.regs, DISABLE);
+	SPI_Cmd(dev_cfg->level.regs, DISABLE);	
+}
+
+/**
+ * @brief Interrupt for half and full buffer transfer
+ */
+void PIOS_VIDEO_DMA_Handler(void)
+{
+	// Handle flags from stream channel
+	if (DMA_GetFlagStatus(dev_cfg->level.dma.tx.channel,DMA_FLAG_TCIF5)) {	// whole double buffer filled
+		DMA_ClearFlag(dev_cfg->level.dma.tx.channel,DMA_FLAG_TCIF5);
+		if(gActiveLine < GRAPHICS_HEIGHT)
+		{
+			flush_spi();
+			stop_hsync_timers();
+
+			dev_cfg->pixel_timer.timer->CNT = dc;
+
+			prepare_line(gActiveLine);
+		}
+		else if(gActiveLine >= GRAPHICS_HEIGHT)
+		{
+			//last line completed
+			flush_spi();
+			stop_hsync_timers();
+
+			// STOP DMA, master first
+			DMA_Cmd(dev_cfg->mask.dma.tx.channel, DISABLE);
+			DMA_Cmd(dev_cfg->level.dma.tx.channel, DISABLE);
+		}
+		gActiveLine++;
+	}
+	else if (DMA_GetFlagStatus(dev_cfg->level.dma.tx.channel,DMA_FLAG_HTIF5)) {
+		DMA_ClearFlag(dev_cfg->level.dma.tx.channel,DMA_FLAG_HTIF5);
+	}
+	else {
+	}
+}
+
+
+#endif
+
+