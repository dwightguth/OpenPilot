<<<<<<< HEAD
/*
    FreeRTOS V7.2.0 - Copyright (C) 2012 Real Time Engineers Ltd.
	

    ***************************************************************************
     *                                                                       *
     *    FreeRTOS tutorial books are available in pdf and paperback.        *
     *    Complete, revised, and edited pdf reference manuals are also       *
     *    available.                                                         *
     *                                                                       *
     *    Purchasing FreeRTOS documentation will not only help you, by       *
     *    ensuring you get running as quickly as possible and with an        *
     *    in-depth knowledge of how to use FreeRTOS, it will also help       *
     *    the FreeRTOS project to continue with its mission of providing     *
     *    professional grade, cross platform, de facto standard solutions    *
     *    for microcontrollers - completely free of charge!                  *
     *                                                                       *
     *    >>> See http://www.FreeRTOS.org/Documentation for details. <<<     *
     *                                                                       *
     *    Thank you for using FreeRTOS, and thank you for your support!      *
     *                                                                       *
    ***************************************************************************


    This file is part of the FreeRTOS distribution.

    FreeRTOS is free software; you can redistribute it and/or modify it under
    the terms of the GNU General Public License (version 2) as published by the
    Free Software Foundation AND MODIFIED BY the FreeRTOS exception.
    >>>NOTE<<< The modification to the GPL is included to allow you to
    distribute a combined work that includes FreeRTOS without being obliged to
    provide the source code for proprietary components outside of the FreeRTOS
    kernel.  FreeRTOS is distributed in the hope that it will be useful, but
    WITHOUT ANY WARRANTY; without even the implied warranty of MERCHANTABILITY
    or FITNESS FOR A PARTICULAR PURPOSE.  See the GNU General Public License for
    more details. You should have received a copy of the GNU General Public
    License and the FreeRTOS license exception along with FreeRTOS; if not it
    can be viewed here: http://www.freertos.org/a00114.html and also obtained
    by writing to Richard Barry, contact details for whom are available on the
    FreeRTOS WEB site.

    1 tab == 4 spaces!
    
    ***************************************************************************
     *                                                                       *
     *    Having a problem?  Start by reading the FAQ "My application does   *
     *    not run, what could be wrong?                                      *
     *                                                                       *
     *    http://www.FreeRTOS.org/FAQHelp.html                               *
     *                                                                       *
    ***************************************************************************

    
    http://www.FreeRTOS.org - Documentation, training, latest information, 
    license and contact details.
    
    http://www.FreeRTOS.org/plus - A selection of FreeRTOS ecosystem products,
    including FreeRTOS+Trace - an indispensable productivity tool.

    Real Time Engineers ltd license FreeRTOS to High Integrity Systems, who sell 
    the code with commercial support, indemnification, and middleware, under 
    the OpenRTOS brand: http://www.OpenRTOS.com.  High Integrity Systems also
    provide a safety engineered and independently SIL3 certified version under 
    the SafeRTOS brand: http://www.SafeRTOS.com.
*/


#ifndef PORTMACRO_H
#define PORTMACRO_H

#ifdef __cplusplus
extern "C" {
#endif

/*-----------------------------------------------------------
 * Port specific definitions.  
 *
 * The settings in this file configure FreeRTOS correctly for the
 * given hardware and compiler.
 *
 * These settings should not be altered.
 *-----------------------------------------------------------
 */

/* Type definitions. */
#define portCHAR		char
#define portFLOAT		float
#define portDOUBLE		double
#define portLONG		long
#define portSHORT		short
#define portSTACK_TYPE	unsigned portLONG
#define portBASE_TYPE	long

#if( configUSE_16_BIT_TICKS == 1 )
	typedef unsigned portSHORT portTickType;
	#define portMAX_DELAY ( portTickType ) 0xffff
#else
	typedef unsigned portLONG portTickType;
	#define portMAX_DELAY ( portTickType ) 0xffffffff
#endif
/*-----------------------------------------------------------*/	

/* Architecture specifics. */
#define portSTACK_GROWTH			( -1 )
#define portTICK_RATE_MS			( ( portTickType ) 1000 / configTICK_RATE_HZ )		
#define portBYTE_ALIGNMENT			8
/*-----------------------------------------------------------*/	


/* Scheduler utilities. */
extern void vPortYieldFromISR( void );

#define portYIELD()					vPortYieldFromISR()

#define portEND_SWITCHING_ISR( xSwitchRequired ) if( xSwitchRequired ) vPortYieldFromISR()
/*-----------------------------------------------------------*/


/* Critical section management. */

/* 
 * Set basepri to portMAX_SYSCALL_INTERRUPT_PRIORITY without effecting other
 * registers.  r0 is clobbered.
 */ 
#define portSET_INTERRUPT_MASK()						\
	__asm volatile										\
	(													\
		"	mov r0, %0								\n"	\
		"	msr basepri, r0							\n" \
		::"i"(configMAX_SYSCALL_INTERRUPT_PRIORITY):"r0"	\
	)
	
/*
 * Set basepri back to 0 without effective other registers.
 * r0 is clobbered.  FAQ:  Setting BASEPRI to 0 is not a bug.  Please see 
 * http://www.FreeRTOS.org/RTOS-Cortex-M3-M4.html before disagreeing.
 */
#define portCLEAR_INTERRUPT_MASK()			\
	__asm volatile							\
	(										\
		"	mov r0, #0					\n"	\
		"	msr basepri, r0				\n"	\
		:::"r0"								\
	)

/* FAQ:  Setting BASEPRI to 0 in portCLEAR_INTERRUPT_MASK_FROM_ISR() is not a 
bug.  Please see http://www.FreeRTOS.org/RTOS-Cortex-M3-M4.html before 
disagreeing. */
#define portSET_INTERRUPT_MASK_FROM_ISR()		0;portSET_INTERRUPT_MASK()
#define portCLEAR_INTERRUPT_MASK_FROM_ISR(x)	portCLEAR_INTERRUPT_MASK();(void)x


extern void vPortEnterCritical( void );
extern void vPortExitCritical( void );

#define portDISABLE_INTERRUPTS()	portSET_INTERRUPT_MASK()
#define portENABLE_INTERRUPTS()		portCLEAR_INTERRUPT_MASK()
#define portENTER_CRITICAL()		vPortEnterCritical()
#define portEXIT_CRITICAL()			vPortExitCritical()

/* There are an uneven number of items on the initial stack, so 
portALIGNMENT_ASSERT_pxCurrentTCB() will trigger false positive asserts. */
#define portALIGNMENT_ASSERT_pxCurrentTCB ( void )

/*-----------------------------------------------------------*/

/* Task function macros as described on the FreeRTOS.org WEB site. */
#define portTASK_FUNCTION_PROTO( vFunction, pvParameters ) void vFunction( void *pvParameters )
#define portTASK_FUNCTION( vFunction, pvParameters ) void vFunction( void *pvParameters )

#define portNOP()

#ifdef __cplusplus
}
#endif

#endif /* PORTMACRO_H */
=======
/*
    FreeRTOS V7.4.0 - Copyright (C) 2013 Real Time Engineers Ltd.

    FEATURES AND PORTS ARE ADDED TO FREERTOS ALL THE TIME.  PLEASE VISIT
    http://www.FreeRTOS.org TO ENSURE YOU ARE USING THE LATEST VERSION.

    ***************************************************************************
     *                                                                       *
     *    FreeRTOS tutorial books are available in pdf and paperback.        *
     *    Complete, revised, and edited pdf reference manuals are also       *
     *    available.                                                         *
     *                                                                       *
     *    Purchasing FreeRTOS documentation will not only help you, by       *
     *    ensuring you get running as quickly as possible and with an        *
     *    in-depth knowledge of how to use FreeRTOS, it will also help       *
     *    the FreeRTOS project to continue with its mission of providing     *
     *    professional grade, cross platform, de facto standard solutions    *
     *    for microcontrollers - completely free of charge!                  *
     *                                                                       *
     *    >>> See http://www.FreeRTOS.org/Documentation for details. <<<     *
     *                                                                       *
     *    Thank you for using FreeRTOS, and thank you for your support!      *
     *                                                                       *
    ***************************************************************************


    This file is part of the FreeRTOS distribution.

    FreeRTOS is free software; you can redistribute it and/or modify it under
    the terms of the GNU General Public License (version 2) as published by the
    Free Software Foundation AND MODIFIED BY the FreeRTOS exception.

    >>>>>>NOTE<<<<<< The modification to the GPL is included to allow you to
    distribute a combined work that includes FreeRTOS without being obliged to
    provide the source code for proprietary components outside of the FreeRTOS
    kernel.

    FreeRTOS is distributed in the hope that it will be useful, but WITHOUT ANY
    WARRANTY; without even the implied warranty of MERCHANTABILITY or FITNESS
    FOR A PARTICULAR PURPOSE.  See the GNU General Public License for more
    details. You should have received a copy of the GNU General Public License
    and the FreeRTOS license exception along with FreeRTOS; if not itcan be
    viewed here: http://www.freertos.org/a00114.html and also obtained by
    writing to Real Time Engineers Ltd., contact details for whom are available
    on the FreeRTOS WEB site.

    1 tab == 4 spaces!

    ***************************************************************************
     *                                                                       *
     *    Having a problem?  Start by reading the FAQ "My application does   *
     *    not run, what could be wrong?"                                     *
     *                                                                       *
     *    http://www.FreeRTOS.org/FAQHelp.html                               *
     *                                                                       *
    ***************************************************************************


    http://www.FreeRTOS.org - Documentation, books, training, latest versions, 
    license and Real Time Engineers Ltd. contact details.

    http://www.FreeRTOS.org/plus - A selection of FreeRTOS ecosystem products,
    including FreeRTOS+Trace - an indispensable productivity tool, and our new
    fully thread aware and reentrant UDP/IP stack.

    http://www.OpenRTOS.com - Real Time Engineers ltd license FreeRTOS to High 
    Integrity Systems, who sell the code with commercial support, 
    indemnification and middleware, under the OpenRTOS brand.
    
    http://www.SafeRTOS.com - High Integrity Systems also provide a safety 
    engineered and independently SIL3 certified version for use in safety and 
    mission critical applications that require provable dependability.
*/


#ifndef PORTMACRO_H
#define PORTMACRO_H

#ifdef __cplusplus
extern "C" {
#endif

/*-----------------------------------------------------------
 * Port specific definitions.  
 *
 * The settings in this file configure FreeRTOS correctly for the
 * given hardware and compiler.
 *
 * These settings should not be altered.
 *-----------------------------------------------------------
 */

/* Type definitions. */
#define portCHAR		char
#define portFLOAT		float
#define portDOUBLE		double
#define portLONG		long
#define portSHORT		short
#define portSTACK_TYPE	unsigned portLONG
#define portBASE_TYPE	long

#if( configUSE_16_BIT_TICKS == 1 )
	typedef unsigned portSHORT portTickType;
	#define portMAX_DELAY ( portTickType ) 0xffff
#else
	typedef unsigned portLONG portTickType;
	#define portMAX_DELAY ( portTickType ) 0xffffffff
#endif
/*-----------------------------------------------------------*/	

/* Architecture specifics. */
#define portSTACK_GROWTH			( -1 )
#define portTICK_RATE_MS			( ( portTickType ) 1000 / configTICK_RATE_HZ )		
#define portBYTE_ALIGNMENT			8 // APCS 8 bytes aligned stack for external calls
/*-----------------------------------------------------------*/	


/* Scheduler utilities. */
extern void vPortYieldFromISR( void );
#define portYIELD()					vPortYieldFromISR()
#define portEND_SWITCHING_ISR( xSwitchRequired ) if( xSwitchRequired ) vPortYieldFromISR()
/*-----------------------------------------------------------*/

/* Critical section management. */
extern void vPortEnterCritical( void );
extern void vPortExitCritical( void );
extern unsigned long ulPortSetInterruptMask( void );
extern void vPortClearInterruptMask( unsigned long ulNewMaskValue );
#define portSET_INTERRUPT_MASK_FROM_ISR()		ulPortSetInterruptMask()
#define portCLEAR_INTERRUPT_MASK_FROM_ISR(x)	vPortClearInterruptMask(x)
#define portDISABLE_INTERRUPTS()				ulPortSetInterruptMask()
#define portENABLE_INTERRUPTS()					vPortClearInterruptMask(0)
#define portENTER_CRITICAL()					vPortEnterCritical()
#define portEXIT_CRITICAL()						vPortExitCritical()

/* There are an uneven number of items on the initial stack, so 
portALIGNMENT_ASSERT_pxCurrentTCB() will trigger false positive asserts. */
#define portALIGNMENT_ASSERT_pxCurrentTCB ( void )

/*-----------------------------------------------------------*/

/* Task function macros as described on the FreeRTOS.org WEB site.  These are
not necessary for to use this port.  They are defined so the common demo files
(which build with all the ports) will build. */
#define portTASK_FUNCTION_PROTO( vFunction, pvParameters ) void vFunction( void *pvParameters )
#define portTASK_FUNCTION( vFunction, pvParameters ) void vFunction( void *pvParameters )
/*-----------------------------------------------------------*/

/* Tickless idle/low power functionality. */
#ifndef portSUPPRESS_TICKS_AND_SLEEP
	extern void vPortSuppressTicksAndSleep( portTickType xExpectedIdleTime );
	#define portSUPPRESS_TICKS_AND_SLEEP( xExpectedIdleTime ) vPortSuppressTicksAndSleep( xExpectedIdleTime )
#endif
/*-----------------------------------------------------------*/

/* Architecture specific optimisations. */
#if configUSE_PORT_OPTIMISED_TASK_SELECTION == 1

	/* Generic helper function. */
	__attribute__( ( always_inline ) ) static inline unsigned char ucPortCountLeadingZeros( unsigned long ulBitmap )
	{
	unsigned char ucReturn;

		__asm volatile ( "clz %0, %1" : "=r" ( ucReturn ) : "r" ( ulBitmap ) );
		return ucReturn;
	}

	/* Check the configuration. */
	#if( configMAX_PRIORITIES > 32 )
		#error configUSE_PORT_OPTIMISED_TASK_SELECTION can only be set to 1 when configMAX_PRIORITIES is less than or equal to 32.  It is very rare that a system requires more than 10 to 15 difference priorities as tasks that share a priority will time slice.
	#endif

	/* Store/clear the ready priorities in a bit map. */
	#define portRECORD_READY_PRIORITY( uxPriority, uxReadyPriorities ) ( uxReadyPriorities ) |= ( 1UL << ( uxPriority ) )
	#define portRESET_READY_PRIORITY( uxPriority, uxReadyPriorities ) ( uxReadyPriorities ) &= ~( 1UL << ( uxPriority ) )

	/*-----------------------------------------------------------*/

	#define portGET_HIGHEST_PRIORITY( uxTopPriority, uxReadyPriorities ) uxTopPriority = ( 31 - ucPortCountLeadingZeros( ( uxReadyPriorities ) ) )

#endif /* configUSE_PORT_OPTIMISED_TASK_SELECTION */

/*-----------------------------------------------------------*/

/* portNOP() is not required by this port. */
#define portNOP()

#ifdef __cplusplus
}
#endif

#endif /* PORTMACRO_H */

>>>>>>> 61be4811
<|MERGE_RESOLUTION|>--- conflicted
+++ resolved
@@ -1,182 +1,3 @@
-<<<<<<< HEAD
-/*
-    FreeRTOS V7.2.0 - Copyright (C) 2012 Real Time Engineers Ltd.
-	
-
-    ***************************************************************************
-     *                                                                       *
-     *    FreeRTOS tutorial books are available in pdf and paperback.        *
-     *    Complete, revised, and edited pdf reference manuals are also       *
-     *    available.                                                         *
-     *                                                                       *
-     *    Purchasing FreeRTOS documentation will not only help you, by       *
-     *    ensuring you get running as quickly as possible and with an        *
-     *    in-depth knowledge of how to use FreeRTOS, it will also help       *
-     *    the FreeRTOS project to continue with its mission of providing     *
-     *    professional grade, cross platform, de facto standard solutions    *
-     *    for microcontrollers - completely free of charge!                  *
-     *                                                                       *
-     *    >>> See http://www.FreeRTOS.org/Documentation for details. <<<     *
-     *                                                                       *
-     *    Thank you for using FreeRTOS, and thank you for your support!      *
-     *                                                                       *
-    ***************************************************************************
-
-
-    This file is part of the FreeRTOS distribution.
-
-    FreeRTOS is free software; you can redistribute it and/or modify it under
-    the terms of the GNU General Public License (version 2) as published by the
-    Free Software Foundation AND MODIFIED BY the FreeRTOS exception.
-    >>>NOTE<<< The modification to the GPL is included to allow you to
-    distribute a combined work that includes FreeRTOS without being obliged to
-    provide the source code for proprietary components outside of the FreeRTOS
-    kernel.  FreeRTOS is distributed in the hope that it will be useful, but
-    WITHOUT ANY WARRANTY; without even the implied warranty of MERCHANTABILITY
-    or FITNESS FOR A PARTICULAR PURPOSE.  See the GNU General Public License for
-    more details. You should have received a copy of the GNU General Public
-    License and the FreeRTOS license exception along with FreeRTOS; if not it
-    can be viewed here: http://www.freertos.org/a00114.html and also obtained
-    by writing to Richard Barry, contact details for whom are available on the
-    FreeRTOS WEB site.
-
-    1 tab == 4 spaces!
-    
-    ***************************************************************************
-     *                                                                       *
-     *    Having a problem?  Start by reading the FAQ "My application does   *
-     *    not run, what could be wrong?                                      *
-     *                                                                       *
-     *    http://www.FreeRTOS.org/FAQHelp.html                               *
-     *                                                                       *
-    ***************************************************************************
-
-    
-    http://www.FreeRTOS.org - Documentation, training, latest information, 
-    license and contact details.
-    
-    http://www.FreeRTOS.org/plus - A selection of FreeRTOS ecosystem products,
-    including FreeRTOS+Trace - an indispensable productivity tool.
-
-    Real Time Engineers ltd license FreeRTOS to High Integrity Systems, who sell 
-    the code with commercial support, indemnification, and middleware, under 
-    the OpenRTOS brand: http://www.OpenRTOS.com.  High Integrity Systems also
-    provide a safety engineered and independently SIL3 certified version under 
-    the SafeRTOS brand: http://www.SafeRTOS.com.
-*/
-
-
-#ifndef PORTMACRO_H
-#define PORTMACRO_H
-
-#ifdef __cplusplus
-extern "C" {
-#endif
-
-/*-----------------------------------------------------------
- * Port specific definitions.  
- *
- * The settings in this file configure FreeRTOS correctly for the
- * given hardware and compiler.
- *
- * These settings should not be altered.
- *-----------------------------------------------------------
- */
-
-/* Type definitions. */
-#define portCHAR		char
-#define portFLOAT		float
-#define portDOUBLE		double
-#define portLONG		long
-#define portSHORT		short
-#define portSTACK_TYPE	unsigned portLONG
-#define portBASE_TYPE	long
-
-#if( configUSE_16_BIT_TICKS == 1 )
-	typedef unsigned portSHORT portTickType;
-	#define portMAX_DELAY ( portTickType ) 0xffff
-#else
-	typedef unsigned portLONG portTickType;
-	#define portMAX_DELAY ( portTickType ) 0xffffffff
-#endif
-/*-----------------------------------------------------------*/	
-
-/* Architecture specifics. */
-#define portSTACK_GROWTH			( -1 )
-#define portTICK_RATE_MS			( ( portTickType ) 1000 / configTICK_RATE_HZ )		
-#define portBYTE_ALIGNMENT			8
-/*-----------------------------------------------------------*/	
-
-
-/* Scheduler utilities. */
-extern void vPortYieldFromISR( void );
-
-#define portYIELD()					vPortYieldFromISR()
-
-#define portEND_SWITCHING_ISR( xSwitchRequired ) if( xSwitchRequired ) vPortYieldFromISR()
-/*-----------------------------------------------------------*/
-
-
-/* Critical section management. */
-
-/* 
- * Set basepri to portMAX_SYSCALL_INTERRUPT_PRIORITY without effecting other
- * registers.  r0 is clobbered.
- */ 
-#define portSET_INTERRUPT_MASK()						\
-	__asm volatile										\
-	(													\
-		"	mov r0, %0								\n"	\
-		"	msr basepri, r0							\n" \
-		::"i"(configMAX_SYSCALL_INTERRUPT_PRIORITY):"r0"	\
-	)
-	
-/*
- * Set basepri back to 0 without effective other registers.
- * r0 is clobbered.  FAQ:  Setting BASEPRI to 0 is not a bug.  Please see 
- * http://www.FreeRTOS.org/RTOS-Cortex-M3-M4.html before disagreeing.
- */
-#define portCLEAR_INTERRUPT_MASK()			\
-	__asm volatile							\
-	(										\
-		"	mov r0, #0					\n"	\
-		"	msr basepri, r0				\n"	\
-		:::"r0"								\
-	)
-
-/* FAQ:  Setting BASEPRI to 0 in portCLEAR_INTERRUPT_MASK_FROM_ISR() is not a 
-bug.  Please see http://www.FreeRTOS.org/RTOS-Cortex-M3-M4.html before 
-disagreeing. */
-#define portSET_INTERRUPT_MASK_FROM_ISR()		0;portSET_INTERRUPT_MASK()
-#define portCLEAR_INTERRUPT_MASK_FROM_ISR(x)	portCLEAR_INTERRUPT_MASK();(void)x
-
-
-extern void vPortEnterCritical( void );
-extern void vPortExitCritical( void );
-
-#define portDISABLE_INTERRUPTS()	portSET_INTERRUPT_MASK()
-#define portENABLE_INTERRUPTS()		portCLEAR_INTERRUPT_MASK()
-#define portENTER_CRITICAL()		vPortEnterCritical()
-#define portEXIT_CRITICAL()			vPortExitCritical()
-
-/* There are an uneven number of items on the initial stack, so 
-portALIGNMENT_ASSERT_pxCurrentTCB() will trigger false positive asserts. */
-#define portALIGNMENT_ASSERT_pxCurrentTCB ( void )
-
-/*-----------------------------------------------------------*/
-
-/* Task function macros as described on the FreeRTOS.org WEB site. */
-#define portTASK_FUNCTION_PROTO( vFunction, pvParameters ) void vFunction( void *pvParameters )
-#define portTASK_FUNCTION( vFunction, pvParameters ) void vFunction( void *pvParameters )
-
-#define portNOP()
-
-#ifdef __cplusplus
-}
-#endif
-
-#endif /* PORTMACRO_H */
-=======
 /*
     FreeRTOS V7.4.0 - Copyright (C) 2013 Real Time Engineers Ltd.
 
@@ -369,5 +190,3 @@
 #endif
 
 #endif /* PORTMACRO_H */
-
->>>>>>> 61be4811
