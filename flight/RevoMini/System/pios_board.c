--- conflicted
+++ resolved
@@ -219,13 +219,11 @@
 #define PIOS_COM_BRIDGE_RX_BUF_LEN 65
 #define PIOS_COM_BRIDGE_TX_BUF_LEN 12
 
-<<<<<<< HEAD
+#define PIOS_COM_RFM22B_RF_RX_BUF_LEN 512
+#define PIOS_COM_RFM22B_RF_TX_BUF_LEN 512
+
 #define PIOS_COM_HKOSD_RX_BUF_LEN 22
 #define PIOS_COM_HKOSD_TX_BUF_LEN 22
-=======
-#define PIOS_COM_RFM22B_RF_RX_BUF_LEN 512
-#define PIOS_COM_RFM22B_RF_TX_BUF_LEN 512
->>>>>>> aea1b4b5
 
 #if defined(PIOS_INCLUDE_DEBUG_CONSOLE)
 #define PIOS_COM_DEBUGCONSOLE_TX_BUF_LEN 40
@@ -237,13 +235,10 @@
 uint32_t pios_com_telem_rf_id = 0;
 uint32_t pios_com_bridge_id = 0;
 uint32_t pios_com_overo_id = 0;
-<<<<<<< HEAD
 uint32_t pios_com_hkosd_id = 0;
-=======
 #if defined(PIOS_INCLUDE_RFM22B)
 uint32_t pios_rfm22b_id = 0;
 #endif
->>>>>>> aea1b4b5
 
 /* 
  * Setup a com port based on the passed cfg, driver and buffer sizes. tx size of -1 make the port rx only
@@ -609,15 +604,11 @@
 		case HWSETTINGS_RM_FLEXIPORT_COMBRIDGE:
 			PIOS_Board_configure_com(&pios_usart_flexi_cfg, PIOS_COM_BRIDGE_RX_BUF_LEN, PIOS_COM_BRIDGE_TX_BUF_LEN, &pios_usart_com_driver, &pios_com_bridge_id);
 			break;
-<<<<<<< HEAD
 		case HWSETTINGS_RM_FLEXIPORT_OSDHK:
 			PIOS_Board_configure_com(&pios_usart_hkosd_flexi_cfg, PIOS_COM_HKOSD_RX_BUF_LEN, PIOS_COM_HKOSD_TX_BUF_LEN, &pios_usart_com_driver, &pios_com_hkosd_id);
 			break;
 	} /* hwsettings_rm_flexiport */
-	
-	
-=======
-	} /* hwsettings_rv_flexiport */
+
 
 	/* Initalize the RFM22B radio COM device. */
 #if defined(PIOS_INCLUDE_RFM22B)
@@ -657,7 +648,6 @@
 	}
 #endif /* PIOS_INCLUDE_RFM22B */
 
->>>>>>> aea1b4b5
 	/* Configure the receiver port*/
 	uint8_t hwsettings_rcvrport;
 	HwSettingsRM_RcvrPortGet(&hwsettings_rcvrport);
