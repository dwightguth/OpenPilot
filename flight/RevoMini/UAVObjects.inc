--- conflicted
+++ resolved
@@ -96,12 +96,8 @@
 UAVOBJSRCFILENAMES += altitudeholddesired
 UAVOBJSRCFILENAMES += waypoint
 UAVOBJSRCFILENAMES += waypointactive
-<<<<<<< HEAD
 UAVOBJSRCFILENAMES += poilocation
 UAVOBJSRCFILENAMES += poilearnsettings
-=======
-
->>>>>>> 774dde3d
 UAVOBJSRCFILENAMES += txpidsettings
 
 #Support for radio module on RM
