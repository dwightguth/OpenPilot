--- conflicted
+++ resolved
@@ -49,15 +49,10 @@
 FLASH_TOOL = OPENOCD
 
 # List of modules to include
-<<<<<<< HEAD
 MODULES = Sensors Attitude/revolution ManualControl Stabilization Actuator
 MODULES += Altitude/revolution  GPS FirmwareIAP
-MODULES += AltitudeHold VtolPathFollower PathPlanner
-=======
-MODULES = Sensors Attitude/revolution ManualControl Stabilization Altitude/revolution Actuator GPS FirmwareIAP 
-MODULES += AltitudeHold
+MODULES += AltitudeHold VtolPathFollower FixedWingPathFollower PathPlanner
 MODULES += Airspeed/revolution
->>>>>>> 1c3dc9c9
 MODULES += CameraStab
 MODULES += OveroSync
 MODULES += Telemetry
