--- conflicted
+++ resolved
@@ -54,9 +54,6 @@
 void LinearizeH(float X[NUMX], float Be[3], float H[NUMV][NUMX]);
 
 // Private variables
-<<<<<<< HEAD
-static float F[NUMX][NUMX], G[NUMX][NUMW], H[NUMV][NUMX];	// linearized system matrices
-// global to init to zero and maintain zero elements
 
 // speed optimizations, describe matrix sparsity
 // derived from state equations in
@@ -87,12 +84,7 @@
 static const int8_t HrowMin[NUMV] = {  0, 1, 2, 3, 4, 5, 6, 6, 6, 2 };
 static const int8_t HrowMax[NUMV] = {  0, 1, 2, 3, 4, 5, 9, 9, 9, 2 };
 
-static float Be[3];			// local magnetic unit vector in NED frame
-static float P[NUMX][NUMX], X[NUMX];	// covariance matrix and state vector
-static float Q[NUMW], R[NUMV];		// input noise and measurement noise variances
-static float K[NUMX][NUMV];		// feedback gain matrix
-=======
-struct EKFData {
+static struct EKFData {
 	// linearized system matrices
 	float F[NUMX][NUMX];
 	float G[NUMX][NUMW];
@@ -107,8 +99,6 @@
 	float R[NUMV];
 	float K[NUMX][NUMV];		// feedback gain matrix
 } ekf;
-
->>>>>>> a6aedee9
 
 // Global variables
 struct NavStruct Nav;
