/**
 ******************************************************************************
 * @addtogroup AHRS 
 * @{
 * @addtogroup INSGPS
 * @{
 * @brief INSGPS is a joint attitude and position estimation EKF
 *
 * @file       insgps.c
 * @author     The OpenPilot Team, http://www.openpilot.org Copyright (C) 2010.
 * @brief      An INS/GPS algorithm implemented with an EKF.
 *
 * @see        The GNU Public License (GPL) Version 3
 *
 *****************************************************************************/
/*
 * This program is free software; you can redistribute it and/or modify
 * it under the terms of the GNU General Public License as published by
 * the Free Software Foundation; either version 3 of the License, or
 * (at your option) any later version.
 *
 * This program is distributed in the hope that it will be useful, but
 * WITHOUT ANY WARRANTY; without even the implied warranty of MERCHANTABILITY
 * or FITNESS FOR A PARTICULAR PURPOSE. See the GNU General Public License
 * for more details.
 *
 * You should have received a copy of the GNU General Public License along
 * with this program; if not, write to the Free Software Foundation, Inc.,
 * 59 Temple Place, Suite 330, Boston, MA 02111-1307 USA
 */

#include "insgps.h"
#include <math.h>
#include <stdint.h>

// constants/macros/typdefs
#define NUMX 13			// number of states, X is the state vector
#define NUMW 9			// number of plant noise inputs, w is disturbance noise vector
#define NUMV 10			// number of measurements, v is the measurement noise vector
#define NUMU 6			// number of deterministic inputs, U is the input vector

#if defined(GENERAL_COV)
// This might trick people so I have a note here.  There is a slower but bigger version of the 
// code here but won't fit when debugging disabled (requires -Os)
#define COVARIANCE_PREDICTION_GENERAL
#endif

// Private functions
void CovariancePrediction(float F[NUMX][NUMX], float G[NUMX][NUMW],
			  float Q[NUMW], float dT, float P[NUMX][NUMX]);
void SerialUpdate(float H[NUMV][NUMX], float R[NUMV], float Z[NUMV],
		  float Y[NUMV], float P[NUMX][NUMX], float X[NUMX],
		  uint16_t SensorsUsed);
void RungeKutta(float X[NUMX], float U[NUMU], float dT);
void StateEq(float X[NUMX], float U[NUMU], float Xdot[NUMX]);
void LinearizeFG(float X[NUMX], float U[NUMU], float F[NUMX][NUMX],
		 float G[NUMX][NUMW]);
void MeasurementEq(float X[NUMX], float Be[3], float Y[NUMV]);
void LinearizeH(float X[NUMX], float Be[3], float H[NUMV][NUMX]);

// Private variables
float F[NUMX][NUMX], G[NUMX][NUMW], H[NUMV][NUMX];	// linearized system matrices
													// global to init to zero and maintain zero elements
float Be[3];			// local magnetic unit vector in NED frame
float P[NUMX][NUMX], X[NUMX];	// covariance matrix and state vector
float Q[NUMW], R[NUMV];		// input noise and measurement noise variances
float K[NUMX][NUMV];		// feedback gain matrix

// Global variables
struct NavStruct Nav;

//  *************  Exposed Functions ****************
//  *************************************************

uint16_t ins_get_num_states() 
{
	return NUMX;
}

void INSGPSInit()		//pretty much just a place holder for now
{
	Be[0] = 1.0f;
	Be[1] = 0.0f;
	Be[2] = 0.0f;		// local magnetic unit vector

	for (int i = 0; i < NUMX; i++) {
		for (int j = 0; j < NUMX; j++) {
			P[i][j] = 0.0f; // zero all terms
			F[i][j] = 0.0f;
		}
		
		for (int j = 0; j < NUMW; j++)
			G[i][j] = 0.0f;
			
		for (int j = 0; j < NUMV; j++) {
			H[j][i] = 0.0f;
			K[i][j] = 0.0f;
		}
			
		X[i] = 0.0f;
	}
	for (int i = 0; i < NUMW; i++)
		Q[i] = 0.0f;
	for (int i = 0; i < NUMV; i++) 
		R[i] = 0.0f;

	
	P[0][0] = P[1][1] = P[2][2] = 25.0f;            // initial position variance (m^2)
	P[3][3] = P[4][4] = P[5][5] = 5.0f;             // initial velocity variance (m/s)^2
	P[6][6] = P[7][7] = P[8][8] = P[9][9] = 1e-5f;  // initial quaternion variance
	P[10][10] = P[11][11] = P[12][12] = 1e-9f;      // initial gyro bias variance (rad/s)^2

	X[0] = X[1] = X[2] = X[3] = X[4] = X[5] = 0.0f;	// initial pos and vel (m)
	X[6] = 1.0f;
	X[7] = X[8] = X[9] = 0.0f;	    // initial quaternion (level and North) (m/s)
	X[10] = X[11] = X[12] = 0.0f;	// initial gyro bias (rad/s)

	Q[0] = Q[1] = Q[2] = 50e-4f;	// gyro noise variance (rad/s)^2
	Q[3] = Q[4] = Q[5] = 0.00001f;	// accelerometer noise variance (m/s^2)^2
	Q[6] = Q[7] = Q[8] = 2e-8f;	    // gyro bias random walk variance (rad/s^2)^2

	R[0] = R[1] = 0.004f;	// High freq GPS horizontal position noise variance (m^2)
	R[2] = 0.036f;          // High freq GPS vertical position noise variance (m^2)
	R[3] = R[4] = 0.004f;   // High freq GPS horizontal velocity noise variance (m/s)^2
	R[5] = 100.0f;          // High freq GPS vertical velocity noise variance (m/s)^2
	R[6] = R[7] = R[8] = 0.005f;    // magnetometer unit vector noise variance
	R[9] = .25f;                    // High freq altimeter noise variance (m^2)
}

void INSResetP(float PDiag[NUMX])
{
	uint8_t i,j;

	// if PDiag[i] nonzero then clear row and column and set diagonal element
	for (i=0;i<NUMX;i++){
		if (PDiag != 0){
			for (j=0;j<NUMX;j++)
				P[i][j]=P[j][i]=0.0f;
			P[i][i]=PDiag[i];
		}
	}
}

<<<<<<< HEAD
void INSSetState(float pos[3], float vel[3], float q[4], float gyro_bias[3], __attribute__((unused)) float accel_bias[3])
=======
void INSGetP(float PDiag[NUMX])
{
	uint8_t i;

	// retrieve diagonal elements (aka state variance)
	for (i=0;i<NUMX;i++){
		if (PDiag != 0){
			PDiag[i] = P[i][i];
		}
	}
}

void INSSetState(float pos[3], float vel[3], float q[4], float gyro_bias[3], float accel_bias[3])
>>>>>>> e0a6dae4
{
	/* Note: accel_bias not used in 13 state INS */
	X[0] = pos[0];
	X[1] = pos[1];
	X[2] = pos[2];
	X[3] = vel[0];
	X[4] = vel[1];
	X[5] = vel[2];
	X[6] = q[0];
	X[7] = q[1];
	X[8] = q[2];
	X[9] = q[3];
	X[10] = gyro_bias[0];
	X[11] = gyro_bias[1];
	X[12] = gyro_bias[2];
}

void INSPosVelReset(float pos[3], float vel[3]) 
{
	for (int i = 0; i < 6; i++) {
		for(int j = i; j < NUMX; j++) {
			P[i][j] = 0;  // zero the first 6 rows and columns
			P[j][i] = 0; 
		}
	}
	
	P[0][0] = P[1][1] = P[2][2] = 25;	// initial position variance (m^2)
	P[3][3] = P[4][4] = P[5][5] = 5;	// initial velocity variance (m/s)^2
	
	X[0] = pos[0];
	X[1] = pos[1];
	X[2] = pos[2];
	X[3] = vel[0];
	X[4] = vel[1];
	X[5] = vel[2];	
}

void INSSetPosVelVar(float PosVar[3], float VelVar[3])
{
	R[0] = PosVar[0];
	R[1] = PosVar[1];
	R[2] = PosVar[2];
	R[3] = VelVar[0];
	R[4] = VelVar[1];
	R[5] = VelVar[2];
}

void INSSetGyroBias(float gyro_bias[3])
{
	X[10] = gyro_bias[0];
	X[11] = gyro_bias[1];
	X[12] = gyro_bias[2];
}

void INSSetAccelVar(float accel_var[3])
{
	Q[3] = accel_var[0];
	Q[4] = accel_var[1];
	Q[5] = accel_var[2];
}

void INSSetGyroVar(float gyro_var[3])
{
	Q[0] = gyro_var[0];
	Q[1] = gyro_var[1];
	Q[2] = gyro_var[2];
}

void INSSetGyroBiasVar(float gyro_bias_var[3])
{
	Q[6] = gyro_bias_var[0];
	Q[7] = gyro_bias_var[1];
	Q[8] = gyro_bias_var[2];
}

void INSSetMagVar(float scaled_mag_var[3])
{
	R[6] = scaled_mag_var[0];
	R[7] = scaled_mag_var[1];
	R[8] = scaled_mag_var[2];
}

void INSSetBaroVar(float baro_var)
{
	R[9] = baro_var;
}

void INSSetMagNorth(float B[3])
{
	float mag = sqrtf(B[0] * B[0] + B[1] * B[1] + B[2] * B[2]);
	Be[0] = B[0] / mag;
	Be[1] = B[1] / mag;
	Be[2] = B[2] / mag;
}

void INSStatePrediction(float gyro_data[3], float accel_data[3], float dT)
{
	float U[6];
	float qmag;

	// rate gyro inputs in units of rad/s
	U[0] = gyro_data[0];
	U[1] = gyro_data[1];
	U[2] = gyro_data[2];

	// accelerometer inputs in units of m/s
	U[3] = accel_data[0];
	U[4] = accel_data[1];
	U[5] = accel_data[2];

	// EKF prediction step
	LinearizeFG(X, U, F, G);
	RungeKutta(X, U, dT);
	qmag = sqrtf(X[6] * X[6] + X[7] * X[7] + X[8] * X[8] + X[9] * X[9]);
	X[6] /= qmag;
	X[7] /= qmag;
	X[8] /= qmag;
	X[9] /= qmag;
	//CovariancePrediction(F,G,Q,dT,P);

	// Update Nav solution structure
	Nav.Pos[0] = X[0];
	Nav.Pos[1] = X[1];
	Nav.Pos[2] = X[2];
	Nav.Vel[0] = X[3];
	Nav.Vel[1] = X[4];
	Nav.Vel[2] = X[5];
	Nav.q[0] = X[6];
	Nav.q[1] = X[7];
	Nav.q[2] = X[8];
	Nav.q[3] = X[9];
	Nav.gyro_bias[0] = X[10];
	Nav.gyro_bias[1] = X[11];
	Nav.gyro_bias[2] = X[12];	
}

void INSCovariancePrediction(float dT)
{
	CovariancePrediction(F, G, Q, dT, P);
}

float zeros[3] = { 0, 0, 0 };

void MagCorrection(float mag_data[3])
{
	INSCorrection(mag_data, zeros, zeros, zeros[0], MAG_SENSORS);
}

void MagVelBaroCorrection(float mag_data[3], float Vel[3], float BaroAlt)
{
	INSCorrection(mag_data, zeros, Vel, BaroAlt,
		      MAG_SENSORS | HORIZ_SENSORS | VERT_SENSORS |
		      BARO_SENSOR);
}

void GpsBaroCorrection(float Pos[3], float Vel[3], float BaroAlt)
{
	INSCorrection(zeros, Pos, Vel, BaroAlt,
		      HORIZ_SENSORS | VERT_SENSORS | BARO_SENSOR);
}

void FullCorrection(float mag_data[3], float Pos[3], float Vel[3],
		    float BaroAlt)
{
	INSCorrection(mag_data, Pos, Vel, BaroAlt, FULL_SENSORS);
}

void GpsMagCorrection(float mag_data[3], float Pos[3], float Vel[3])
{
	INSCorrection(mag_data, Pos, Vel, zeros[0],
		      POS_SENSORS | HORIZ_SENSORS | MAG_SENSORS);
}

void VelBaroCorrection(float Vel[3], float BaroAlt)
{
	INSCorrection(zeros, zeros, Vel, BaroAlt,
		      HORIZ_SENSORS | VERT_SENSORS | BARO_SENSOR);
}

void INSCorrection(float mag_data[3], float Pos[3], float Vel[3],
		   float BaroAlt, uint16_t SensorsUsed)
{
	float Z[10], Y[10];
	float Bmag, qmag;

	// GPS Position in meters and in local NED frame
	Z[0] = Pos[0];
	Z[1] = Pos[1];
	Z[2] = Pos[2];

	// GPS Velocity in meters and in local NED frame
	Z[3] = Vel[0];
	Z[4] = Vel[1];
	Z[5] = Vel[2];

	// magnetometer data in any units (use unit vector) and in body frame
	Bmag =
	    sqrtf(mag_data[0] * mag_data[0] + mag_data[1] * mag_data[1] +
		 mag_data[2] * mag_data[2]);
	Z[6] = mag_data[0] / Bmag;
	Z[7] = mag_data[1] / Bmag;
	Z[8] = mag_data[2] / Bmag;

	// barometric altimeter in meters and in local NED frame
	Z[9] = BaroAlt;

	// EKF correction step
	LinearizeH(X, Be, H);
	MeasurementEq(X, Be, Y);
	SerialUpdate(H, R, Z, Y, P, X, SensorsUsed);
	qmag = sqrtf(X[6] * X[6] + X[7] * X[7] + X[8] * X[8] + X[9] * X[9]);
	X[6] /= qmag;
	X[7] /= qmag;
	X[8] /= qmag;
	X[9] /= qmag;

	// Update Nav solution structure
	Nav.Pos[0] = X[0];
	Nav.Pos[1] = X[1];
	Nav.Pos[2] = X[2];
	Nav.Vel[0] = X[3];
	Nav.Vel[1] = X[4];
	Nav.Vel[2] = X[5];
	Nav.q[0] = X[6];
	Nav.q[1] = X[7];
	Nav.q[2] = X[8];
	Nav.q[3] = X[9];
	Nav.gyro_bias[0] = X[10];
	Nav.gyro_bias[1] = X[11];
	Nav.gyro_bias[2] = X[12];
}

//  *************  CovariancePrediction *************
//  Does the prediction step of the Kalman filter for the covariance matrix
//  Output, Pnew, overwrites P, the input covariance
//  Pnew = (I+F*T)*P*(I+F*T)' + T^2*G*Q*G'
//  Q is the discrete time covariance of process noise
//  Q is vector of the diagonal for a square matrix with
//    dimensions equal to the number of disturbance noise variables
//  The General Method is very inefficient,not taking advantage of the sparse F and G
//  The first Method is very specific to this implementation
//  ************************************************

#ifdef COVARIANCE_PREDICTION_GENERAL

void CovariancePrediction(float F[NUMX][NUMX], float G[NUMX][NUMW],
			  float Q[NUMW], float dT, float P[NUMX][NUMX])
{
	float Dummy[NUMX][NUMX], dTsq;
	uint8_t i, j, k;

	//  Pnew = (I+F*T)*P*(I+F*T)' + T^2*G*Q*G' = T^2[(P/T + F*P)*(I/T + F') + G*Q*G')]

	dTsq = dT * dT;

	for (i = 0; i < NUMX; i++)	// Calculate Dummy = (P/T +F*P)
		for (j = 0; j < NUMX; j++) {
			Dummy[i][j] = P[i][j] / dT;
			for (k = 0; k < NUMX; k++)
				Dummy[i][j] += F[i][k] * P[k][j];
		}
	for (i = 0; i < NUMX; i++)	// Calculate Pnew = Dummy/T + Dummy*F' + G*Qw*G'
		for (j = i; j < NUMX; j++) {	// Use symmetry, ie only find upper triangular
			P[i][j] = Dummy[i][j] / dT;
			for (k = 0; k < NUMX; k++)
				P[i][j] += Dummy[i][k] * F[j][k];	// P = Dummy/T + Dummy*F'
			for (k = 0; k < NUMW; k++)
				P[i][j] += Q[k] * G[i][k] * G[j][k];	// P = Dummy/T + Dummy*F' + G*Q*G'
			P[j][i] = P[i][j] = P[i][j] * dTsq;	// Pnew = T^2*P and fill in lower triangular;
		}
}

#else

void CovariancePrediction(float F[NUMX][NUMX], float G[NUMX][NUMW],
			  float Q[NUMW], float dT, float P[NUMX][NUMX])
{
	float D[NUMX][NUMX], T, Tsq;
	uint8_t i, j;

	//  Pnew = (I+F*T)*P*(I+F*T)' + T^2*G*Q*G' = scalar expansion from symbolic manipulator

	T = dT;
	Tsq = dT * dT;

	for (i = 0; i < NUMX; i++)	// Create a copy of the upper triangular of P
		for (j = i; j < NUMX; j++)
			D[i][j] = P[i][j];

	// Brute force calculation of the elements of P
	P[0][0] = D[3][3] * Tsq + (2 * D[0][3]) * T + D[0][0];
	P[0][1] = P[1][0] =
	    D[3][4] * Tsq + (D[0][4] + D[1][3]) * T + D[0][1];
	P[0][2] = P[2][0] =
	    D[3][5] * Tsq + (D[0][5] + D[2][3]) * T + D[0][2];
	P[0][3] = P[3][0] =
	    (F[3][6] * D[3][6] + F[3][7] * D[3][7] + F[3][8] * D[3][8] +
	     F[3][9] * D[3][9]) * Tsq + (D[3][3] + F[3][6] * D[0][6] +
					 F[3][7] * D[0][7] +
					 F[3][8] * D[0][8] +
					 F[3][9] * D[0][9]) * T + D[0][3];
	P[0][4] = P[4][0] =
	    (F[4][6] * D[3][6] + F[4][7] * D[3][7] + F[4][8] * D[3][8] +
	     F[4][9] * D[3][9]) * Tsq + (D[3][4] + F[4][6] * D[0][6] +
					 F[4][7] * D[0][7] +
					 F[4][8] * D[0][8] +
					 F[4][9] * D[0][9]) * T + D[0][4];
	P[0][5] = P[5][0] =
	    (F[5][6] * D[3][6] + F[5][7] * D[3][7] + F[5][8] * D[3][8] +
	     F[5][9] * D[3][9]) * Tsq + (D[3][5] + F[5][6] * D[0][6] +
					 F[5][7] * D[0][7] +
					 F[5][8] * D[0][8] +
					 F[5][9] * D[0][9]) * T + D[0][5];
	P[0][6] = P[6][0] =
	    (F[6][7] * D[3][7] + F[6][8] * D[3][8] + F[6][9] * D[3][9] +
	     F[6][10] * D[3][10] + F[6][11] * D[3][11] +
	     F[6][12] * D[3][12]) * Tsq + (D[3][6] + F[6][7] * D[0][7] +
					   F[6][8] * D[0][8] +
					   F[6][9] * D[0][9] +
					   F[6][10] * D[0][10] +
					   F[6][11] * D[0][11] +
					   F[6][12] * D[0][12]) * T +
	    D[0][6];
	P[0][7] = P[7][0] =
	    (F[7][6] * D[3][6] + F[7][8] * D[3][8] + F[7][9] * D[3][9] +
	     F[7][10] * D[3][10] + F[7][11] * D[3][11] +
	     F[7][12] * D[3][12]) * Tsq + (D[3][7] + F[7][6] * D[0][6] +
					   F[7][8] * D[0][8] +
					   F[7][9] * D[0][9] +
					   F[7][10] * D[0][10] +
					   F[7][11] * D[0][11] +
					   F[7][12] * D[0][12]) * T +
	    D[0][7];
	P[0][8] = P[8][0] =
	    (F[8][6] * D[3][6] + F[8][7] * D[3][7] + F[8][9] * D[3][9] +
	     F[8][10] * D[3][10] + F[8][11] * D[3][11] +
	     F[8][12] * D[3][12]) * Tsq + (D[3][8] + F[8][6] * D[0][6] +
					   F[8][7] * D[0][7] +
					   F[8][9] * D[0][9] +
					   F[8][10] * D[0][10] +
					   F[8][11] * D[0][11] +
					   F[8][12] * D[0][12]) * T +
	    D[0][8];
	P[0][9] = P[9][0] =
	    (F[9][6] * D[3][6] + F[9][7] * D[3][7] + F[9][8] * D[3][8] +
	     F[9][10] * D[3][10] + F[9][11] * D[3][11] +
	     F[9][12] * D[3][12]) * Tsq + (D[3][9] + F[9][6] * D[0][6] +
					   F[9][7] * D[0][7] +
					   F[9][8] * D[0][8] +
					   F[9][10] * D[0][10] +
					   F[9][11] * D[0][11] +
					   F[9][12] * D[0][12]) * T +
	    D[0][9];
	P[0][10] = P[10][0] = D[3][10] * T + D[0][10];
	P[0][11] = P[11][0] = D[3][11] * T + D[0][11];
	P[0][12] = P[12][0] = D[3][12] * T + D[0][12];
	P[1][1] = D[4][4] * Tsq + (2 * D[1][4]) * T + D[1][1];
	P[1][2] = P[2][1] =
	    D[4][5] * Tsq + (D[1][5] + D[2][4]) * T + D[1][2];
	P[1][3] = P[3][1] =
	    (F[3][6] * D[4][6] + F[3][7] * D[4][7] + F[3][8] * D[4][8] +
	     F[3][9] * D[4][9]) * Tsq + (D[3][4] + F[3][6] * D[1][6] +
					 F[3][7] * D[1][7] +
					 F[3][8] * D[1][8] +
					 F[3][9] * D[1][9]) * T + D[1][3];
	P[1][4] = P[4][1] =
	    (F[4][6] * D[4][6] + F[4][7] * D[4][7] + F[4][8] * D[4][8] +
	     F[4][9] * D[4][9]) * Tsq + (D[4][4] + F[4][6] * D[1][6] +
					 F[4][7] * D[1][7] +
					 F[4][8] * D[1][8] +
					 F[4][9] * D[1][9]) * T + D[1][4];
	P[1][5] = P[5][1] =
	    (F[5][6] * D[4][6] + F[5][7] * D[4][7] + F[5][8] * D[4][8] +
	     F[5][9] * D[4][9]) * Tsq + (D[4][5] + F[5][6] * D[1][6] +
					 F[5][7] * D[1][7] +
					 F[5][8] * D[1][8] +
					 F[5][9] * D[1][9]) * T + D[1][5];
	P[1][6] = P[6][1] =
	    (F[6][7] * D[4][7] + F[6][8] * D[4][8] + F[6][9] * D[4][9] +
	     F[6][10] * D[4][10] + F[6][11] * D[4][11] +
	     F[6][12] * D[4][12]) * Tsq + (D[4][6] + F[6][7] * D[1][7] +
					   F[6][8] * D[1][8] +
					   F[6][9] * D[1][9] +
					   F[6][10] * D[1][10] +
					   F[6][11] * D[1][11] +
					   F[6][12] * D[1][12]) * T +
	    D[1][6];
	P[1][7] = P[7][1] =
	    (F[7][6] * D[4][6] + F[7][8] * D[4][8] + F[7][9] * D[4][9] +
	     F[7][10] * D[4][10] + F[7][11] * D[4][11] +
	     F[7][12] * D[4][12]) * Tsq + (D[4][7] + F[7][6] * D[1][6] +
					   F[7][8] * D[1][8] +
					   F[7][9] * D[1][9] +
					   F[7][10] * D[1][10] +
					   F[7][11] * D[1][11] +
					   F[7][12] * D[1][12]) * T +
	    D[1][7];
	P[1][8] = P[8][1] =
	    (F[8][6] * D[4][6] + F[8][7] * D[4][7] + F[8][9] * D[4][9] +
	     F[8][10] * D[4][10] + F[8][11] * D[4][11] +
	     F[8][12] * D[4][12]) * Tsq + (D[4][8] + F[8][6] * D[1][6] +
					   F[8][7] * D[1][7] +
					   F[8][9] * D[1][9] +
					   F[8][10] * D[1][10] +
					   F[8][11] * D[1][11] +
					   F[8][12] * D[1][12]) * T +
	    D[1][8];
	P[1][9] = P[9][1] =
	    (F[9][6] * D[4][6] + F[9][7] * D[4][7] + F[9][8] * D[4][8] +
	     F[9][10] * D[4][10] + F[9][11] * D[4][11] +
	     F[9][12] * D[4][12]) * Tsq + (D[4][9] + F[9][6] * D[1][6] +
					   F[9][7] * D[1][7] +
					   F[9][8] * D[1][8] +
					   F[9][10] * D[1][10] +
					   F[9][11] * D[1][11] +
					   F[9][12] * D[1][12]) * T +
	    D[1][9];
	P[1][10] = P[10][1] = D[4][10] * T + D[1][10];
	P[1][11] = P[11][1] = D[4][11] * T + D[1][11];
	P[1][12] = P[12][1] = D[4][12] * T + D[1][12];
	P[2][2] = D[5][5] * Tsq + (2 * D[2][5]) * T + D[2][2];
	P[2][3] = P[3][2] =
	    (F[3][6] * D[5][6] + F[3][7] * D[5][7] + F[3][8] * D[5][8] +
	     F[3][9] * D[5][9]) * Tsq + (D[3][5] + F[3][6] * D[2][6] +
					 F[3][7] * D[2][7] +
					 F[3][8] * D[2][8] +
					 F[3][9] * D[2][9]) * T + D[2][3];
	P[2][4] = P[4][2] =
	    (F[4][6] * D[5][6] + F[4][7] * D[5][7] + F[4][8] * D[5][8] +
	     F[4][9] * D[5][9]) * Tsq + (D[4][5] + F[4][6] * D[2][6] +
					 F[4][7] * D[2][7] +
					 F[4][8] * D[2][8] +
					 F[4][9] * D[2][9]) * T + D[2][4];
	P[2][5] = P[5][2] =
	    (F[5][6] * D[5][6] + F[5][7] * D[5][7] + F[5][8] * D[5][8] +
	     F[5][9] * D[5][9]) * Tsq + (D[5][5] + F[5][6] * D[2][6] +
					 F[5][7] * D[2][7] +
					 F[5][8] * D[2][8] +
					 F[5][9] * D[2][9]) * T + D[2][5];
	P[2][6] = P[6][2] =
	    (F[6][7] * D[5][7] + F[6][8] * D[5][8] + F[6][9] * D[5][9] +
	     F[6][10] * D[5][10] + F[6][11] * D[5][11] +
	     F[6][12] * D[5][12]) * Tsq + (D[5][6] + F[6][7] * D[2][7] +
					   F[6][8] * D[2][8] +
					   F[6][9] * D[2][9] +
					   F[6][10] * D[2][10] +
					   F[6][11] * D[2][11] +
					   F[6][12] * D[2][12]) * T +
	    D[2][6];
	P[2][7] = P[7][2] =
	    (F[7][6] * D[5][6] + F[7][8] * D[5][8] + F[7][9] * D[5][9] +
	     F[7][10] * D[5][10] + F[7][11] * D[5][11] +
	     F[7][12] * D[5][12]) * Tsq + (D[5][7] + F[7][6] * D[2][6] +
					   F[7][8] * D[2][8] +
					   F[7][9] * D[2][9] +
					   F[7][10] * D[2][10] +
					   F[7][11] * D[2][11] +
					   F[7][12] * D[2][12]) * T +
	    D[2][7];
	P[2][8] = P[8][2] =
	    (F[8][6] * D[5][6] + F[8][7] * D[5][7] + F[8][9] * D[5][9] +
	     F[8][10] * D[5][10] + F[8][11] * D[5][11] +
	     F[8][12] * D[5][12]) * Tsq + (D[5][8] + F[8][6] * D[2][6] +
					   F[8][7] * D[2][7] +
					   F[8][9] * D[2][9] +
					   F[8][10] * D[2][10] +
					   F[8][11] * D[2][11] +
					   F[8][12] * D[2][12]) * T +
	    D[2][8];
	P[2][9] = P[9][2] =
	    (F[9][6] * D[5][6] + F[9][7] * D[5][7] + F[9][8] * D[5][8] +
	     F[9][10] * D[5][10] + F[9][11] * D[5][11] +
	     F[9][12] * D[5][12]) * Tsq + (D[5][9] + F[9][6] * D[2][6] +
					   F[9][7] * D[2][7] +
					   F[9][8] * D[2][8] +
					   F[9][10] * D[2][10] +
					   F[9][11] * D[2][11] +
					   F[9][12] * D[2][12]) * T +
	    D[2][9];
	P[2][10] = P[10][2] = D[5][10] * T + D[2][10];
	P[2][11] = P[11][2] = D[5][11] * T + D[2][11];
	P[2][12] = P[12][2] = D[5][12] * T + D[2][12];
	P[3][3] =
	    (Q[3] * G[3][3] * G[3][3] + Q[4] * G[3][4] * G[3][4] +
	     Q[5] * G[3][5] * G[3][5] + F[3][9] * (F[3][9] * D[9][9] +
						   F[3][6] * D[6][9] +
						   F[3][7] * D[7][9] +
						   F[3][8] * D[8][9]) +
	     F[3][6] * (F[3][6] * D[6][6] + F[3][7] * D[6][7] +
			F[3][8] * D[6][8] + F[3][9] * D[6][9]) +
	     F[3][7] * (F[3][6] * D[6][7] + F[3][7] * D[7][7] +
			F[3][8] * D[7][8] + F[3][9] * D[7][9]) +
	     F[3][8] * (F[3][6] * D[6][8] + F[3][7] * D[7][8] +
			F[3][8] * D[8][8] + F[3][9] * D[8][9])) * Tsq +
	    (2 * F[3][6] * D[3][6] + 2 * F[3][7] * D[3][7] +
	     2 * F[3][8] * D[3][8] + 2 * F[3][9] * D[3][9]) * T + D[3][3];
	P[3][4] = P[4][3] =
	    (F[4][9] *
	     (F[3][9] * D[9][9] + F[3][6] * D[6][9] + F[3][7] * D[7][9] +
	      F[3][8] * D[8][9]) + F[4][6] * (F[3][6] * D[6][6] +
					      F[3][7] * D[6][7] +
					      F[3][8] * D[6][8] +
					      F[3][9] * D[6][9]) +
	     F[4][7] * (F[3][6] * D[6][7] + F[3][7] * D[7][7] +
			F[3][8] * D[7][8] + F[3][9] * D[7][9]) +
	     F[4][8] * (F[3][6] * D[6][8] + F[3][7] * D[7][8] +
			F[3][8] * D[8][8] + F[3][9] * D[8][9]) +
	     G[3][3] * G[4][3] * Q[3] + G[3][4] * G[4][4] * Q[4] +
	     G[3][5] * G[4][5] * Q[5]) * Tsq + (F[3][6] * D[4][6] +
						F[4][6] * D[3][6] +
						F[3][7] * D[4][7] +
						F[4][7] * D[3][7] +
						F[3][8] * D[4][8] +
						F[4][8] * D[3][8] +
						F[3][9] * D[4][9] +
						F[4][9] * D[3][9]) * T +
	    D[3][4];
	P[3][5] = P[5][3] =
	    (F[5][9] *
	     (F[3][9] * D[9][9] + F[3][6] * D[6][9] + F[3][7] * D[7][9] +
	      F[3][8] * D[8][9]) + F[5][6] * (F[3][6] * D[6][6] +
					      F[3][7] * D[6][7] +
					      F[3][8] * D[6][8] +
					      F[3][9] * D[6][9]) +
	     F[5][7] * (F[3][6] * D[6][7] + F[3][7] * D[7][7] +
			F[3][8] * D[7][8] + F[3][9] * D[7][9]) +
	     F[5][8] * (F[3][6] * D[6][8] + F[3][7] * D[7][8] +
			F[3][8] * D[8][8] + F[3][9] * D[8][9]) +
	     G[3][3] * G[5][3] * Q[3] + G[3][4] * G[5][4] * Q[4] +
	     G[3][5] * G[5][5] * Q[5]) * Tsq + (F[3][6] * D[5][6] +
						F[5][6] * D[3][6] +
						F[3][7] * D[5][7] +
						F[5][7] * D[3][7] +
						F[3][8] * D[5][8] +
						F[5][8] * D[3][8] +
						F[3][9] * D[5][9] +
						F[5][9] * D[3][9]) * T +
	    D[3][5];
	P[3][6] = P[6][3] =
	    (F[6][9] *
	     (F[3][9] * D[9][9] + F[3][6] * D[6][9] + F[3][7] * D[7][9] +
	      F[3][8] * D[8][9]) + F[6][10] * (F[3][9] * D[9][10] +
					       F[3][6] * D[6][10] +
					       F[3][7] * D[7][10] +
					       F[3][8] * D[8][10]) +
	     F[6][11] * (F[3][9] * D[9][11] + F[3][6] * D[6][11] +
			 F[3][7] * D[7][11] + F[3][8] * D[8][11]) +
	     F[6][12] * (F[3][9] * D[9][12] + F[3][6] * D[6][12] +
			 F[3][7] * D[7][12] + F[3][8] * D[8][12]) +
	     F[6][7] * (F[3][6] * D[6][7] + F[3][7] * D[7][7] +
			F[3][8] * D[7][8] + F[3][9] * D[7][9]) +
	     F[6][8] * (F[3][6] * D[6][8] + F[3][7] * D[7][8] +
			F[3][8] * D[8][8] + F[3][9] * D[8][9])) * Tsq +
	    (F[3][6] * D[6][6] + F[3][7] * D[6][7] + F[6][7] * D[3][7] +
	     F[3][8] * D[6][8] + F[6][8] * D[3][8] + F[3][9] * D[6][9] +
	     F[6][9] * D[3][9] + F[6][10] * D[3][10] +
	     F[6][11] * D[3][11] + F[6][12] * D[3][12]) * T + D[3][6];
	P[3][7] = P[7][3] =
	    (F[7][9] *
	     (F[3][9] * D[9][9] + F[3][6] * D[6][9] + F[3][7] * D[7][9] +
	      F[3][8] * D[8][9]) + F[7][10] * (F[3][9] * D[9][10] +
					       F[3][6] * D[6][10] +
					       F[3][7] * D[7][10] +
					       F[3][8] * D[8][10]) +
	     F[7][11] * (F[3][9] * D[9][11] + F[3][6] * D[6][11] +
			 F[3][7] * D[7][11] + F[3][8] * D[8][11]) +
	     F[7][12] * (F[3][9] * D[9][12] + F[3][6] * D[6][12] +
			 F[3][7] * D[7][12] + F[3][8] * D[8][12]) +
	     F[7][6] * (F[3][6] * D[6][6] + F[3][7] * D[6][7] +
			F[3][8] * D[6][8] + F[3][9] * D[6][9]) +
	     F[7][8] * (F[3][6] * D[6][8] + F[3][7] * D[7][8] +
			F[3][8] * D[8][8] + F[3][9] * D[8][9])) * Tsq +
	    (F[3][6] * D[6][7] + F[7][6] * D[3][6] + F[3][7] * D[7][7] +
	     F[3][8] * D[7][8] + F[7][8] * D[3][8] + F[3][9] * D[7][9] +
	     F[7][9] * D[3][9] + F[7][10] * D[3][10] +
	     F[7][11] * D[3][11] + F[7][12] * D[3][12]) * T + D[3][7];
	P[3][8] = P[8][3] =
	    (F[8][9] *
	     (F[3][9] * D[9][9] + F[3][6] * D[6][9] + F[3][7] * D[7][9] +
	      F[3][8] * D[8][9]) + F[8][10] * (F[3][9] * D[9][10] +
					       F[3][6] * D[6][10] +
					       F[3][7] * D[7][10] +
					       F[3][8] * D[8][10]) +
	     F[8][11] * (F[3][9] * D[9][11] + F[3][6] * D[6][11] +
			 F[3][7] * D[7][11] + F[3][8] * D[8][11]) +
	     F[8][12] * (F[3][9] * D[9][12] + F[3][6] * D[6][12] +
			 F[3][7] * D[7][12] + F[3][8] * D[8][12]) +
	     F[8][6] * (F[3][6] * D[6][6] + F[3][7] * D[6][7] +
			F[3][8] * D[6][8] + F[3][9] * D[6][9]) +
	     F[8][7] * (F[3][6] * D[6][7] + F[3][7] * D[7][7] +
			F[3][8] * D[7][8] + F[3][9] * D[7][9])) * Tsq +
	    (F[3][6] * D[6][8] + F[3][7] * D[7][8] + F[8][6] * D[3][6] +
	     F[8][7] * D[3][7] + F[3][8] * D[8][8] + F[3][9] * D[8][9] +
	     F[8][9] * D[3][9] + F[8][10] * D[3][10] +
	     F[8][11] * D[3][11] + F[8][12] * D[3][12]) * T + D[3][8];
	P[3][9] = P[9][3] =
	    (F[9][10] *
	     (F[3][9] * D[9][10] + F[3][6] * D[6][10] +
	      F[3][7] * D[7][10] + F[3][8] * D[8][10]) +
	     F[9][11] * (F[3][9] * D[9][11] + F[3][6] * D[6][11] +
			 F[3][7] * D[7][11] + F[3][8] * D[8][11]) +
	     F[9][12] * (F[3][9] * D[9][12] + F[3][6] * D[6][12] +
			 F[3][7] * D[7][12] + F[3][8] * D[8][12]) +
	     F[9][6] * (F[3][6] * D[6][6] + F[3][7] * D[6][7] +
			F[3][8] * D[6][8] + F[3][9] * D[6][9]) +
	     F[9][7] * (F[3][6] * D[6][7] + F[3][7] * D[7][7] +
			F[3][8] * D[7][8] + F[3][9] * D[7][9]) +
	     F[9][8] * (F[3][6] * D[6][8] + F[3][7] * D[7][8] +
			F[3][8] * D[8][8] + F[3][9] * D[8][9])) * Tsq +
	    (F[9][6] * D[3][6] + F[9][7] * D[3][7] + F[9][8] * D[3][8] +
	     F[3][9] * D[9][9] + F[9][10] * D[3][10] +
	     F[9][11] * D[3][11] + F[9][12] * D[3][12] +
	     F[3][6] * D[6][9] + F[3][7] * D[7][9] +
	     F[3][8] * D[8][9]) * T + D[3][9];
	P[3][10] = P[10][3] =
	    (F[3][9] * D[9][10] + F[3][6] * D[6][10] + F[3][7] * D[7][10] +
	     F[3][8] * D[8][10]) * T + D[3][10];
	P[3][11] = P[11][3] =
	    (F[3][9] * D[9][11] + F[3][6] * D[6][11] + F[3][7] * D[7][11] +
	     F[3][8] * D[8][11]) * T + D[3][11];
	P[3][12] = P[12][3] =
	    (F[3][9] * D[9][12] + F[3][6] * D[6][12] + F[3][7] * D[7][12] +
	     F[3][8] * D[8][12]) * T + D[3][12];
	P[4][4] =
	    (Q[3] * G[4][3] * G[4][3] + Q[4] * G[4][4] * G[4][4] +
	     Q[5] * G[4][5] * G[4][5] + F[4][9] * (F[4][9] * D[9][9] +
						   F[4][6] * D[6][9] +
						   F[4][7] * D[7][9] +
						   F[4][8] * D[8][9]) +
	     F[4][6] * (F[4][6] * D[6][6] + F[4][7] * D[6][7] +
			F[4][8] * D[6][8] + F[4][9] * D[6][9]) +
	     F[4][7] * (F[4][6] * D[6][7] + F[4][7] * D[7][7] +
			F[4][8] * D[7][8] + F[4][9] * D[7][9]) +
	     F[4][8] * (F[4][6] * D[6][8] + F[4][7] * D[7][8] +
			F[4][8] * D[8][8] + F[4][9] * D[8][9])) * Tsq +
	    (2 * F[4][6] * D[4][6] + 2 * F[4][7] * D[4][7] +
	     2 * F[4][8] * D[4][8] + 2 * F[4][9] * D[4][9]) * T + D[4][4];
	P[4][5] = P[5][4] =
	    (F[5][9] *
	     (F[4][9] * D[9][9] + F[4][6] * D[6][9] + F[4][7] * D[7][9] +
	      F[4][8] * D[8][9]) + F[5][6] * (F[4][6] * D[6][6] +
					      F[4][7] * D[6][7] +
					      F[4][8] * D[6][8] +
					      F[4][9] * D[6][9]) +
	     F[5][7] * (F[4][6] * D[6][7] + F[4][7] * D[7][7] +
			F[4][8] * D[7][8] + F[4][9] * D[7][9]) +
	     F[5][8] * (F[4][6] * D[6][8] + F[4][7] * D[7][8] +
			F[4][8] * D[8][8] + F[4][9] * D[8][9]) +
	     G[4][3] * G[5][3] * Q[3] + G[4][4] * G[5][4] * Q[4] +
	     G[4][5] * G[5][5] * Q[5]) * Tsq + (F[4][6] * D[5][6] +
						F[5][6] * D[4][6] +
						F[4][7] * D[5][7] +
						F[5][7] * D[4][7] +
						F[4][8] * D[5][8] +
						F[5][8] * D[4][8] +
						F[4][9] * D[5][9] +
						F[5][9] * D[4][9]) * T +
	    D[4][5];
	P[4][6] = P[6][4] =
	    (F[6][9] *
	     (F[4][9] * D[9][9] + F[4][6] * D[6][9] + F[4][7] * D[7][9] +
	      F[4][8] * D[8][9]) + F[6][10] * (F[4][9] * D[9][10] +
					       F[4][6] * D[6][10] +
					       F[4][7] * D[7][10] +
					       F[4][8] * D[8][10]) +
	     F[6][11] * (F[4][9] * D[9][11] + F[4][6] * D[6][11] +
			 F[4][7] * D[7][11] + F[4][8] * D[8][11]) +
	     F[6][12] * (F[4][9] * D[9][12] + F[4][6] * D[6][12] +
			 F[4][7] * D[7][12] + F[4][8] * D[8][12]) +
	     F[6][7] * (F[4][6] * D[6][7] + F[4][7] * D[7][7] +
			F[4][8] * D[7][8] + F[4][9] * D[7][9]) +
	     F[6][8] * (F[4][6] * D[6][8] + F[4][7] * D[7][8] +
			F[4][8] * D[8][8] + F[4][9] * D[8][9])) * Tsq +
	    (F[4][6] * D[6][6] + F[4][7] * D[6][7] + F[6][7] * D[4][7] +
	     F[4][8] * D[6][8] + F[6][8] * D[4][8] + F[4][9] * D[6][9] +
	     F[6][9] * D[4][9] + F[6][10] * D[4][10] +
	     F[6][11] * D[4][11] + F[6][12] * D[4][12]) * T + D[4][6];
	P[4][7] = P[7][4] =
	    (F[7][9] *
	     (F[4][9] * D[9][9] + F[4][6] * D[6][9] + F[4][7] * D[7][9] +
	      F[4][8] * D[8][9]) + F[7][10] * (F[4][9] * D[9][10] +
					       F[4][6] * D[6][10] +
					       F[4][7] * D[7][10] +
					       F[4][8] * D[8][10]) +
	     F[7][11] * (F[4][9] * D[9][11] + F[4][6] * D[6][11] +
			 F[4][7] * D[7][11] + F[4][8] * D[8][11]) +
	     F[7][12] * (F[4][9] * D[9][12] + F[4][6] * D[6][12] +
			 F[4][7] * D[7][12] + F[4][8] * D[8][12]) +
	     F[7][6] * (F[4][6] * D[6][6] + F[4][7] * D[6][7] +
			F[4][8] * D[6][8] + F[4][9] * D[6][9]) +
	     F[7][8] * (F[4][6] * D[6][8] + F[4][7] * D[7][8] +
			F[4][8] * D[8][8] + F[4][9] * D[8][9])) * Tsq +
	    (F[4][6] * D[6][7] + F[7][6] * D[4][6] + F[4][7] * D[7][7] +
	     F[4][8] * D[7][8] + F[7][8] * D[4][8] + F[4][9] * D[7][9] +
	     F[7][9] * D[4][9] + F[7][10] * D[4][10] +
	     F[7][11] * D[4][11] + F[7][12] * D[4][12]) * T + D[4][7];
	P[4][8] = P[8][4] =
	    (F[8][9] *
	     (F[4][9] * D[9][9] + F[4][6] * D[6][9] + F[4][7] * D[7][9] +
	      F[4][8] * D[8][9]) + F[8][10] * (F[4][9] * D[9][10] +
					       F[4][6] * D[6][10] +
					       F[4][7] * D[7][10] +
					       F[4][8] * D[8][10]) +
	     F[8][11] * (F[4][9] * D[9][11] + F[4][6] * D[6][11] +
			 F[4][7] * D[7][11] + F[4][8] * D[8][11]) +
	     F[8][12] * (F[4][9] * D[9][12] + F[4][6] * D[6][12] +
			 F[4][7] * D[7][12] + F[4][8] * D[8][12]) +
	     F[8][6] * (F[4][6] * D[6][6] + F[4][7] * D[6][7] +
			F[4][8] * D[6][8] + F[4][9] * D[6][9]) +
	     F[8][7] * (F[4][6] * D[6][7] + F[4][7] * D[7][7] +
			F[4][8] * D[7][8] + F[4][9] * D[7][9])) * Tsq +
	    (F[4][6] * D[6][8] + F[4][7] * D[7][8] + F[8][6] * D[4][6] +
	     F[8][7] * D[4][7] + F[4][8] * D[8][8] + F[4][9] * D[8][9] +
	     F[8][9] * D[4][9] + F[8][10] * D[4][10] +
	     F[8][11] * D[4][11] + F[8][12] * D[4][12]) * T + D[4][8];
	P[4][9] = P[9][4] =
	    (F[9][10] *
	     (F[4][9] * D[9][10] + F[4][6] * D[6][10] +
	      F[4][7] * D[7][10] + F[4][8] * D[8][10]) +
	     F[9][11] * (F[4][9] * D[9][11] + F[4][6] * D[6][11] +
			 F[4][7] * D[7][11] + F[4][8] * D[8][11]) +
	     F[9][12] * (F[4][9] * D[9][12] + F[4][6] * D[6][12] +
			 F[4][7] * D[7][12] + F[4][8] * D[8][12]) +
	     F[9][6] * (F[4][6] * D[6][6] + F[4][7] * D[6][7] +
			F[4][8] * D[6][8] + F[4][9] * D[6][9]) +
	     F[9][7] * (F[4][6] * D[6][7] + F[4][7] * D[7][7] +
			F[4][8] * D[7][8] + F[4][9] * D[7][9]) +
	     F[9][8] * (F[4][6] * D[6][8] + F[4][7] * D[7][8] +
			F[4][8] * D[8][8] + F[4][9] * D[8][9])) * Tsq +
	    (F[9][6] * D[4][6] + F[9][7] * D[4][7] + F[9][8] * D[4][8] +
	     F[4][9] * D[9][9] + F[9][10] * D[4][10] +
	     F[9][11] * D[4][11] + F[9][12] * D[4][12] +
	     F[4][6] * D[6][9] + F[4][7] * D[7][9] +
	     F[4][8] * D[8][9]) * T + D[4][9];
	P[4][10] = P[10][4] =
	    (F[4][9] * D[9][10] + F[4][6] * D[6][10] + F[4][7] * D[7][10] +
	     F[4][8] * D[8][10]) * T + D[4][10];
	P[4][11] = P[11][4] =
	    (F[4][9] * D[9][11] + F[4][6] * D[6][11] + F[4][7] * D[7][11] +
	     F[4][8] * D[8][11]) * T + D[4][11];
	P[4][12] = P[12][4] =
	    (F[4][9] * D[9][12] + F[4][6] * D[6][12] + F[4][7] * D[7][12] +
	     F[4][8] * D[8][12]) * T + D[4][12];
	P[5][5] =
	    (Q[3] * G[5][3] * G[5][3] + Q[4] * G[5][4] * G[5][4] +
	     Q[5] * G[5][5] * G[5][5] + F[5][9] * (F[5][9] * D[9][9] +
						   F[5][6] * D[6][9] +
						   F[5][7] * D[7][9] +
						   F[5][8] * D[8][9]) +
	     F[5][6] * (F[5][6] * D[6][6] + F[5][7] * D[6][7] +
			F[5][8] * D[6][8] + F[5][9] * D[6][9]) +
	     F[5][7] * (F[5][6] * D[6][7] + F[5][7] * D[7][7] +
			F[5][8] * D[7][8] + F[5][9] * D[7][9]) +
	     F[5][8] * (F[5][6] * D[6][8] + F[5][7] * D[7][8] +
			F[5][8] * D[8][8] + F[5][9] * D[8][9])) * Tsq +
	    (2 * F[5][6] * D[5][6] + 2 * F[5][7] * D[5][7] +
	     2 * F[5][8] * D[5][8] + 2 * F[5][9] * D[5][9]) * T + D[5][5];
	P[5][6] = P[6][5] =
	    (F[6][9] *
	     (F[5][9] * D[9][9] + F[5][6] * D[6][9] + F[5][7] * D[7][9] +
	      F[5][8] * D[8][9]) + F[6][10] * (F[5][9] * D[9][10] +
					       F[5][6] * D[6][10] +
					       F[5][7] * D[7][10] +
					       F[5][8] * D[8][10]) +
	     F[6][11] * (F[5][9] * D[9][11] + F[5][6] * D[6][11] +
			 F[5][7] * D[7][11] + F[5][8] * D[8][11]) +
	     F[6][12] * (F[5][9] * D[9][12] + F[5][6] * D[6][12] +
			 F[5][7] * D[7][12] + F[5][8] * D[8][12]) +
	     F[6][7] * (F[5][6] * D[6][7] + F[5][7] * D[7][7] +
			F[5][8] * D[7][8] + F[5][9] * D[7][9]) +
	     F[6][8] * (F[5][6] * D[6][8] + F[5][7] * D[7][8] +
			F[5][8] * D[8][8] + F[5][9] * D[8][9])) * Tsq +
	    (F[5][6] * D[6][6] + F[5][7] * D[6][7] + F[6][7] * D[5][7] +
	     F[5][8] * D[6][8] + F[6][8] * D[5][8] + F[5][9] * D[6][9] +
	     F[6][9] * D[5][9] + F[6][10] * D[5][10] +
	     F[6][11] * D[5][11] + F[6][12] * D[5][12]) * T + D[5][6];
	P[5][7] = P[7][5] =
	    (F[7][9] *
	     (F[5][9] * D[9][9] + F[5][6] * D[6][9] + F[5][7] * D[7][9] +
	      F[5][8] * D[8][9]) + F[7][10] * (F[5][9] * D[9][10] +
					       F[5][6] * D[6][10] +
					       F[5][7] * D[7][10] +
					       F[5][8] * D[8][10]) +
	     F[7][11] * (F[5][9] * D[9][11] + F[5][6] * D[6][11] +
			 F[5][7] * D[7][11] + F[5][8] * D[8][11]) +
	     F[7][12] * (F[5][9] * D[9][12] + F[5][6] * D[6][12] +
			 F[5][7] * D[7][12] + F[5][8] * D[8][12]) +
	     F[7][6] * (F[5][6] * D[6][6] + F[5][7] * D[6][7] +
			F[5][8] * D[6][8] + F[5][9] * D[6][9]) +
	     F[7][8] * (F[5][6] * D[6][8] + F[5][7] * D[7][8] +
			F[5][8] * D[8][8] + F[5][9] * D[8][9])) * Tsq +
	    (F[5][6] * D[6][7] + F[7][6] * D[5][6] + F[5][7] * D[7][7] +
	     F[5][8] * D[7][8] + F[7][8] * D[5][8] + F[5][9] * D[7][9] +
	     F[7][9] * D[5][9] + F[7][10] * D[5][10] +
	     F[7][11] * D[5][11] + F[7][12] * D[5][12]) * T + D[5][7];
	P[5][8] = P[8][5] =
	    (F[8][9] *
	     (F[5][9] * D[9][9] + F[5][6] * D[6][9] + F[5][7] * D[7][9] +
	      F[5][8] * D[8][9]) + F[8][10] * (F[5][9] * D[9][10] +
					       F[5][6] * D[6][10] +
					       F[5][7] * D[7][10] +
					       F[5][8] * D[8][10]) +
	     F[8][11] * (F[5][9] * D[9][11] + F[5][6] * D[6][11] +
			 F[5][7] * D[7][11] + F[5][8] * D[8][11]) +
	     F[8][12] * (F[5][9] * D[9][12] + F[5][6] * D[6][12] +
			 F[5][7] * D[7][12] + F[5][8] * D[8][12]) +
	     F[8][6] * (F[5][6] * D[6][6] + F[5][7] * D[6][7] +
			F[5][8] * D[6][8] + F[5][9] * D[6][9]) +
	     F[8][7] * (F[5][6] * D[6][7] + F[5][7] * D[7][7] +
			F[5][8] * D[7][8] + F[5][9] * D[7][9])) * Tsq +
	    (F[5][6] * D[6][8] + F[5][7] * D[7][8] + F[8][6] * D[5][6] +
	     F[8][7] * D[5][7] + F[5][8] * D[8][8] + F[5][9] * D[8][9] +
	     F[8][9] * D[5][9] + F[8][10] * D[5][10] +
	     F[8][11] * D[5][11] + F[8][12] * D[5][12]) * T + D[5][8];
	P[5][9] = P[9][5] =
	    (F[9][10] *
	     (F[5][9] * D[9][10] + F[5][6] * D[6][10] +
	      F[5][7] * D[7][10] + F[5][8] * D[8][10]) +
	     F[9][11] * (F[5][9] * D[9][11] + F[5][6] * D[6][11] +
			 F[5][7] * D[7][11] + F[5][8] * D[8][11]) +
	     F[9][12] * (F[5][9] * D[9][12] + F[5][6] * D[6][12] +
			 F[5][7] * D[7][12] + F[5][8] * D[8][12]) +
	     F[9][6] * (F[5][6] * D[6][6] + F[5][7] * D[6][7] +
			F[5][8] * D[6][8] + F[5][9] * D[6][9]) +
	     F[9][7] * (F[5][6] * D[6][7] + F[5][7] * D[7][7] +
			F[5][8] * D[7][8] + F[5][9] * D[7][9]) +
	     F[9][8] * (F[5][6] * D[6][8] + F[5][7] * D[7][8] +
			F[5][8] * D[8][8] + F[5][9] * D[8][9])) * Tsq +
	    (F[9][6] * D[5][6] + F[9][7] * D[5][7] + F[9][8] * D[5][8] +
	     F[5][9] * D[9][9] + F[9][10] * D[5][10] +
	     F[9][11] * D[5][11] + F[9][12] * D[5][12] +
	     F[5][6] * D[6][9] + F[5][7] * D[7][9] +
	     F[5][8] * D[8][9]) * T + D[5][9];
	P[5][10] = P[10][5] =
	    (F[5][9] * D[9][10] + F[5][6] * D[6][10] + F[5][7] * D[7][10] +
	     F[5][8] * D[8][10]) * T + D[5][10];
	P[5][11] = P[11][5] =
	    (F[5][9] * D[9][11] + F[5][6] * D[6][11] + F[5][7] * D[7][11] +
	     F[5][8] * D[8][11]) * T + D[5][11];
	P[5][12] = P[12][5] =
	    (F[5][9] * D[9][12] + F[5][6] * D[6][12] + F[5][7] * D[7][12] +
	     F[5][8] * D[8][12]) * T + D[5][12];
	P[6][6] =
	    (Q[0] * G[6][0] * G[6][0] + Q[1] * G[6][1] * G[6][1] +
	     Q[2] * G[6][2] * G[6][2] + F[6][9] * (F[6][9] * D[9][9] +
						   F[6][10] * D[9][10] +
						   F[6][11] * D[9][11] +
						   F[6][12] * D[9][12] +
						   F[6][7] * D[7][9] +
						   F[6][8] * D[8][9]) +
	     F[6][10] * (F[6][9] * D[9][10] + F[6][10] * D[10][10] +
			 F[6][11] * D[10][11] + F[6][12] * D[10][12] +
			 F[6][7] * D[7][10] + F[6][8] * D[8][10]) +
	     F[6][11] * (F[6][9] * D[9][11] + F[6][10] * D[10][11] +
			 F[6][11] * D[11][11] + F[6][12] * D[11][12] +
			 F[6][7] * D[7][11] + F[6][8] * D[8][11]) +
	     F[6][12] * (F[6][9] * D[9][12] + F[6][10] * D[10][12] +
			 F[6][11] * D[11][12] + F[6][12] * D[12][12] +
			 F[6][7] * D[7][12] + F[6][8] * D[8][12]) +
	     F[6][7] * (F[6][7] * D[7][7] + F[6][8] * D[7][8] +
			F[6][9] * D[7][9] + F[6][10] * D[7][10] +
			F[6][11] * D[7][11] + F[6][12] * D[7][12]) +
	     F[6][8] * (F[6][7] * D[7][8] + F[6][8] * D[8][8] +
			F[6][9] * D[8][9] + F[6][10] * D[8][10] +
			F[6][11] * D[8][11] + F[6][12] * D[8][12])) * Tsq +
	    (2 * F[6][7] * D[6][7] + 2 * F[6][8] * D[6][8] +
	     2 * F[6][9] * D[6][9] + 2 * F[6][10] * D[6][10] +
	     2 * F[6][11] * D[6][11] + 2 * F[6][12] * D[6][12]) * T +
	    D[6][6];
	P[6][7] = P[7][6] =
	    (F[7][9] *
	     (F[6][9] * D[9][9] + F[6][10] * D[9][10] +
	      F[6][11] * D[9][11] + F[6][12] * D[9][12] +
	      F[6][7] * D[7][9] + F[6][8] * D[8][9]) +
	     F[7][10] * (F[6][9] * D[9][10] + F[6][10] * D[10][10] +
			 F[6][11] * D[10][11] + F[6][12] * D[10][12] +
			 F[6][7] * D[7][10] + F[6][8] * D[8][10]) +
	     F[7][11] * (F[6][9] * D[9][11] + F[6][10] * D[10][11] +
			 F[6][11] * D[11][11] + F[6][12] * D[11][12] +
			 F[6][7] * D[7][11] + F[6][8] * D[8][11]) +
	     F[7][12] * (F[6][9] * D[9][12] + F[6][10] * D[10][12] +
			 F[6][11] * D[11][12] + F[6][12] * D[12][12] +
			 F[6][7] * D[7][12] + F[6][8] * D[8][12]) +
	     F[7][6] * (F[6][7] * D[6][7] + F[6][8] * D[6][8] +
			F[6][9] * D[6][9] + F[6][10] * D[6][10] +
			F[6][11] * D[6][11] + F[6][12] * D[6][12]) +
	     F[7][8] * (F[6][7] * D[7][8] + F[6][8] * D[8][8] +
			F[6][9] * D[8][9] + F[6][10] * D[8][10] +
			F[6][11] * D[8][11] + F[6][12] * D[8][12]) +
	     G[6][0] * G[7][0] * Q[0] + G[6][1] * G[7][1] * Q[1] +
	     G[6][2] * G[7][2] * Q[2]) * Tsq + (F[7][6] * D[6][6] +
						F[6][7] * D[7][7] +
						F[6][8] * D[7][8] +
						F[7][8] * D[6][8] +
						F[6][9] * D[7][9] +
						F[7][9] * D[6][9] +
						F[6][10] * D[7][10] +
						F[7][10] * D[6][10] +
						F[6][11] * D[7][11] +
						F[7][11] * D[6][11] +
						F[6][12] * D[7][12] +
						F[7][12] * D[6][12]) * T +
	    D[6][7];
	P[6][8] = P[8][6] =
	    (F[8][9] *
	     (F[6][9] * D[9][9] + F[6][10] * D[9][10] +
	      F[6][11] * D[9][11] + F[6][12] * D[9][12] +
	      F[6][7] * D[7][9] + F[6][8] * D[8][9]) +
	     F[8][10] * (F[6][9] * D[9][10] + F[6][10] * D[10][10] +
			 F[6][11] * D[10][11] + F[6][12] * D[10][12] +
			 F[6][7] * D[7][10] + F[6][8] * D[8][10]) +
	     F[8][11] * (F[6][9] * D[9][11] + F[6][10] * D[10][11] +
			 F[6][11] * D[11][11] + F[6][12] * D[11][12] +
			 F[6][7] * D[7][11] + F[6][8] * D[8][11]) +
	     F[8][12] * (F[6][9] * D[9][12] + F[6][10] * D[10][12] +
			 F[6][11] * D[11][12] + F[6][12] * D[12][12] +
			 F[6][7] * D[7][12] + F[6][8] * D[8][12]) +
	     F[8][6] * (F[6][7] * D[6][7] + F[6][8] * D[6][8] +
			F[6][9] * D[6][9] + F[6][10] * D[6][10] +
			F[6][11] * D[6][11] + F[6][12] * D[6][12]) +
	     F[8][7] * (F[6][7] * D[7][7] + F[6][8] * D[7][8] +
			F[6][9] * D[7][9] + F[6][10] * D[7][10] +
			F[6][11] * D[7][11] + F[6][12] * D[7][12]) +
	     G[6][0] * G[8][0] * Q[0] + G[6][1] * G[8][1] * Q[1] +
	     G[6][2] * G[8][2] * Q[2]) * Tsq + (F[6][7] * D[7][8] +
						F[8][6] * D[6][6] +
						F[8][7] * D[6][7] +
						F[6][8] * D[8][8] +
						F[6][9] * D[8][9] +
						F[8][9] * D[6][9] +
						F[6][10] * D[8][10] +
						F[8][10] * D[6][10] +
						F[6][11] * D[8][11] +
						F[8][11] * D[6][11] +
						F[6][12] * D[8][12] +
						F[8][12] * D[6][12]) * T +
	    D[6][8];
	P[6][9] = P[9][6] =
	    (F[9][10] *
	     (F[6][9] * D[9][10] + F[6][10] * D[10][10] +
	      F[6][11] * D[10][11] + F[6][12] * D[10][12] +
	      F[6][7] * D[7][10] + F[6][8] * D[8][10]) +
	     F[9][11] * (F[6][9] * D[9][11] + F[6][10] * D[10][11] +
			 F[6][11] * D[11][11] + F[6][12] * D[11][12] +
			 F[6][7] * D[7][11] + F[6][8] * D[8][11]) +
	     F[9][12] * (F[6][9] * D[9][12] + F[6][10] * D[10][12] +
			 F[6][11] * D[11][12] + F[6][12] * D[12][12] +
			 F[6][7] * D[7][12] + F[6][8] * D[8][12]) +
	     F[9][6] * (F[6][7] * D[6][7] + F[6][8] * D[6][8] +
			F[6][9] * D[6][9] + F[6][10] * D[6][10] +
			F[6][11] * D[6][11] + F[6][12] * D[6][12]) +
	     F[9][7] * (F[6][7] * D[7][7] + F[6][8] * D[7][8] +
			F[6][9] * D[7][9] + F[6][10] * D[7][10] +
			F[6][11] * D[7][11] + F[6][12] * D[7][12]) +
	     F[9][8] * (F[6][7] * D[7][8] + F[6][8] * D[8][8] +
			F[6][9] * D[8][9] + F[6][10] * D[8][10] +
			F[6][11] * D[8][11] + F[6][12] * D[8][12]) +
	     G[9][0] * G[6][0] * Q[0] + G[9][1] * G[6][1] * Q[1] +
	     G[9][2] * G[6][2] * Q[2]) * Tsq + (F[9][6] * D[6][6] +
						F[9][7] * D[6][7] +
						F[9][8] * D[6][8] +
						F[6][9] * D[9][9] +
						F[9][10] * D[6][10] +
						F[6][10] * D[9][10] +
						F[9][11] * D[6][11] +
						F[6][11] * D[9][11] +
						F[9][12] * D[6][12] +
						F[6][12] * D[9][12] +
						F[6][7] * D[7][9] +
						F[6][8] * D[8][9]) * T +
	    D[6][9];
	P[6][10] = P[10][6] =
	    (F[6][9] * D[9][10] + F[6][10] * D[10][10] +
	     F[6][11] * D[10][11] + F[6][12] * D[10][12] +
	     F[6][7] * D[7][10] + F[6][8] * D[8][10]) * T + D[6][10];
	P[6][11] = P[11][6] =
	    (F[6][9] * D[9][11] + F[6][10] * D[10][11] +
	     F[6][11] * D[11][11] + F[6][12] * D[11][12] +
	     F[6][7] * D[7][11] + F[6][8] * D[8][11]) * T + D[6][11];
	P[6][12] = P[12][6] =
	    (F[6][9] * D[9][12] + F[6][10] * D[10][12] +
	     F[6][11] * D[11][12] + F[6][12] * D[12][12] +
	     F[6][7] * D[7][12] + F[6][8] * D[8][12]) * T + D[6][12];
	P[7][7] =
	    (Q[0] * G[7][0] * G[7][0] + Q[1] * G[7][1] * G[7][1] +
	     Q[2] * G[7][2] * G[7][2] + F[7][9] * (F[7][9] * D[9][9] +
						   F[7][10] * D[9][10] +
						   F[7][11] * D[9][11] +
						   F[7][12] * D[9][12] +
						   F[7][6] * D[6][9] +
						   F[7][8] * D[8][9]) +
	     F[7][10] * (F[7][9] * D[9][10] + F[7][10] * D[10][10] +
			 F[7][11] * D[10][11] + F[7][12] * D[10][12] +
			 F[7][6] * D[6][10] + F[7][8] * D[8][10]) +
	     F[7][11] * (F[7][9] * D[9][11] + F[7][10] * D[10][11] +
			 F[7][11] * D[11][11] + F[7][12] * D[11][12] +
			 F[7][6] * D[6][11] + F[7][8] * D[8][11]) +
	     F[7][12] * (F[7][9] * D[9][12] + F[7][10] * D[10][12] +
			 F[7][11] * D[11][12] + F[7][12] * D[12][12] +
			 F[7][6] * D[6][12] + F[7][8] * D[8][12]) +
	     F[7][6] * (F[7][6] * D[6][6] + F[7][8] * D[6][8] +
			F[7][9] * D[6][9] + F[7][10] * D[6][10] +
			F[7][11] * D[6][11] + F[7][12] * D[6][12]) +
	     F[7][8] * (F[7][6] * D[6][8] + F[7][8] * D[8][8] +
			F[7][9] * D[8][9] + F[7][10] * D[8][10] +
			F[7][11] * D[8][11] + F[7][12] * D[8][12])) * Tsq +
	    (2 * F[7][6] * D[6][7] + 2 * F[7][8] * D[7][8] +
	     2 * F[7][9] * D[7][9] + 2 * F[7][10] * D[7][10] +
	     2 * F[7][11] * D[7][11] + 2 * F[7][12] * D[7][12]) * T +
	    D[7][7];
	P[7][8] = P[8][7] =
	    (F[8][9] *
	     (F[7][9] * D[9][9] + F[7][10] * D[9][10] +
	      F[7][11] * D[9][11] + F[7][12] * D[9][12] +
	      F[7][6] * D[6][9] + F[7][8] * D[8][9]) +
	     F[8][10] * (F[7][9] * D[9][10] + F[7][10] * D[10][10] +
			 F[7][11] * D[10][11] + F[7][12] * D[10][12] +
			 F[7][6] * D[6][10] + F[7][8] * D[8][10]) +
	     F[8][11] * (F[7][9] * D[9][11] + F[7][10] * D[10][11] +
			 F[7][11] * D[11][11] + F[7][12] * D[11][12] +
			 F[7][6] * D[6][11] + F[7][8] * D[8][11]) +
	     F[8][12] * (F[7][9] * D[9][12] + F[7][10] * D[10][12] +
			 F[7][11] * D[11][12] + F[7][12] * D[12][12] +
			 F[7][6] * D[6][12] + F[7][8] * D[8][12]) +
	     F[8][6] * (F[7][6] * D[6][6] + F[7][8] * D[6][8] +
			F[7][9] * D[6][9] + F[7][10] * D[6][10] +
			F[7][11] * D[6][11] + F[7][12] * D[6][12]) +
	     F[8][7] * (F[7][6] * D[6][7] + F[7][8] * D[7][8] +
			F[7][9] * D[7][9] + F[7][10] * D[7][10] +
			F[7][11] * D[7][11] + F[7][12] * D[7][12]) +
	     G[7][0] * G[8][0] * Q[0] + G[7][1] * G[8][1] * Q[1] +
	     G[7][2] * G[8][2] * Q[2]) * Tsq + (F[7][6] * D[6][8] +
						F[8][6] * D[6][7] +
						F[8][7] * D[7][7] +
						F[7][8] * D[8][8] +
						F[7][9] * D[8][9] +
						F[8][9] * D[7][9] +
						F[7][10] * D[8][10] +
						F[8][10] * D[7][10] +
						F[7][11] * D[8][11] +
						F[8][11] * D[7][11] +
						F[7][12] * D[8][12] +
						F[8][12] * D[7][12]) * T +
	    D[7][8];
	P[7][9] = P[9][7] =
	    (F[9][10] *
	     (F[7][9] * D[9][10] + F[7][10] * D[10][10] +
	      F[7][11] * D[10][11] + F[7][12] * D[10][12] +
	      F[7][6] * D[6][10] + F[7][8] * D[8][10]) +
	     F[9][11] * (F[7][9] * D[9][11] + F[7][10] * D[10][11] +
			 F[7][11] * D[11][11] + F[7][12] * D[11][12] +
			 F[7][6] * D[6][11] + F[7][8] * D[8][11]) +
	     F[9][12] * (F[7][9] * D[9][12] + F[7][10] * D[10][12] +
			 F[7][11] * D[11][12] + F[7][12] * D[12][12] +
			 F[7][6] * D[6][12] + F[7][8] * D[8][12]) +
	     F[9][6] * (F[7][6] * D[6][6] + F[7][8] * D[6][8] +
			F[7][9] * D[6][9] + F[7][10] * D[6][10] +
			F[7][11] * D[6][11] + F[7][12] * D[6][12]) +
	     F[9][7] * (F[7][6] * D[6][7] + F[7][8] * D[7][8] +
			F[7][9] * D[7][9] + F[7][10] * D[7][10] +
			F[7][11] * D[7][11] + F[7][12] * D[7][12]) +
	     F[9][8] * (F[7][6] * D[6][8] + F[7][8] * D[8][8] +
			F[7][9] * D[8][9] + F[7][10] * D[8][10] +
			F[7][11] * D[8][11] + F[7][12] * D[8][12]) +
	     G[9][0] * G[7][0] * Q[0] + G[9][1] * G[7][1] * Q[1] +
	     G[9][2] * G[7][2] * Q[2]) * Tsq + (F[9][6] * D[6][7] +
						F[9][7] * D[7][7] +
						F[9][8] * D[7][8] +
						F[7][9] * D[9][9] +
						F[9][10] * D[7][10] +
						F[7][10] * D[9][10] +
						F[9][11] * D[7][11] +
						F[7][11] * D[9][11] +
						F[9][12] * D[7][12] +
						F[7][12] * D[9][12] +
						F[7][6] * D[6][9] +
						F[7][8] * D[8][9]) * T +
	    D[7][9];
	P[7][10] = P[10][7] =
	    (F[7][9] * D[9][10] + F[7][10] * D[10][10] +
	     F[7][11] * D[10][11] + F[7][12] * D[10][12] +
	     F[7][6] * D[6][10] + F[7][8] * D[8][10]) * T + D[7][10];
	P[7][11] = P[11][7] =
	    (F[7][9] * D[9][11] + F[7][10] * D[10][11] +
	     F[7][11] * D[11][11] + F[7][12] * D[11][12] +
	     F[7][6] * D[6][11] + F[7][8] * D[8][11]) * T + D[7][11];
	P[7][12] = P[12][7] =
	    (F[7][9] * D[9][12] + F[7][10] * D[10][12] +
	     F[7][11] * D[11][12] + F[7][12] * D[12][12] +
	     F[7][6] * D[6][12] + F[7][8] * D[8][12]) * T + D[7][12];
	P[8][8] =
	    (Q[0] * G[8][0] * G[8][0] + Q[1] * G[8][1] * G[8][1] +
	     Q[2] * G[8][2] * G[8][2] + F[8][9] * (F[8][9] * D[9][9] +
						   F[8][10] * D[9][10] +
						   F[8][11] * D[9][11] +
						   F[8][12] * D[9][12] +
						   F[8][6] * D[6][9] +
						   F[8][7] * D[7][9]) +
	     F[8][10] * (F[8][9] * D[9][10] + F[8][10] * D[10][10] +
			 F[8][11] * D[10][11] + F[8][12] * D[10][12] +
			 F[8][6] * D[6][10] + F[8][7] * D[7][10]) +
	     F[8][11] * (F[8][9] * D[9][11] + F[8][10] * D[10][11] +
			 F[8][11] * D[11][11] + F[8][12] * D[11][12] +
			 F[8][6] * D[6][11] + F[8][7] * D[7][11]) +
	     F[8][12] * (F[8][9] * D[9][12] + F[8][10] * D[10][12] +
			 F[8][11] * D[11][12] + F[8][12] * D[12][12] +
			 F[8][6] * D[6][12] + F[8][7] * D[7][12]) +
	     F[8][6] * (F[8][6] * D[6][6] + F[8][7] * D[6][7] +
			F[8][9] * D[6][9] + F[8][10] * D[6][10] +
			F[8][11] * D[6][11] + F[8][12] * D[6][12]) +
	     F[8][7] * (F[8][6] * D[6][7] + F[8][7] * D[7][7] +
			F[8][9] * D[7][9] + F[8][10] * D[7][10] +
			F[8][11] * D[7][11] + F[8][12] * D[7][12])) * Tsq +
	    (2 * F[8][6] * D[6][8] + 2 * F[8][7] * D[7][8] +
	     2 * F[8][9] * D[8][9] + 2 * F[8][10] * D[8][10] +
	     2 * F[8][11] * D[8][11] + 2 * F[8][12] * D[8][12]) * T +
	    D[8][8];
	P[8][9] = P[9][8] =
	    (F[9][10] *
	     (F[8][9] * D[9][10] + F[8][10] * D[10][10] +
	      F[8][11] * D[10][11] + F[8][12] * D[10][12] +
	      F[8][6] * D[6][10] + F[8][7] * D[7][10]) +
	     F[9][11] * (F[8][9] * D[9][11] + F[8][10] * D[10][11] +
			 F[8][11] * D[11][11] + F[8][12] * D[11][12] +
			 F[8][6] * D[6][11] + F[8][7] * D[7][11]) +
	     F[9][12] * (F[8][9] * D[9][12] + F[8][10] * D[10][12] +
			 F[8][11] * D[11][12] + F[8][12] * D[12][12] +
			 F[8][6] * D[6][12] + F[8][7] * D[7][12]) +
	     F[9][6] * (F[8][6] * D[6][6] + F[8][7] * D[6][7] +
			F[8][9] * D[6][9] + F[8][10] * D[6][10] +
			F[8][11] * D[6][11] + F[8][12] * D[6][12]) +
	     F[9][7] * (F[8][6] * D[6][7] + F[8][7] * D[7][7] +
			F[8][9] * D[7][9] + F[8][10] * D[7][10] +
			F[8][11] * D[7][11] + F[8][12] * D[7][12]) +
	     F[9][8] * (F[8][6] * D[6][8] + F[8][7] * D[7][8] +
			F[8][9] * D[8][9] + F[8][10] * D[8][10] +
			F[8][11] * D[8][11] + F[8][12] * D[8][12]) +
	     G[9][0] * G[8][0] * Q[0] + G[9][1] * G[8][1] * Q[1] +
	     G[9][2] * G[8][2] * Q[2]) * Tsq + (F[9][6] * D[6][8] +
						F[9][7] * D[7][8] +
						F[9][8] * D[8][8] +
						F[8][9] * D[9][9] +
						F[9][10] * D[8][10] +
						F[8][10] * D[9][10] +
						F[9][11] * D[8][11] +
						F[8][11] * D[9][11] +
						F[9][12] * D[8][12] +
						F[8][12] * D[9][12] +
						F[8][6] * D[6][9] +
						F[8][7] * D[7][9]) * T +
	    D[8][9];
	P[8][10] = P[10][8] =
	    (F[8][9] * D[9][10] + F[8][10] * D[10][10] +
	     F[8][11] * D[10][11] + F[8][12] * D[10][12] +
	     F[8][6] * D[6][10] + F[8][7] * D[7][10]) * T + D[8][10];
	P[8][11] = P[11][8] =
	    (F[8][9] * D[9][11] + F[8][10] * D[10][11] +
	     F[8][11] * D[11][11] + F[8][12] * D[11][12] +
	     F[8][6] * D[6][11] + F[8][7] * D[7][11]) * T + D[8][11];
	P[8][12] = P[12][8] =
	    (F[8][9] * D[9][12] + F[8][10] * D[10][12] +
	     F[8][11] * D[11][12] + F[8][12] * D[12][12] +
	     F[8][6] * D[6][12] + F[8][7] * D[7][12]) * T + D[8][12];
	P[9][9] =
	    (Q[0] * G[9][0] * G[9][0] + Q[1] * G[9][1] * G[9][1] +
	     Q[2] * G[9][2] * G[9][2] + F[9][10] * (F[9][10] * D[10][10] +
						    F[9][11] * D[10][11] +
						    F[9][12] * D[10][12] +
						    F[9][6] * D[6][10] +
						    F[9][7] * D[7][10] +
						    F[9][8] * D[8][10]) +
	     F[9][11] * (F[9][10] * D[10][11] + F[9][11] * D[11][11] +
			 F[9][12] * D[11][12] + F[9][6] * D[6][11] +
			 F[9][7] * D[7][11] + F[9][8] * D[8][11]) +
	     F[9][12] * (F[9][10] * D[10][12] + F[9][11] * D[11][12] +
			 F[9][12] * D[12][12] + F[9][6] * D[6][12] +
			 F[9][7] * D[7][12] + F[9][8] * D[8][12]) +
	     F[9][6] * (F[9][6] * D[6][6] + F[9][7] * D[6][7] +
			F[9][8] * D[6][8] + F[9][10] * D[6][10] +
			F[9][11] * D[6][11] + F[9][12] * D[6][12]) +
	     F[9][7] * (F[9][6] * D[6][7] + F[9][7] * D[7][7] +
			F[9][8] * D[7][8] + F[9][10] * D[7][10] +
			F[9][11] * D[7][11] + F[9][12] * D[7][12]) +
	     F[9][8] * (F[9][6] * D[6][8] + F[9][7] * D[7][8] +
			F[9][8] * D[8][8] + F[9][10] * D[8][10] +
			F[9][11] * D[8][11] + F[9][12] * D[8][12])) * Tsq +
	    (2 * F[9][10] * D[9][10] + 2 * F[9][11] * D[9][11] +
	     2 * F[9][12] * D[9][12] + 2 * F[9][6] * D[6][9] +
	     2 * F[9][7] * D[7][9] + 2 * F[9][8] * D[8][9]) * T + D[9][9];
	P[9][10] = P[10][9] =
	    (F[9][10] * D[10][10] + F[9][11] * D[10][11] +
	     F[9][12] * D[10][12] + F[9][6] * D[6][10] +
	     F[9][7] * D[7][10] + F[9][8] * D[8][10]) * T + D[9][10];
	P[9][11] = P[11][9] =
	    (F[9][10] * D[10][11] + F[9][11] * D[11][11] +
	     F[9][12] * D[11][12] + F[9][6] * D[6][11] +
	     F[9][7] * D[7][11] + F[9][8] * D[8][11]) * T + D[9][11];
	P[9][12] = P[12][9] =
	    (F[9][10] * D[10][12] + F[9][11] * D[11][12] +
	     F[9][12] * D[12][12] + F[9][6] * D[6][12] +
	     F[9][7] * D[7][12] + F[9][8] * D[8][12]) * T + D[9][12];
	P[10][10] = Q[6] * Tsq + D[10][10];
	P[10][11] = P[11][10] = D[10][11];
	P[10][12] = P[12][10] = D[10][12];
	P[11][11] = Q[7] * Tsq + D[11][11];
	P[11][12] = P[12][11] = D[11][12];
	P[12][12] = Q[8] * Tsq + D[12][12];
}
#endif

//  *************  SerialUpdate *******************
//  Does the update step of the Kalman filter for the covariance and estimate
//  Outputs are Xnew & Pnew, and are written over P and X
//  Z is actual measurement, Y is predicted measurement
//  Xnew = X + K*(Z-Y), Pnew=(I-K*H)*P,
//    where K=P*H'*inv[H*P*H'+R]
//  NOTE the algorithm assumes R (measurement covariance matrix) is diagonal
//    i.e. the measurment noises are uncorrelated.
//  It therefore uses a serial update that requires no matrix inversion by
//    processing the measurements one at a time.
//  Algorithm - see Grewal and Andrews, "Kalman Filtering,2nd Ed" p.121 & p.253
//            - or see Simon, "Optimal State Estimation," 1st Ed, p.150
//  The SensorsUsed variable is a bitwise mask indicating which sensors
//     should be used in the update.
//  ************************************************

void SerialUpdate(float H[NUMV][NUMX], float R[NUMV], float Z[NUMV],
		  float Y[NUMV], float P[NUMX][NUMX], float X[NUMX],
		  uint16_t SensorsUsed)
{
	float HP[NUMX], HPHR, Error;
	uint8_t i, j, k, m;

	for (m = 0; m < NUMV; m++) {

		if (SensorsUsed & (0x01 << m)) {	// use this sensor for update

			for (j = 0; j < NUMX; j++) {	// Find Hp = H*P
				HP[j] = 0;
				for (k = 0; k < NUMX; k++)
					HP[j] += H[m][k] * P[k][j];
			}
			HPHR = R[m];	// Find  HPHR = H*P*H' + R
			for (k = 0; k < NUMX; k++)
				HPHR += HP[k] * H[m][k];

			for (k = 0; k < NUMX; k++)
				K[k][m] = HP[k] / HPHR;	// find K = HP/HPHR

			for (i = 0; i < NUMX; i++) {	// Find P(m)= P(m-1) + K*HP
				for (j = i; j < NUMX; j++)
					P[i][j] = P[j][i] =
					    P[i][j] - K[i][m] * HP[j];
			}

			Error = Z[m] - Y[m];
			for (i = 0; i < NUMX; i++)	// Find X(m)= X(m-1) + K*Error
				X[i] = X[i] + K[i][m] * Error;

		}
	}
}

//  *************  RungeKutta **********************
//  Does a 4th order Runge Kutta numerical integration step
//  Output, Xnew, is written over X
//  NOTE the algorithm assumes time invariant state equations and
//    constant inputs over integration step
//  ************************************************

void RungeKutta(float X[NUMX], float U[NUMU], float dT)
{

	float dT2 =
	    dT / 2.0f, K1[NUMX], K2[NUMX], K3[NUMX], K4[NUMX], Xlast[NUMX];
	uint8_t i;

	for (i = 0; i < NUMX; i++)
		Xlast[i] = X[i];	// make a working copy

	StateEq(X, U, K1);	// k1 = f(x,u)
	for (i = 0; i < NUMX; i++)
		X[i] = Xlast[i] + dT2 * K1[i];
	StateEq(X, U, K2);	// k2 = f(x+0.5*dT*k1,u)
	for (i = 0; i < NUMX; i++)
		X[i] = Xlast[i] + dT2 * K2[i];
	StateEq(X, U, K3);	// k3 = f(x+0.5*dT*k2,u)
	for (i = 0; i < NUMX; i++)
		X[i] = Xlast[i] + dT * K3[i];
	StateEq(X, U, K4);	// k4 = f(x+dT*k3,u)

	// Xnew  = X + dT*(k1+2*k2+2*k3+k4)/6
	for (i = 0; i < NUMX; i++)
		X[i] =
		    Xlast[i] + dT * (K1[i] + 2.0f * K2[i] + 2.0f * K3[i] +
				     K4[i]) / 6.0f;
}

//  *************  Model Specific Stuff  ***************************
//  ***  StateEq, MeasurementEq, LinerizeFG, and LinearizeH ********
//
//  State Variables = [Pos Vel Quaternion GyroBias NO-AccelBias]
//  Deterministic Inputs = [AngularVel Accel]
//  Disturbance Noise = [GyroNoise AccelNoise GyroRandomWalkNoise NO-AccelRandomWalkNoise]
//
//  Measurement Variables = [Pos Vel BodyFrameMagField Altimeter]
//  Inputs to Measurement = [EarthFrameMagField]
//
//  Notes: Pos and Vel in earth frame
//  AngularVel and Accel in body frame
//  MagFields are unit vectors
//  Xdot is output of StateEq()
//  F and G are outputs of LinearizeFG(), all elements not set should be zero
//  y is output of OutputEq()
//  H is output of LinearizeH(), all elements not set should be zero
//  ************************************************

void StateEq(float X[NUMX], float U[NUMU], float Xdot[NUMX])
{
	float ax, ay, az, wx, wy, wz, q0, q1, q2, q3;

	// ax=U[3]-X[13]; ay=U[4]-X[14]; az=U[5]-X[15];  // subtract the biases on accels
	ax = U[3];
	ay = U[4];
	az = U[5];		// NO BIAS STATES ON ACCELS
	wx = U[0] - X[10];
	wy = U[1] - X[11];
	wz = U[2] - X[12];	// subtract the biases on gyros
	q0 = X[6];
	q1 = X[7];
	q2 = X[8];
	q3 = X[9];

	// Pdot = V
	Xdot[0] = X[3];
	Xdot[1] = X[4];
	Xdot[2] = X[5];

	// Vdot = Reb*a
	Xdot[3] =
	    (q0 * q0 + q1 * q1 - q2 * q2 - q3 * q3) * ax + 2.0f * (q1 * q2 -
								q0 * q3) *
	    ay + 2.0f * (q1 * q3 + q0 * q2) * az;
	Xdot[4] =
	    2.0f * (q1 * q2 + q0 * q3) * ax + (q0 * q0 - q1 * q1 + q2 * q2 -
					    q3 * q3) * ay + 2 * (q2 * q3 -
								 q0 * q1) *
	    az;
	Xdot[5] =
	    2.0f * (q1 * q3 - q0 * q2) * ax + 2 * (q2 * q3 + q0 * q1) * ay +
	    (q0 * q0 - q1 * q1 - q2 * q2 + q3 * q3) * az + 9.81f;

	// qdot = Q*w
	Xdot[6] = (-q1 * wx - q2 * wy - q3 * wz) / 2.0f;
	Xdot[7] = (q0 * wx - q3 * wy + q2 * wz) / 2.0f;
	Xdot[8] = (q3 * wx + q0 * wy - q1 * wz) / 2.0f;
	Xdot[9] = (-q2 * wx + q1 * wy + q0 * wz) / 2.0f;

	// best guess is that bias stays constant
	Xdot[10] = Xdot[11] = Xdot[12] = 0;
}

void LinearizeFG(float X[NUMX], float U[NUMU], float F[NUMX][NUMX],
		 float G[NUMX][NUMW])
{
	float ax, ay, az, wx, wy, wz, q0, q1, q2, q3;

	// ax=U[3]-X[13]; ay=U[4]-X[14]; az=U[5]-X[15];  // subtract the biases on accels
	ax = U[3];
	ay = U[4];
	az = U[5];		// NO BIAS STATES ON ACCELS
	wx = U[0] - X[10];
	wy = U[1] - X[11];
	wz = U[2] - X[12];	// subtract the biases on gyros
	q0 = X[6];
	q1 = X[7];
	q2 = X[8];
	q3 = X[9];

	// Pdot = V
	F[0][3] = F[1][4] = F[2][5] = 1.0f;

	// dVdot/dq
	F[3][6] = 2.0f * (q0 * ax - q3 * ay + q2 * az);
	F[3][7] = 2.0f * (q1 * ax + q2 * ay + q3 * az);
	F[3][8] = 2.0f * (-q2 * ax + q1 * ay + q0 * az);
	F[3][9] = 2.0f * (-q3 * ax - q0 * ay + q1 * az);
	F[4][6] = 2.0f * (q3 * ax + q0 * ay - q1 * az);
	F[4][7] = 2.0f * (q2 * ax - q1 * ay - q0 * az);
	F[4][8] = 2.0f * (q1 * ax + q2 * ay + q3 * az);
	F[4][9] = 2.0f * (q0 * ax - q3 * ay + q2 * az);
	F[5][6] = 2.0f * (-q2 * ax + q1 * ay + q0 * az);
	F[5][7] = 2.0f * (q3 * ax + q0 * ay - q1 * az);
	F[5][8] = 2.0f * (-q0 * ax + q3 * ay - q2 * az);
	F[5][9] = 2.0f * (q1 * ax + q2 * ay + q3 * az);

	// dVdot/dabias & dVdot/dna  - NO BIAS STATES ON ACCELS - S0 REPEAT FOR G BELOW
	// F[3][13]=G[3][3]=-q0*q0-q1*q1+q2*q2+q3*q3; F[3][14]=G[3][4]=2*(-q1*q2+q0*q3);         F[3][15]=G[3][5]=-2*(q1*q3+q0*q2);
	// F[4][13]=G[4][3]=-2*(q1*q2+q0*q3);         F[4][14]=G[4][4]=-q0*q0+q1*q1-q2*q2+q3*q3; F[4][15]=G[4][5]=2*(-q2*q3+q0*q1);
	// F[5][13]=G[5][3]=2*(-q1*q3+q0*q2);         F[5][14]=G[5][4]=-2*(q2*q3+q0*q1);         F[5][15]=G[5][5]=-q0*q0+q1*q1+q2*q2-q3*q3;

	// dqdot/dq
	F[6][6] = 0;
	F[6][7] = -wx / 2.0f;
	F[6][8] = -wy / 2.0f;
	F[6][9] = -wz / 2.0f;
	F[7][6] = wx / 2.0f;
	F[7][7] = 0;
	F[7][8] = wz / 2.0f;
	F[7][9] = -wy / 2.0f;
	F[8][6] = wy / 2.0f;
	F[8][7] = -wz / 2.0f;
	F[8][8] = 0;
	F[8][9] = wx / 2.0f;
	F[9][6] = wz / 2.0f;
	F[9][7] = wy / 2.0f;
	F[9][8] = -wx / 2.0f;
	F[9][9] = 0;

	// dqdot/dwbias
	F[6][10] = q1 / 2.0f;
	F[6][11] = q2 / 2.0f;
	F[6][12] = q3 / 2.0f;
	F[7][10] = -q0 / 2.0f;
	F[7][11] = q3 / 2.0f;
	F[7][12] = -q2 / 2.0f;
	F[8][10] = -q3 / 2.0f;
	F[8][11] = -q0 / 2.0f;
	F[8][12] = q1 / 2.0f;
	F[9][10] = q2 / 2.0f;
	F[9][11] = -q1 / 2.0f;
	F[9][12] = -q0 / 2.0f;

	// dVdot/dna  - NO BIAS STATES ON ACCELS - S0 REPEAT FOR G HERE
	G[3][3] = -q0 * q0 - q1 * q1 + q2 * q2 + q3 * q3;
	G[3][4] = 2.0f * (-q1 * q2 + q0 * q3);
	G[3][5] = -2.0f * (q1 * q3 + q0 * q2);
	G[4][3] = -2.0f * (q1 * q2 + q0 * q3);
	G[4][4] = -q0 * q0 + q1 * q1 - q2 * q2 + q3 * q3;
	G[4][5] = 2.0f * (-q2 * q3 + q0 * q1);
	G[5][3] = 2.0f * (-q1 * q3 + q0 * q2);
	G[5][4] = -2.0f * (q2 * q3 + q0 * q1);
	G[5][5] = -q0 * q0 + q1 * q1 + q2 * q2 - q3 * q3;

	// dqdot/dnw
	G[6][0] = q1 / 2.0f;
	G[6][1] = q2 / 2.0f;
	G[6][2] = q3 / 2.0f;
	G[7][0] = -q0 / 2.0f;
	G[7][1] = q3 / 2.0f;
	G[7][2] = -q2 / 2.0f;
	G[8][0] = -q3 / 2.0f;
	G[8][1] = -q0 / 2.0f;
	G[8][2] = q1 / 2.0f;
	G[9][0] = q2 / 2.0f;
	G[9][1] = -q1 / 2.0f;
	G[9][2] = -q0 / 2.0f;

	// dwbias = random walk noise
	G[10][6] = G[11][7] = G[12][8] = 1.0f;
	// dabias = random walk noise
	// G[13][9]=G[14][10]=G[15][11]=1;  // NO BIAS STATES ON ACCELS
}

void MeasurementEq(float X[NUMX], float Be[3], float Y[NUMV])
{
	float q0, q1, q2, q3;

	q0 = X[6];
	q1 = X[7];
	q2 = X[8];
	q3 = X[9];

	// first six outputs are P and V
	Y[0] = X[0];
	Y[1] = X[1];
	Y[2] = X[2];
	Y[3] = X[3];
	Y[4] = X[4];
	Y[5] = X[5];

	// Bb=Rbe*Be
	Y[6] =
	    (q0 * q0 + q1 * q1 - q2 * q2 - q3 * q3) * Be[0] +
	    2.0f * (q1 * q2 + q0 * q3) * Be[1] + 2.0f * (q1 * q3 -
						   q0 * q2) * Be[2];
	Y[7] =
	    2.0f * (q1 * q2 - q0 * q3) * Be[0] + (q0 * q0 - q1 * q1 +
					       q2 * q2 - q3 * q3) * Be[1] +
	    2.0f * (q2 * q3 + q0 * q1) * Be[2];
	Y[8] =
	    2.0f * (q1 * q3 + q0 * q2) * Be[0] + 2.0f * (q2 * q3 -
						   q0 * q1) * Be[1] +
	    (q0 * q0 - q1 * q1 - q2 * q2 + q3 * q3) * Be[2];

	// Alt = -Pz
	Y[9] = -1.0f * X[2];
}

void LinearizeH(float X[NUMX], float Be[3], float H[NUMV][NUMX])
{
	float q0, q1, q2, q3;

	q0 = X[6];
	q1 = X[7];
	q2 = X[8];
	q3 = X[9];

	// dP/dP=I;
	H[0][0] = H[1][1] = H[2][2] = 1.0f;
	// dV/dV=I;
	H[3][3] = H[4][4] = H[5][5] = 1.0f;

	// dBb/dq
	H[6][6] = 2.0f * (q0 * Be[0] + q3 * Be[1] - q2 * Be[2]);
	H[6][7] = 2.0f * (q1 * Be[0] + q2 * Be[1] + q3 * Be[2]);
	H[6][8] = 2.0f * (-q2 * Be[0] + q1 * Be[1] - q0 * Be[2]);
	H[6][9] = 2.0f * (-q3 * Be[0] + q0 * Be[1] + q1 * Be[2]);
	H[7][6] = 2.0f * (-q3 * Be[0] + q0 * Be[1] + q1 * Be[2]);
	H[7][7] = 2.0f * (q2 * Be[0] - q1 * Be[1] + q0 * Be[2]);
	H[7][8] = 2.0f * (q1 * Be[0] + q2 * Be[1] + q3 * Be[2]);
	H[7][9] = 2.0f * (-q0 * Be[0] - q3 * Be[1] + q2 * Be[2]);
	H[8][6] = 2.0f * (q2 * Be[0] - q1 * Be[1] + q0 * Be[2]);
	H[8][7] = 2.0f * (q3 * Be[0] - q0 * Be[1] - q1 * Be[2]);
	H[8][8] = 2.0f * (q0 * Be[0] + q3 * Be[1] - q2 * Be[2]);
	H[8][9] = 2.0f * (q1 * Be[0] + q2 * Be[1] + q3 * Be[2]);

	// dAlt/dPz = -1
	H[9][2] = -1.0f;
}

/**
 * @}
 * @}
 */<|MERGE_RESOLUTION|>--- conflicted
+++ resolved
@@ -141,9 +141,6 @@
 	}
 }
 
-<<<<<<< HEAD
-void INSSetState(float pos[3], float vel[3], float q[4], float gyro_bias[3], __attribute__((unused)) float accel_bias[3])
-=======
 void INSGetP(float PDiag[NUMX])
 {
 	uint8_t i;
@@ -156,8 +153,7 @@
 	}
 }
 
-void INSSetState(float pos[3], float vel[3], float q[4], float gyro_bias[3], float accel_bias[3])
->>>>>>> e0a6dae4
+void INSSetState(float pos[3], float vel[3], float q[4], float gyro_bias[3], __attribute__((unused)) float accel_bias[3])
 {
 	/* Note: accel_bias not used in 13 state INS */
 	X[0] = pos[0];
