--- conflicted
+++ resolved
@@ -135,13 +135,6 @@
         case FLIGHTMODESETTINGS_FLIGHTMODEPOSITION_STABILIZED6:
             ADDSEVERITY(check_stabilization_settings(6, multirotor, coptercontrol, gps_assisted));
             break;
-<<<<<<< HEAD
-        case FLIGHTMODESETTINGS_FLIGHTMODEPOSITION_AUTOTUNE:
-            ADDSEVERITY(!gps_assisted);
-            ADDSEVERITY(PIOS_TASK_MONITOR_IsRunning(TASKINFO_RUNNING_AUTOTUNE));
-            break;
-=======
->>>>>>> 4f7fc1ba
         case FLIGHTMODESETTINGS_FLIGHTMODEPOSITION_PATHPLANNER:
         {
             // Revo supports PathPlanner and that must be OK or we are not sane
@@ -153,20 +146,13 @@
             ADDSEVERITY(!gps_assisted);
         }
         case FLIGHTMODESETTINGS_FLIGHTMODEPOSITION_POSITIONHOLD:
-<<<<<<< HEAD
-            ADDSEVERITY(!coptercontrol);
+        case FLIGHTMODESETTINGS_FLIGHTMODEPOSITION_COURSELOCK:
             ADDSEVERITY(navCapableFusion);
             break;
 
-        case FLIGHTMODESETTINGS_FLIGHTMODEPOSITION_POSITIONVARIOFPV:
-        case FLIGHTMODESETTINGS_FLIGHTMODEPOSITION_POSITIONVARIOLOS:
-        case FLIGHTMODESETTINGS_FLIGHTMODEPOSITION_POSITIONVARIONSEW:
-=======
-        case FLIGHTMODESETTINGS_FLIGHTMODEPOSITION_COURSELOCK:
         case FLIGHTMODESETTINGS_FLIGHTMODEPOSITION_POSITIONROAM:
         case FLIGHTMODESETTINGS_FLIGHTMODEPOSITION_HOMELEASH:
         case FLIGHTMODESETTINGS_FLIGHTMODEPOSITION_ABSOLUTEPOSITION:
->>>>>>> 4f7fc1ba
         case FLIGHTMODESETTINGS_FLIGHTMODEPOSITION_LAND:
         case FLIGHTMODESETTINGS_FLIGHTMODEPOSITION_POI:
         case FLIGHTMODESETTINGS_FLIGHTMODEPOSITION_RETURNTOBASE:
