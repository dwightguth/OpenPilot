/**
 ******************************************************************************
 * @addtogroup OpenPilotModules OpenPilot Modules
 * @{
 * @addtogroup Attitude Copter Control Attitude Estimation
 * @brief Acquires sensor data and computes attitude estimate
 * Specifically updates the the @ref AttitudeActual "AttitudeActual" and @ref AttitudeRaw "AttitudeRaw" settings objects
 * @{
 *
 * @file       attitude.c
 * @author     The OpenPilot Team, http://www.openpilot.org Copyright (C) 2010.
 * @brief      Module to handle all comms to the AHRS on a periodic basis.
 *
 * @see        The GNU Public License (GPL) Version 3
 *
 ******************************************************************************/
/*
 * This program is free software; you can redistribute it and/or modify
 * it under the terms of the GNU General Public License as published by
 * the Free Software Foundation; either version 3 of the License, or
 * (at your option) any later version.
 *
 * This program is distributed in the hope that it will be useful, but
 * WITHOUT ANY WARRANTY; without even the implied warranty of MERCHANTABILITY
 * or FITNESS FOR A PARTICULAR PURPOSE. See the GNU General Public License
 * for more details.
 *
 * You should have received a copy of the GNU General Public License along
 * with this program; if not, write to the Free Software Foundation, Inc.,
 * 59 Temple Place, Suite 330, Boston, MA 02111-1307 USA
 */

/**
 * Input objects: None, takes sensor data via pios
 * Output objects: @ref AttitudeRaw @ref AttitudeActual
 *
 * This module computes an attitude estimate from the sensor data
 *
 * The module executes in its own thread.
 *
 * UAVObjects are automatically generated by the UAVObjectGenerator from
 * the object definition XML file.
 *
 * Modules have no API, all communication to other modules is done through UAVObjects.
 * However modules may use the API exposed by shared libraries.
 * See the OpenPilot wiki for more details.
 * http://www.openpilot.org/OpenPilot_Application_Architecture
 *
 */

#include "pios.h"
#include "attitude.h"
#include "gyros.h"
#include "accels.h"
#include "attitudeactual.h"
#include "attitudesettings.h"
#include "flightstatus.h"
#include "manualcontrolcommand.h"
#include "CoordinateConversions.h"
#include <pios_board_info.h>
#include <pios_math.h>

 
// Private constants
#define STACK_SIZE_BYTES 540
#define TASK_PRIORITY (tskIDLE_PRIORITY+3)

#define SENSOR_PERIOD 4
#define UPDATE_RATE  25.0f
#define GYRO_NEUTRAL 1665

// Private types

// Private variables
static xTaskHandle taskHandle;

// Private functions
static void AttitudeTask(void *parameters);

static float gyro_correct_int[3] = {0,0,0};
static xQueueHandle gyro_queue;

static int32_t updateSensors(AccelsData *, GyrosData *);
static int32_t updateSensorsCC3D(AccelsData * accelsData, GyrosData * gyrosData);
static void updateAttitude(AccelsData *, GyrosData *);
static void settingsUpdatedCb(UAVObjEvent * objEv);

static float accelKi = 0;
static float accelKp = 0;
static float accel_alpha = 0;
static bool accel_filter_enabled = false;
static float accels_filtered[3];
static float grot_filtered[3];
static float yawBiasRate = 0;
<<<<<<< HEAD
static float gyroGain = 0.42f;
=======
static float rollPitchBiasRate = 0.0f;
static float gyroGain = 0.42;
>>>>>>> 576d3346
static int16_t accelbias[3];
static float q[4] = {1,0,0,0};
static float R[3][3];
static int8_t rotate = 0;
static bool zero_during_arming = false;
static bool bias_correct_gyro = true;

// For running trim flights
static volatile bool trim_requested = false;
static volatile int32_t trim_accels[3];
static volatile int32_t trim_samples;
int32_t const MAX_TRIM_FLIGHT_SAMPLES = 65535;

#define GRAV         9.81f
#define ACCEL_SCALE  (GRAV * 0.004f)
/* 0.004f is gravity / LSB */

/**
 * Initialise the module, called on startup
 * \returns 0 on success or -1 if initialisation failed
 */
int32_t AttitudeStart(void)
{
	
	// Start main task
	xTaskCreate(AttitudeTask, (signed char *)"Attitude", STACK_SIZE_BYTES/4, NULL, TASK_PRIORITY, &taskHandle);
	TaskMonitorAdd(TASKINFO_RUNNING_ATTITUDE, taskHandle);
	PIOS_WDG_RegisterFlag(PIOS_WDG_ATTITUDE);
	
	return 0;
}

/**
 * Initialise the module, called on startup
 * \returns 0 on success or -1 if initialisation failed
 */
int32_t AttitudeInitialize(void)
{
	AttitudeActualInitialize();
	AttitudeSettingsInitialize();
	AccelsInitialize();
	GyrosInitialize();
	
	// Initialize quaternion
	AttitudeActualData attitude;
	AttitudeActualGet(&attitude);
	attitude.q1 = 1;
	attitude.q2 = 0;
	attitude.q3 = 0;
	attitude.q4 = 0;
	AttitudeActualSet(&attitude);
	
	// Cannot trust the values to init right above if BL runs
	gyro_correct_int[0] = 0;
	gyro_correct_int[1] = 0;
	gyro_correct_int[2] = 0;
	
	q[0] = 1;
	q[1] = 0;
	q[2] = 0;
	q[3] = 0;
	for(uint8_t i = 0; i < 3; i++)
		for(uint8_t j = 0; j < 3; j++)
			R[i][j] = 0;
	
	trim_requested = false;
	
	AttitudeSettingsConnectCallback(&settingsUpdatedCb);
	
	return 0;
}

MODULE_INITCALL(AttitudeInitialize, AttitudeStart)

/**
 * Module thread, should not return.
 */
 
int32_t accel_test;
int32_t gyro_test;
static void AttitudeTask(void *parameters)
{
	uint8_t init = 0;
	AlarmsClear(SYSTEMALARMS_ALARM_ATTITUDE);
	
	// Set critical error and wait until the accel is producing data
	while(PIOS_ADXL345_FifoElements() == 0) {
		AlarmsSet(SYSTEMALARMS_ALARM_ATTITUDE, SYSTEMALARMS_ALARM_CRITICAL);
		PIOS_WDG_UpdateFlag(PIOS_WDG_ATTITUDE);
	}
	
	const struct pios_board_info * bdinfo = &pios_board_info_blob;
	
	bool cc3d = bdinfo->board_rev == 0x02;

	if(cc3d) {
#if defined(PIOS_INCLUDE_MPU6000)
		gyro_test = PIOS_MPU6000_Test();
#endif
	} else {
#if defined(PIOS_INCLUDE_ADXL345)
		accel_test = PIOS_ADXL345_Test();
#endif

#if defined(PIOS_INCLUDE_ADC)
		// Create queue for passing gyro data, allow 2 back samples in case
		gyro_queue = xQueueCreate(1, sizeof(float) * 4);
		PIOS_Assert(gyro_queue != NULL);
		PIOS_ADC_SetQueue(gyro_queue);
		PIOS_ADC_Config((PIOS_ADC_RATE / 1000.0f) * UPDATE_RATE);
#endif

	}
	// Force settings update to make sure rotation loaded
	settingsUpdatedCb(AttitudeSettingsHandle());
	
	// Main task loop
	while (1) {
		
		FlightStatusData flightStatus;
		FlightStatusGet(&flightStatus);
		
		if((xTaskGetTickCount() < 7000) && (xTaskGetTickCount() > 1000)) {
<<<<<<< HEAD
			// For first 7 seconds use accels to get gyro bias
			accelKp = 1.0f;
			accelKi = 0.9f;
			yawBiasRate = 0.01f;
=======
			// Use accels to initialise attitude and calculate gyro bias
			accelKp = 1;
			accelKi = 0.0f;
			yawBiasRate = 0.01;
			rollPitchBiasRate = 0.01f;
>>>>>>> 576d3346
			accel_filter_enabled = false;
			init = 0;
		}
		else if (zero_during_arming && (flightStatus.Armed == FLIGHTSTATUS_ARMED_ARMING)) {
<<<<<<< HEAD
			accelKp = 1.0f;
			accelKi = 0.9f;
			yawBiasRate = 0.01f;
=======
			accelKp = 1;
			accelKi = 0.0f;
			yawBiasRate = 0.01;
			rollPitchBiasRate = 0.01f;
>>>>>>> 576d3346
			accel_filter_enabled = false;
			init = 0;
		} else if (init == 0) {
			// Reload settings (all the rates)
			AttitudeSettingsAccelKiGet(&accelKi);
			AttitudeSettingsAccelKpGet(&accelKp);
			AttitudeSettingsYawBiasRateGet(&yawBiasRate);
			rollPitchBiasRate = 0.0f			
			if (accel_alpha > 0.0f)
				accel_filter_enabled = true;
			init = 1;
		}
		
		PIOS_WDG_UpdateFlag(PIOS_WDG_ATTITUDE);

		AccelsData accels;
		GyrosData gyros;
		int32_t retval = 0;

		if (cc3d)
			retval = updateSensorsCC3D(&accels, &gyros);
		else
			retval = updateSensors(&accels, &gyros);

		// Only update attitude when sensor data is good
		if (retval != 0)
			AlarmsSet(SYSTEMALARMS_ALARM_ATTITUDE, SYSTEMALARMS_ALARM_ERROR);
		else {
			// Do not update attitude data in simulation mode
			if (!AttitudeActualReadOnly())
				updateAttitude(&accels, &gyros);

			AlarmsClear(SYSTEMALARMS_ALARM_ATTITUDE);
		}
	}
}

float gyros_passed[3];

/**
 * Get an update from the sensors
 * @param[in] attitudeRaw Populate the UAVO instead of saving right here
 * @return 0 if successfull, -1 if not
 */
static int32_t updateSensors(AccelsData * accels, GyrosData * gyros)
{
	struct pios_adxl345_data accel_data;
	float gyro[4];
	
	// Only wait the time for two nominal updates before setting an alarm
	if(xQueueReceive(gyro_queue, (void * const) gyro, UPDATE_RATE * 2) == errQUEUE_EMPTY) {
		AlarmsSet(SYSTEMALARMS_ALARM_ATTITUDE, SYSTEMALARMS_ALARM_ERROR);
		return -1;
	}

	// Do not read raw sensor data in simulation mode
	if (GyrosReadOnly() || AccelsReadOnly())
		return 0;

	// No accel data available
	if(PIOS_ADXL345_FifoElements() == 0)
		return -1;
	
	// First sample is temperature
	gyros->x = -(gyro[1] - GYRO_NEUTRAL) * gyroGain;
	gyros->y = (gyro[2] - GYRO_NEUTRAL) * gyroGain;
	gyros->z = -(gyro[3] - GYRO_NEUTRAL) * gyroGain;
	
	int32_t x = 0;
	int32_t y = 0;
	int32_t z = 0;
	uint8_t i = 0;
	uint8_t samples_remaining;
	do {
		i++;
		samples_remaining = PIOS_ADXL345_Read(&accel_data);
		x +=  accel_data.x;
		y += -accel_data.y;
		z += -accel_data.z;
	} while ( (i < 32) && (samples_remaining > 0) );
	gyros->temperature = samples_remaining;

	float accel[3] = {(float) x / i, (float) y / i, (float) z / i};
	
	if(rotate) {
		// TODO: rotate sensors too so stabilization is well behaved
		float vec_out[3];
		rot_mult(R, accel, vec_out);
		accels->x = vec_out[0];
		accels->y = vec_out[1];
		accels->z = vec_out[2];
		rot_mult(R, &gyros->x, vec_out);
		gyros->x = vec_out[0];
		gyros->y = vec_out[1];
		gyros->z = vec_out[2];
	} else {
		accels->x = accel[0];
		accels->y = accel[1];
		accels->z = accel[2];
	}
	
	if (trim_requested) {
		if (trim_samples >= MAX_TRIM_FLIGHT_SAMPLES) {
			trim_requested = false;
		} else {
			uint8_t armed;
			float throttle;
			FlightStatusArmedGet(&armed);
			ManualControlCommandThrottleGet(&throttle);  // Until flight status indicates airborne
			if ((armed == FLIGHTSTATUS_ARMED_ARMED) && (throttle > 0.0f)) {
				trim_samples++;
				// Store the digitally scaled version since that is what we use for bias
				trim_accels[0] += accels->x;
				trim_accels[1] += accels->y;
				trim_accels[2] += accels->z;
			}
		}
	}
	
	// Scale accels and correct bias
	accels->x = (accels->x - accelbias[0]) * ACCEL_SCALE;
	accels->y = (accels->y - accelbias[1]) * ACCEL_SCALE;
	accels->z = (accels->z - accelbias[2]) * ACCEL_SCALE;
	
	if(bias_correct_gyro) {
		// Applying integral component here so it can be seen on the gyros and correct bias
		gyros->x += gyro_correct_int[0];
		gyros->y += gyro_correct_int[1];
		gyros->z += gyro_correct_int[2];
	}

	// Force the roll & pitch gyro rates to average to zero during initialisation
	gyro_correct_int[0] += - gyros->x * rollPitchBiasRate;
	gyro_correct_int[1] += - gyros->y * rollPitchBiasRate;
		
	// Because most crafts wont get enough information from gravity to zero yaw gyro, we try
	// and make it average zero (weakly)
	gyro_correct_int[2] += - gyros->z * yawBiasRate;

	GyrosSet(gyros);
	AccelsSet(accels);

	return 0;
}

/**
 * Get an update from the sensors
 * @param[in] attitudeRaw Populate the UAVO instead of saving right here
 * @return 0 if successfull, -1 if not
 */
struct pios_mpu6000_data mpu6000_data;
static int32_t updateSensorsCC3D(AccelsData * accelsData, GyrosData * gyrosData)
{
	float accels[3], gyros[3];
	
#if defined(PIOS_INCLUDE_MPU6000)
	
	xQueueHandle queue = PIOS_MPU6000_GetQueue();
	
	if(xQueueReceive(queue, (void *) &mpu6000_data, SENSOR_PERIOD) == errQUEUE_EMPTY)
		return -1;	// Error, no data

	// Do not read raw sensor data in simulation mode
	if (GyrosReadOnly() || AccelsReadOnly())
		return 0;

	gyros[0] = mpu6000_data.gyro_x * PIOS_MPU6000_GetScale();
	gyros[1] = mpu6000_data.gyro_y * PIOS_MPU6000_GetScale();
	gyros[2] = mpu6000_data.gyro_z * PIOS_MPU6000_GetScale();
	
	accels[0] = mpu6000_data.accel_x * PIOS_MPU6000_GetAccelScale();
	accels[1] = mpu6000_data.accel_y * PIOS_MPU6000_GetAccelScale();
	accels[2] = mpu6000_data.accel_z * PIOS_MPU6000_GetAccelScale();

	gyrosData->temperature = 35.0f + ((float) mpu6000_data.temperature + 512.0f) / 340.0f;
	accelsData->temperature = 35.0f + ((float) mpu6000_data.temperature + 512.0f) / 340.0f;
#endif

	if(rotate) {
		// TODO: rotate sensors too so stabilization is well behaved
		float vec_out[3];
		rot_mult(R, accels, vec_out);
		accels[0] = vec_out[0];
		accels[1] = vec_out[1];
		accels[2] = vec_out[2];
		rot_mult(R, gyros, vec_out);
		gyros[0] = vec_out[0];
		gyros[1] = vec_out[1];
		gyros[2] = vec_out[2];
	}

	accelsData->x = accels[0] - accelbias[0] * ACCEL_SCALE; // Applying arbitrary scale here to match CC v1
	accelsData->y = accels[1] - accelbias[1] * ACCEL_SCALE;
	accelsData->z = accels[2] - accelbias[2] * ACCEL_SCALE;

	gyrosData->x = gyros[0];
	gyrosData->y = gyros[1];
	gyrosData->z = gyros[2];

	if(bias_correct_gyro) {
		// Applying integral component here so it can be seen on the gyros and correct bias
		gyrosData->x += gyro_correct_int[0];
		gyrosData->y += gyro_correct_int[1];
		gyrosData->z += gyro_correct_int[2];
	}

	// Force the roll & pitch gyro rates to average to zero during initialisation
	gyro_correct_int[0] += - gyros->x * rollPitchBiasRate;
	gyro_correct_int[1] += - gyros->y * rollPitchBiasRate;

	// Because most crafts wont get enough information from gravity to zero yaw gyro, we try
	// and make it average zero (weakly)
	gyro_correct_int[2] += - gyrosData->z * yawBiasRate;

	GyrosSet(gyrosData);
	AccelsSet(accelsData);

	return 0;
}

static inline void apply_accel_filter(const float *raw, float *filtered)
{
	if (accel_filter_enabled) {
		filtered[0] = filtered[0] * accel_alpha + raw[0] * (1 - accel_alpha);
		filtered[1] = filtered[1] * accel_alpha + raw[1] * (1 - accel_alpha);
		filtered[2] = filtered[2] * accel_alpha + raw[2] * (1 - accel_alpha);
	} else {
		filtered[0] = raw[0];
		filtered[1] = raw[1];
		filtered[2] = raw[2];
	}
}

static void updateAttitude(AccelsData * accelsData, GyrosData * gyrosData)
{
	float dT;
	portTickType thisSysTime = xTaskGetTickCount();
	static portTickType lastSysTime = 0;
	
	dT = (thisSysTime == lastSysTime) ? 0.001f : (thisSysTime - lastSysTime) * portTICK_RATE_MS * 0.001f;
	lastSysTime = thisSysTime;
	
	// Bad practice to assume structure order, but saves memory
	float * gyros = &gyrosData->x;
	float * accels = &accelsData->x;
	
	float grot[3];
	float accel_err[3];

	// Apply smoothing to accel values, to reduce vibration noise before main calculations.
	apply_accel_filter(accels, accels_filtered);
	
	// Rotate gravity unit vector to body frame, filter and cross with accels
	grot[0] = -(2 * (q[1] * q[3] - q[0] * q[2]));
	grot[1] = -(2 * (q[2] * q[3] + q[0] * q[1]));
	grot[2] = -(q[0] * q[0] - q[1]*q[1] - q[2]*q[2] + q[3]*q[3]);

	apply_accel_filter(grot, grot_filtered);
	
	CrossProduct((const float *)accels_filtered, (const float *)grot_filtered, accel_err);
	
	// Account for accel magnitude
	float accel_mag = sqrtf(accels_filtered[0]*accels_filtered[0] + accels_filtered[1]*accels_filtered[1] + accels_filtered[2]*accels_filtered[2]);
	if (accel_mag < 1.0e-3f)
		return;

	// Account for filtered gravity vector magnitude
	float grot_mag;

	if (accel_filter_enabled)
		grot_mag = sqrtf(grot_filtered[0]*grot_filtered[0] + grot_filtered[1]*grot_filtered[1] + grot_filtered[2]*grot_filtered[2]);
	else
		grot_mag = 1.0f;

	if (grot_mag < 1.0e-3f)
		return;

	accel_err[0] /= (accel_mag*grot_mag);
	accel_err[1] /= (accel_mag*grot_mag);
	accel_err[2] /= (accel_mag*grot_mag);
	
	// Accumulate integral of error.  Scale here so that units are (deg/s) but Ki has units of s
	gyro_correct_int[0] += accel_err[0] * accelKi;
	gyro_correct_int[1] += accel_err[1] * accelKi;
	
	//gyro_correct_int[2] += accel_err[2] * accelKi;
	
	// Correct rates based on error, integral component dealt with in updateSensors
	gyros[0] += accel_err[0] * accelKp / dT;
	gyros[1] += accel_err[1] * accelKp / dT;
	gyros[2] += accel_err[2] * accelKp / dT;
	
	{ // scoping variables to save memory
		// Work out time derivative from INSAlgo writeup
		// Also accounts for the fact that gyros are in deg/s
		float qdot[4];
		qdot[0] = (-q[1] * gyros[0] - q[2] * gyros[1] - q[3] * gyros[2]) * dT * (M_PI_F / 180.0f / 2.0f);
		qdot[1] = (q[0] * gyros[0] - q[3] * gyros[1] + q[2] * gyros[2]) * dT * (M_PI_F / 180.0f / 2.0f);
		qdot[2] = (q[3] * gyros[0] + q[0] * gyros[1] - q[1] * gyros[2]) * dT * (M_PI_F / 180.0f / 2.0f);
		qdot[3] = (-q[2] * gyros[0] + q[1] * gyros[1] + q[0] * gyros[2]) * dT * (M_PI_F / 180.0f / 2.0f);
		
		// Take a time step
		q[0] = q[0] + qdot[0];
		q[1] = q[1] + qdot[1];
		q[2] = q[2] + qdot[2];
		q[3] = q[3] + qdot[3];
		
		if(q[0] < 0) {
			q[0] = -q[0];
			q[1] = -q[1];
			q[2] = -q[2];
			q[3] = -q[3];
		}
	}
	
	// Renomalize
	float qmag = sqrtf(q[0]*q[0] + q[1]*q[1] + q[2]*q[2] + q[3]*q[3]);
	
	// If quaternion has become inappropriately short or is nan reinit.
	// THIS SHOULD NEVER ACTUALLY HAPPEN
	if((fabsf(qmag) < 1e-3f) || isnan(qmag)) {
		q[0] = 1;
		q[1] = 0;
		q[2] = 0;
		q[3] = 0;
	} else {
		q[0] = q[0]/qmag;
		q[1] = q[1]/qmag;
		q[2] = q[2]/qmag;
		q[3] = q[3]/qmag;
	}
	
	AttitudeActualData attitudeActual;
	AttitudeActualGet(&attitudeActual);
	
	quat_copy(q, &attitudeActual.q1);
	
	// Convert into eueler degrees (makes assumptions about RPY order)
	Quaternion2RPY(&attitudeActual.q1,&attitudeActual.Roll);
	
	AttitudeActualSet(&attitudeActual);
}

static void settingsUpdatedCb(UAVObjEvent * objEv) {
	AttitudeSettingsData attitudeSettings;
	AttitudeSettingsGet(&attitudeSettings);
	
	
	accelKp = attitudeSettings.AccelKp;
	accelKi = attitudeSettings.AccelKi;
	yawBiasRate = attitudeSettings.YawBiasRate;
	gyroGain = attitudeSettings.GyroGain;

	// Calculate accel filter alpha, in the same way as for gyro data in stabilization module.
	const float fakeDt = 0.0025f;
	if (attitudeSettings.AccelTau < 0.0001f) {
		accel_alpha = 0;   // not trusting this to resolve to 0
		accel_filter_enabled = false;
	} else {
		accel_alpha = expf(-fakeDt  / attitudeSettings.AccelTau);
		accel_filter_enabled = true;
	}
	
	zero_during_arming = attitudeSettings.ZeroDuringArming == ATTITUDESETTINGS_ZERODURINGARMING_TRUE;
	bias_correct_gyro = attitudeSettings.BiasCorrectGyro == ATTITUDESETTINGS_BIASCORRECTGYRO_TRUE;
	
	accelbias[0] = attitudeSettings.AccelBias[ATTITUDESETTINGS_ACCELBIAS_X];
	accelbias[1] = attitudeSettings.AccelBias[ATTITUDESETTINGS_ACCELBIAS_Y];
	accelbias[2] = attitudeSettings.AccelBias[ATTITUDESETTINGS_ACCELBIAS_Z];
	
	gyro_correct_int[0] = attitudeSettings.GyroBias[ATTITUDESETTINGS_GYROBIAS_X] / 100.0f;
	gyro_correct_int[1] = attitudeSettings.GyroBias[ATTITUDESETTINGS_GYROBIAS_Y] / 100.0f;
	gyro_correct_int[2] = attitudeSettings.GyroBias[ATTITUDESETTINGS_GYROBIAS_Z] / 100.0f;
	
	// Indicates not to expend cycles on rotation
	if(attitudeSettings.BoardRotation[0] == 0 && attitudeSettings.BoardRotation[1] == 0 &&
	   attitudeSettings.BoardRotation[2] == 0) {
		rotate = 0;
		
		// Shouldn't be used but to be safe
		float rotationQuat[4] = {1,0,0,0};
		Quaternion2R(rotationQuat, R);
	} else {
		float rotationQuat[4];
		const float rpy[3] = {attitudeSettings.BoardRotation[ATTITUDESETTINGS_BOARDROTATION_ROLL],
			attitudeSettings.BoardRotation[ATTITUDESETTINGS_BOARDROTATION_PITCH],
			attitudeSettings.BoardRotation[ATTITUDESETTINGS_BOARDROTATION_YAW]};
		RPY2Quaternion(rpy, rotationQuat);
		Quaternion2R(rotationQuat, R);
		rotate = 1;
	}
	
	if (attitudeSettings.TrimFlight == ATTITUDESETTINGS_TRIMFLIGHT_START) {
		trim_accels[0] = 0;
		trim_accels[1] = 0;
		trim_accels[2] = 0;
		trim_samples = 0;
		trim_requested = true;
	} else if (attitudeSettings.TrimFlight == ATTITUDESETTINGS_TRIMFLIGHT_LOAD) {
		trim_requested = false;
		attitudeSettings.AccelBias[ATTITUDESETTINGS_ACCELBIAS_X] = trim_accels[0] / trim_samples;
		attitudeSettings.AccelBias[ATTITUDESETTINGS_ACCELBIAS_Y] = trim_accels[1] / trim_samples;
		// Z should average -grav
		attitudeSettings.AccelBias[ATTITUDESETTINGS_ACCELBIAS_Z] = trim_accels[2] / trim_samples + GRAV / ACCEL_SCALE;
		attitudeSettings.TrimFlight = ATTITUDESETTINGS_TRIMFLIGHT_NORMAL;
		AttitudeSettingsSet(&attitudeSettings);
	} else
		trim_requested = false;
}
/**
 * @}
 * @}
 */<|MERGE_RESOLUTION|>--- conflicted
+++ resolved
@@ -92,12 +92,8 @@
 static float accels_filtered[3];
 static float grot_filtered[3];
 static float yawBiasRate = 0;
-<<<<<<< HEAD
+static float rollPitchBiasRate = 0.0f;
 static float gyroGain = 0.42f;
-=======
-static float rollPitchBiasRate = 0.0f;
-static float gyroGain = 0.42;
->>>>>>> 576d3346
 static int16_t accelbias[3];
 static float q[4] = {1,0,0,0};
 static float R[3][3];
@@ -221,32 +217,19 @@
 		FlightStatusGet(&flightStatus);
 		
 		if((xTaskGetTickCount() < 7000) && (xTaskGetTickCount() > 1000)) {
-<<<<<<< HEAD
-			// For first 7 seconds use accels to get gyro bias
+			// Use accels to initialise attitude and calculate gyro bias
 			accelKp = 1.0f;
-			accelKi = 0.9f;
+			accelKi = 0.0f;
 			yawBiasRate = 0.01f;
-=======
-			// Use accels to initialise attitude and calculate gyro bias
-			accelKp = 1;
-			accelKi = 0.0f;
-			yawBiasRate = 0.01;
 			rollPitchBiasRate = 0.01f;
->>>>>>> 576d3346
 			accel_filter_enabled = false;
 			init = 0;
 		}
 		else if (zero_during_arming && (flightStatus.Armed == FLIGHTSTATUS_ARMED_ARMING)) {
-<<<<<<< HEAD
 			accelKp = 1.0f;
-			accelKi = 0.9f;
+			accelKi = 0.0f;
 			yawBiasRate = 0.01f;
-=======
-			accelKp = 1;
-			accelKi = 0.0f;
-			yawBiasRate = 0.01;
 			rollPitchBiasRate = 0.01f;
->>>>>>> 576d3346
 			accel_filter_enabled = false;
 			init = 0;
 		} else if (init == 0) {
@@ -254,7 +237,7 @@
 			AttitudeSettingsAccelKiGet(&accelKi);
 			AttitudeSettingsAccelKpGet(&accelKp);
 			AttitudeSettingsYawBiasRateGet(&yawBiasRate);
-			rollPitchBiasRate = 0.0f			
+			rollPitchBiasRate = 0.0f;
 			if (accel_alpha > 0.0f)
 				accel_filter_enabled = true;
 			init = 1;
@@ -454,8 +437,8 @@
 	}
 
 	// Force the roll & pitch gyro rates to average to zero during initialisation
-	gyro_correct_int[0] += - gyros->x * rollPitchBiasRate;
-	gyro_correct_int[1] += - gyros->y * rollPitchBiasRate;
+	gyro_correct_int[0] += - gyrosData->x * rollPitchBiasRate;
+	gyro_correct_int[1] += - gyrosData->y * rollPitchBiasRate;
 
 	// Because most crafts wont get enough information from gravity to zero yaw gyro, we try
 	// and make it average zero (weakly)
@@ -573,10 +556,10 @@
 		q[2] = 0;
 		q[3] = 0;
 	} else {
-		q[0] = q[0]/qmag;
-		q[1] = q[1]/qmag;
-		q[2] = q[2]/qmag;
-		q[3] = q[3]/qmag;
+		q[0] = q[0] / qmag;
+		q[1] = q[1] / qmag;
+		q[2] = q[2] / qmag;
+		q[3] = q[3] / qmag;
 	}
 	
 	AttitudeActualData attitudeActual;
