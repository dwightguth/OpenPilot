--- conflicted
+++ resolved
@@ -176,11 +176,7 @@
     [FLIGHTSTATUS_FLIGHTMODE_RETURNTOBASE]     = &notifications[NOTIFY_SEQUENCE_ARMED_FM_RTH],
     [FLIGHTSTATUS_FLIGHTMODE_LAND] = &notifications[NOTIFY_SEQUENCE_ARMED_FM_LAND],
     [FLIGHTSTATUS_FLIGHTMODE_POI] = &notifications[NOTIFY_SEQUENCE_ARMED_FM_GPS],
-<<<<<<< HEAD
-    [FLIGHTSTATUS_FLIGHTMODE_AUTOCRUISE]        = &notifications[NOTIFY_SEQUENCE_ARMED_FM_GPS]
-=======
     [FLIGHTSTATUS_FLIGHTMODE_AUTOCRUISE]       = &notifications[NOTIFY_SEQUENCE_ARMED_FM_GPS],
->>>>>>> 4f7fc1ba
 };
 
 // List of alarms to show with attached sequences for each status
