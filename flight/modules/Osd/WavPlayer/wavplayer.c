--- conflicted
+++ resolved
@@ -78,17 +78,6 @@
 
 static void WavPlayerTask(void *parameters)
 {
-<<<<<<< HEAD
-	portTickType lastSysTime;
-	// Loop forever
-	lastSysTime = xTaskGetTickCount();	//portTickType xDelay = 100 / portTICK_RATE_MS;
-	uint32_t timeNowMs = xTaskGetTickCount() * portTICK_RATE_MS;;
-
-
-	timeOfLastUpdateMs = timeNowMs;
-	timeOfLastCommandMs = timeNowMs;
-=======
-    portTickType xDelay = 100 / portTICK_RATE_MS;
     portTickType lastSysTime;
     // Loop forever
     lastSysTime = xTaskGetTickCount();
@@ -96,7 +85,6 @@
 
     timeOfLastUpdateMs = timeNowMs;
     timeOfLastCommandMs = timeNowMs;
->>>>>>> 576d3346
 #if defined(PIOS_INCLUDE_WAVE)
     WavePlayer_Start();
 #endif
