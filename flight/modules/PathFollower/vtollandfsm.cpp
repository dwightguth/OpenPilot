/*
 ******************************************************************************
 *
 * @file       vtollandfsm.cpp
 * @author     The OpenPilot Team, http://www.openpilot.org Copyright (C) 2015.
 * @brief      This landing state machine is a helper state machine to the
 *             VtolLandController.
 * @see        The GNU Public License (GPL) Version 3
 *
 *****************************************************************************/
/*
 * This program is free software; you can redistribute it and/or modify
 * it under the terms of the GNU General Public License as published by
 * the Free Software Foundation; either version 3 of the License, or
 * (at your option) any later version.
 *
 * This program is distributed in the hope that it will be useful, but
 * WITHOUT ANY WARRANTY; without even the implied warranty of MERCHANTABILITY
 * or FITNESS FOR A PARTICULAR PURPOSE. See the GNU General Public License
 * for more details.
 *
 * You should have received a copy of the GNU General Public License along
 * with this program; if not, write to the Free Software Foundation, Inc.,
 * 59 Temple Place, Suite 330, Boston, MA 02111-1307 USA
 */

extern "C" {
#include <openpilot.h>

#include <callbackinfo.h>

#include <math.h>
#include <pid.h>
#include <CoordinateConversions.h>
#include <sin_lookup.h>
#include <pathdesired.h>
#include <paths.h>
#include "plans.h"
#include <sanitycheck.h>

#include <homelocation.h>
#include <accelstate.h>
#include <fixedwingpathfollowersettings.h>
#include <fixedwingpathfollowerstatus.h>
#include <vtolpathfollowersettings.h>
#include <flightstatus.h>
#include <flightmodesettings.h>
#include <pathstatus.h>
#include <positionstate.h>
#include <velocitystate.h>
#include <velocitydesired.h>
#include <stabilizationdesired.h>
#include <airspeedstate.h>
#include <attitudestate.h>
#include <takeofflocation.h>
#include <poilocation.h>
#include <manualcontrolcommand.h>
#include <systemsettings.h>
#include <stabilizationbank.h>
#include <stabilizationdesired.h>
#include <vtolselftuningstats.h>
#include <statusvtolland.h>
#include <pathsummary.h>
}

// C++ includes
#include <vtollandfsm.h>


// Private constants
#define TIMER_COUNT_PER_SECOND            (1000 / vtolPathFollowerSettings->UpdatePeriod)
#define MIN_LANDRATE                      0.1f
#define MAX_LANDRATE                      0.6f
#define LOW_ALT_DESCENT_REDUCTION_FACTOR  0.7f  // TODO Need to make the transition smooth
#define LANDRATE_LOWLIMIT_FACTOR          0.5f
#define LANDRATE_HILIMIT_FACTOR           1.5f
#define TIMEOUT_INIT_ALTHOLD              (3 * TIMER_COUNT_PER_SECOND)
#define TIMEOUT_WTG_FOR_DESCENTRATE       (10 * TIMER_COUNT_PER_SECOND)
#define WTG_FOR_DESCENTRATE_COUNT_LIMIT   10
#define TIMEOUT_AT_DESCENTRATE            10
#define TIMEOUT_GROUNDEFFECT              (1 * TIMER_COUNT_PER_SECOND)
#define TIMEOUT_THRUSTDOWN                (2 * TIMER_COUNT_PER_SECOND)
#define LANDING_PID_SCALAR_P              2.0f
#define LANDING_PID_SCALAR_I              10.0f
#define LANDING_SLOWDOWN_HEIGHT           -5.0f
#define BOUNCE_VELOCITY_TRIGGER_LIMIT     -0.3f
#define BOUNCE_ACCELERATION_TRIGGER_LIMIT -6.0f
#define BOUNCE_TRIGGER_COUNT              4
#define GROUNDEFFECT_SLOWDOWN_FACTOR      0.3f
#define GROUNDEFFECT_SLOWDOWN_COUNT       4

VtolLandFSM::PathFollowerFSM_LandStateHandler_T VtolLandFSM::sLandStateTable[LAND_STATE_SIZE] = {
    [LAND_STATE_INACTIVE]       =       { .setup = &VtolLandFSM::setup_inactive,             .run = 0                                      },
    [LAND_STATE_INIT_ALTHOLD]   =       { .setup = &VtolLandFSM::setup_init_althold,         .run = &VtolLandFSM::run_init_althold         },
    [LAND_STATE_WTG_FOR_DESCENTRATE] =  { .setup = &VtolLandFSM::setup_wtg_for_descentrate,  .run = &VtolLandFSM::run_wtg_for_descentrate  },
    [LAND_STATE_AT_DESCENTRATE] =       { .setup = &VtolLandFSM::setup_at_descentrate,       .run = &VtolLandFSM::run_at_descentrate       },
    [LAND_STATE_WTG_FOR_GROUNDEFFECT] = { .setup = &VtolLandFSM::setup_wtg_for_groundeffect, .run = &VtolLandFSM::run_wtg_for_groundeffect },
    [LAND_STATE_GROUNDEFFECT]   =       { .setup = &VtolLandFSM::setup_groundeffect,         .run = &VtolLandFSM::run_groundeffect         },
    [LAND_STATE_THRUSTDOWN]     =       { .setup = &VtolLandFSM::setup_thrustdown,           .run = &VtolLandFSM::run_thrustdown           },
    [LAND_STATE_THRUSTOFF]      =       { .setup = &VtolLandFSM::setup_thrustoff,            .run = &VtolLandFSM::run_thrustoff            },
    [LAND_STATE_DISARMED]       =       { .setup = &VtolLandFSM::setup_disarmed,             .run = &VtolLandFSM::run_disarmed             },
    [LAND_STATE_ABORT] =                { .setup = &VtolLandFSM::setup_abort,                .run = &VtolLandFSM::run_abort                }
};

// pointer to a singleton instance
VtolLandFSM *VtolLandFSM::p_inst = 0;


VtolLandFSM::VtolLandFSM()
    : mLandData(0), vtolPathFollowerSettings(0), pathDesired(0), flightStatus(0)
{}

// Private types

// Private functions
// Public API methods
/**
 * Initialise the module, called on startup
 * \returns 0 on success or -1 if initialisation failed
 */
int32_t VtolLandFSM::Initialize(VtolPathFollowerSettingsData *ptr_vtolPathFollowerSettings,
                                PathDesiredData *ptr_pathDesired,
                                FlightStatusData *ptr_flightStatus)
{
    PIOS_Assert(ptr_vtolPathFollowerSettings);
    PIOS_Assert(ptr_pathDesired);
    PIOS_Assert(ptr_flightStatus);

<<<<<<< HEAD
    if (mLandData == 0) {
	mLandData = (VtolLandFSMData_T *)pios_malloc(sizeof(VtolLandFSMData_T));
      PIOS_Assert(mLandData);
    }
=======
    HomeLocationInitialize();
    AccelStateInitialize();
    VtolPathFollowerSettingsInitialize();
    FlightStatusInitialize();
    FlightModeSettingsInitialize();
    PathStatusInitialize();
    PathSummaryInitialize();
    PathDesiredInitialize();
    PositionStateInitialize();
    VelocityStateInitialize();
    VelocityDesiredInitialize();
    StabilizationDesiredInitialize();
    TakeOffLocationInitialize();
    ManualControlCommandInitialize();
    StatusVtolLandInitialize();

    mLandData = (VtolLandFSMData_T *)pios_malloc(sizeof(VtolLandFSMData_T));
    PIOS_Assert(mLandData);
>>>>>>> 672732e9
    memset(mLandData, sizeof(VtolLandFSMData_T), 0);
    vtolPathFollowerSettings = ptr_vtolPathFollowerSettings;
    pathDesired  = ptr_pathDesired;
    flightStatus = ptr_flightStatus;
    initFSM();

    return 0;
}

void VtolLandFSM::Inactive(void)
{
    memset(mLandData, sizeof(VtolLandFSMData_T), 0);
    initFSM();
}

// Initialise the FSM
void VtolLandFSM::initFSM(void)
{
    if (vtolPathFollowerSettings != 0) {
        setState(LAND_STATE_INACTIVE, STATUSVTOLLAND_STATEEXITREASON_NONE);
    } else {
        mLandData->currentState = LAND_STATE_INACTIVE;
    }
}

void VtolLandFSM::Activate()
{
    memset(mLandData, sizeof(VtolLandFSMData_T), 0);
    mLandData->currentState   = LAND_STATE_INACTIVE;
    mLandData->flLowAltitude  = false;
    mLandData->flAltitudeHold = false;
    mLandData->fsmLandStatus.averageDescentRate      = MIN_LANDRATE;
    mLandData->fsmLandStatus.averageDescentThrust    = vtolPathFollowerSettings->ThrustLimits.Neutral;
    mLandData->fsmLandStatus.calculatedNeutralThrust = vtolPathFollowerSettings->ThrustLimits.Neutral;
    mLandData->boundThrustMin = vtolPathFollowerSettings->ThrustLimits.Min;
    mLandData->boundThrustMax = vtolPathFollowerSettings->ThrustLimits.Max;
    TakeOffLocationGet(&(mLandData->takeOffLocation));
    mLandData->fsmLandStatus.AltitudeAtState[LAND_STATE_INACTIVE] = 0.0f;
    assessAltitude();

    if (pathDesired->Mode == PATHDESIRED_MODE_LAND) {
#ifndef DEBUG_GROUNDIMPACT
        setState(LAND_STATE_INIT_ALTHOLD, STATUSVTOLLAND_STATEEXITREASON_NONE);
#else
        setState(LAND_STATE_WTG_FOR_GROUNDEFFECT, STATUSVTOLLAND_STATEEXITREASON_NONE);
#endif
    } else {
        // move to error state and callback to position hold
        setState(LAND_STATE_ABORT, STATUSVTOLLAND_STATEEXITREASON_NONE);
    }
}

void VtolLandFSM::Abort(void)
{
    setState(LAND_STATE_ABORT, STATUSVTOLLAND_STATEEXITREASON_NONE);
}

PathFollowerFSMState_T VtolLandFSM::GetCurrentState(void)
{
    switch (mLandData->currentState) {
    case LAND_STATE_INACTIVE:
        return PFFSM_STATE_INACTIVE;

        break;
    case LAND_STATE_ABORT:
        return PFFSM_STATE_ABORT;

        break;
    case LAND_STATE_DISARMED:
        return PFFSM_STATE_DISARMED;

        break;
    default:
        return PFFSM_STATE_ACTIVE;

        break;
    }
}

void VtolLandFSM::Update()
{
    runState();
    if (GetCurrentState() != PFFSM_STATE_INACTIVE) {
        runAlways();
    }
}

int32_t VtolLandFSM::runState(void)
{
    uint8_t flTimeout = false;

    mLandData->stateRunCount++;

    if (mLandData->stateTimeoutCount > 0 && mLandData->stateRunCount > mLandData->stateTimeoutCount) {
        flTimeout = true;
    }

    // If the current state has a static function, call it
    if (sLandStateTable[mLandData->currentState].run) {
        (this->*sLandStateTable[mLandData->currentState].run)(flTimeout);
    }
    return 0;
}

int32_t VtolLandFSM::runAlways(void)
{
    void assessAltitude(void);

    return 0;
}

// PathFollower implements the PID scheme and has a objective
// set by a PathDesired object.  Based on the mode, pathfollower
// uses FSM's as helper functions that manage state and event detection.
// PathFollower calls into FSM methods to alter its commands.

void VtolLandFSM::BoundThrust(float &ulow, float &uhigh)
{
    ulow  = mLandData->boundThrustMin;
    uhigh = mLandData->boundThrustMax;


    if (mLandData->flConstrainThrust) {
        uhigh = mLandData->thrustLimit;
    }
}

void VtolLandFSM::ConstrainStabiDesired(StabilizationDesiredData *stabDesired)
{
    if (mLandData->flZeroStabiHorizontal && stabDesired) {
        stabDesired->Pitch = 0.0f;
        stabDesired->Roll  = 0.0f;
        stabDesired->Yaw   = 0.0f;
    }
}

void VtolLandFSM::CheckPidScaler(pid_scaler *local_scaler)
{
    if (mLandData->flLowAltitude) {
        local_scaler->p = LANDING_PID_SCALAR_P;
        local_scaler->i = LANDING_PID_SCALAR_I;
    }
}


// Set the new state and perform setup for subsequent state run calls
// This is called by state run functions on event detection that drive
// state transitions.
void VtolLandFSM::setState(PathFollowerFSM_LandState_T newState, StatusVtolLandStateExitReasonOptions reason)
{
    mLandData->fsmLandStatus.StateExitReason[mLandData->currentState] = reason;

    if (mLandData->currentState == newState) {
        return;
    }
    mLandData->currentState = newState;

    if (newState != LAND_STATE_INACTIVE) {
        PositionStateData positionState;
        PositionStateGet(&positionState);
        float takeOffDown = 0.0f;
        if (mLandData->takeOffLocation.Status == TAKEOFFLOCATION_STATUS_VALID) {
            takeOffDown = mLandData->takeOffLocation.Down;
        }
        mLandData->fsmLandStatus.AltitudeAtState[newState] = positionState.Down - takeOffDown;
        assessAltitude();
    }

    // Restart state timer counter
    mLandData->stateRunCount     = 0;

    // Reset state timeout to disabled/zero
    mLandData->stateTimeoutCount = 0;

    if (sLandStateTable[mLandData->currentState].setup) {
        (this->*sLandStateTable[mLandData->currentState].setup)();
    }

    updateVtolLandFSMStatus();
}


// Timeout utility function for use by state init implementations
void VtolLandFSM::setStateTimeout(int32_t count)
{
    mLandData->stateTimeoutCount = count;
}

void VtolLandFSM::updateVtolLandFSMStatus()
{
    mLandData->fsmLandStatus.State = mLandData->currentState;
    if (mLandData->flLowAltitude) {
        mLandData->fsmLandStatus.AltitudeState = STATUSVTOLLAND_ALTITUDESTATE_LOW;
    } else {
        mLandData->fsmLandStatus.AltitudeState = STATUSVTOLLAND_ALTITUDESTATE_HIGH;
    }
    StatusVtolLandSet(&mLandData->fsmLandStatus);
}


float VtolLandFSM::BoundVelocityDown(float velocity_down)
{
    velocity_down = boundf(velocity_down, MIN_LANDRATE, MAX_LANDRATE);
    if (mLandData->flLowAltitude) {
        velocity_down *= LOW_ALT_DESCENT_REDUCTION_FACTOR;
    }
    mLandData->fsmLandStatus.targetDescentRate = velocity_down;

    if (mLandData->flAltitudeHold) {
        return 0.0f;
    } else {
        return velocity_down;
    }
}

void VtolLandFSM::assessAltitude(void)
{
    float positionDown;

    PositionStateDownGet(&positionDown);
    float takeOffDown = 0.0f;
    if (mLandData->takeOffLocation.Status == TAKEOFFLOCATION_STATUS_VALID) {
        takeOffDown = mLandData->takeOffLocation.Down;
    }
    float positionDownRelativeToTakeoff = positionDown - takeOffDown;
    if (positionDownRelativeToTakeoff < LANDING_SLOWDOWN_HEIGHT) {
        mLandData->flLowAltitude = false;
    } else {
        mLandData->flLowAltitude = true;
    }
}


// FSM Setup and Run method implementation

// State: INACTIVE
void VtolLandFSM::setup_inactive(void)
{
    // Re-initialise local variables
    mLandData->flZeroStabiHorizontal = false;
    mLandData->flConstrainThrust     = false;
}

// State: INIT ALTHOLD
void VtolLandFSM::setup_init_althold(void)
{
    setStateTimeout(TIMEOUT_INIT_ALTHOLD);
    // get target descent velocity
    mLandData->flZeroStabiHorizontal = false;
    mLandData->fsmLandStatus.targetDescentRate = BoundVelocityDown(pathDesired->ModeParameters[PATHDESIRED_MODEPARAMETER_LAND_VELOCITYVECTOR_DOWN]);
    mLandData->flConstrainThrust     = false;
    mLandData->flAltitudeHold = true;
    mLandData->boundThrustMin = vtolPathFollowerSettings->ThrustLimits.Min;
    mLandData->boundThrustMax = vtolPathFollowerSettings->ThrustLimits.Max;
}

void VtolLandFSM::run_init_althold(uint8_t flTimeout)
{
    if (flTimeout) {
        mLandData->flAltitudeHold = false;
        setState(LAND_STATE_WTG_FOR_DESCENTRATE, STATUSVTOLLAND_STATEEXITREASON_TIMEOUT);
    }
}


// State: WAITING FOR DESCENT RATE
void VtolLandFSM::setup_wtg_for_descentrate(void)
{
    setStateTimeout(TIMEOUT_WTG_FOR_DESCENTRATE);
    // get target descent velocity
    mLandData->flZeroStabiHorizontal = false;
    mLandData->observationCount = 0;
    mLandData->observation2Count     = 0;
    mLandData->flConstrainThrust     = false;
    mLandData->flAltitudeHold = false;
    mLandData->boundThrustMin = vtolPathFollowerSettings->ThrustLimits.Min;
    mLandData->boundThrustMax = vtolPathFollowerSettings->ThrustLimits.Max;
}

void VtolLandFSM::run_wtg_for_descentrate(uint8_t flTimeout)
{
    // Look at current actual thrust...are we already shutdown??
    VelocityStateData velocityState;

    VelocityStateGet(&velocityState);
    StabilizationDesiredData stabDesired;
    StabilizationDesiredGet(&stabDesired);

    // We don't expect PID to get exactly the target descent rate, so have a lower
    // water mark but need to see 5 observations to be confident that we have semi-stable
    // descent achieved

    // we need to see velocity down within a range of control before we proceed, without which we
    // really don't have confidence to allow later states to run.
    if (velocityState.Down > (LANDRATE_LOWLIMIT_FACTOR * mLandData->fsmLandStatus.targetDescentRate) &&
        velocityState.Down < (LANDRATE_HILIMIT_FACTOR * mLandData->fsmLandStatus.targetDescentRate)) {
        if (mLandData->observationCount++ > WTG_FOR_DESCENTRATE_COUNT_LIMIT) {
            setState(LAND_STATE_AT_DESCENTRATE, STATUSVTOLLAND_STATEEXITREASON_DESCENTRATEOK);
            return;
        }
    }

    if (flTimeout) {
        setState(LAND_STATE_ABORT, STATUSVTOLLAND_STATEEXITREASON_TIMEOUT);
    }
}


// State: AT DESCENT RATE
void VtolLandFSM::setup_at_descentrate(void)
{
    setStateTimeout(TIMEOUT_AT_DESCENTRATE);
    mLandData->flZeroStabiHorizontal = false;
    mLandData->observationCount  = 0;
    mLandData->sum1 = 0.0f;
    mLandData->sum2 = 0.0f;
    mLandData->flConstrainThrust = false;
    mLandData->fsmLandStatus.averageDescentRate = MIN_LANDRATE;
    mLandData->fsmLandStatus.averageDescentThrust = vtolPathFollowerSettings->ThrustLimits.Neutral;
    mLandData->boundThrustMin    = vtolPathFollowerSettings->ThrustLimits.Min;
    mLandData->boundThrustMax    = vtolPathFollowerSettings->ThrustLimits.Max;
}

void VtolLandFSM::run_at_descentrate(uint8_t flTimeout)
{
    VelocityStateData velocityState;

    VelocityStateGet(&velocityState);

    StabilizationDesiredData stabDesired;
    StabilizationDesiredGet(&stabDesired);

    mLandData->sum1 += velocityState.Down;
    mLandData->sum2 += stabDesired.Thrust;
    mLandData->observationCount++;
    if (flTimeout) {
        mLandData->fsmLandStatus.averageDescentRate   = boundf((mLandData->sum1 / (float)(mLandData->observationCount)), 0.5f * MIN_LANDRATE, 1.5f * MAX_LANDRATE);
        mLandData->fsmLandStatus.averageDescentThrust = boundf((mLandData->sum2 / (float)(mLandData->observationCount)), vtolPathFollowerSettings->ThrustLimits.Min, vtolPathFollowerSettings->ThrustLimits.Max);

        // We need to calculate a neutral limit to use later to constrain upper thrust range during states where we are close to the ground
        // As our battery gets flat, ThrustLimits.Neutral needs to constrain us too much and we get too fast a descent rate. We can
        // detect this by the fact that the descent rate will exceed the target and the required thrust will exceed the neutral value
        mLandData->fsmLandStatus.calculatedNeutralThrust = mLandData->fsmLandStatus.averageDescentRate / mLandData->fsmLandStatus.targetDescentRate * mLandData->fsmLandStatus.averageDescentThrust;
        mLandData->fsmLandStatus.calculatedNeutralThrust = boundf(mLandData->fsmLandStatus.calculatedNeutralThrust, vtolPathFollowerSettings->ThrustLimits.Neutral, vtolPathFollowerSettings->ThrustLimits.Max);


        setState(LAND_STATE_WTG_FOR_GROUNDEFFECT, STATUSVTOLLAND_STATEEXITREASON_DESCENTRATEOK);
    }
}


// State: WAITING FOR GROUND EFFECT
void VtolLandFSM::setup_wtg_for_groundeffect(void)
{
    // No timeout
    mLandData->flZeroStabiHorizontal = false;
    mLandData->observationCount = 0;
    mLandData->observation2Count     = 0;
    mLandData->sum1 = 0.0f;
    mLandData->sum2 = 0.0f;
    mLandData->flConstrainThrust     = false;
    mLandData->fsmLandStatus.WtgForGroundEffect.BounceVelocity = 0.0f;
    mLandData->fsmLandStatus.WtgForGroundEffect.BounceAccel    = 0.0f;
    mLandData->boundThrustMin = vtolPathFollowerSettings->ThrustLimits.Min;
    mLandData->boundThrustMax = vtolPathFollowerSettings->ThrustLimits.Max;
}

void VtolLandFSM::run_wtg_for_groundeffect(__attribute__((unused)) uint8_t flTimeout)
{
    // detect material downrating in thrust for 1 second.
    VelocityStateData velocityState;

    VelocityStateGet(&velocityState);
    AccelStateData accelState;
    AccelStateGet(&accelState);

    // +ve 9.8 expected
    float g_e;
    HomeLocationg_eGet(&g_e);

    StabilizationDesiredData stabDesired;
    StabilizationDesiredGet(&stabDesired);

    // detect bounce
    uint8_t flBounce = (velocityState.Down < BOUNCE_VELOCITY_TRIGGER_LIMIT);
    if (flBounce) {
        mLandData->fsmLandStatus.WtgForGroundEffect.BounceVelocity = velocityState.Down;
    } else {
        mLandData->fsmLandStatus.WtgForGroundEffect.BounceVelocity = 0.0f;
    }

    // invert sign of accel to the standard convention of down is +ve and subtract the gravity to get
    // a relative acceleration term.
    float bounceAccel     = -accelState.z - g_e;
    uint8_t flBounceAccel = (bounceAccel < BOUNCE_ACCELERATION_TRIGGER_LIMIT);
    if (flBounceAccel) {
        mLandData->fsmLandStatus.WtgForGroundEffect.BounceAccel = bounceAccel;
    } else {
        mLandData->fsmLandStatus.WtgForGroundEffect.BounceAccel = 0.0f;
    }

    if (flBounce || flBounceAccel) {
        mLandData->observation2Count++;
        if (mLandData->observation2Count > BOUNCE_TRIGGER_COUNT) {
            setState(LAND_STATE_GROUNDEFFECT, (flBounce ? STATUSVTOLLAND_STATEEXITREASON_BOUNCEVELOCITY : STATUSVTOLLAND_STATEEXITREASON_BOUNCEACCEL));
            return;
        }
    } else {
        mLandData->observation2Count = 0;
    }

    // detect low descent rate
    uint8_t flDescentRateLow = (velocityState.Down < (GROUNDEFFECT_SLOWDOWN_FACTOR * mLandData->fsmLandStatus.averageDescentRate));
    if (flDescentRateLow) {
        mLandData->boundThrustMax = mLandData->fsmLandStatus.calculatedNeutralThrust;
        mLandData->observationCount++;
        if (mLandData->observationCount > GROUNDEFFECT_SLOWDOWN_COUNT) {
#ifndef DEBUG_GROUNDIMPACT
            setState(LAND_STATE_GROUNDEFFECT, STATUSVTOLLAND_STATEEXITREASON_LOWDESCENTRATE);
#endif
            return;
        }
    } else {
        mLandData->observationCount = 0;
    }

    updateVtolLandFSMStatus();
}

// STATE: GROUNDEFFET
void VtolLandFSM::setup_groundeffect(void)
{
    setStateTimeout(TIMEOUT_GROUNDEFFECT);
    mLandData->flZeroStabiHorizontal     = true;
    PositionStateData positionState;
    PositionStateGet(&positionState);
    mLandData->expectedLandPositionNorth = positionState.North;
    mLandData->expectedLandPositionEast  = positionState.East;
    mLandData->flConstrainThrust = false;

    // now that we have ground effect limit max thrust to neutral
    mLandData->boundThrustMin    = -0.1f;
    mLandData->boundThrustMax    = mLandData->fsmLandStatus.calculatedNeutralThrust;
}
void VtolLandFSM::run_groundeffect(__attribute__((unused)) uint8_t flTimeout)
{
    StabilizationDesiredData stabDesired;

    StabilizationDesiredGet(&stabDesired);
    if (stabDesired.Thrust < 0.0f) {
        setState(LAND_STATE_THRUSTOFF, STATUSVTOLLAND_STATEEXITREASON_ZEROTHRUST);
        return;
    }

    // Stay in this state until we get a low altitude flag.
    if (mLandData->flLowAltitude == false) {
        // worst case scenario is that we land and the pid brings thrust down to zero.
        return;
    }

    // detect broad sideways drift.  If for some reason we have a hard landing that the bounce detection misses, this will kick in
    PositionStateData positionState;
    PositionStateGet(&positionState);
    float north_error   = mLandData->expectedLandPositionNorth - positionState.North;
    float east_error    = mLandData->expectedLandPositionEast - positionState.East;
    float positionError = sqrtf(north_error * north_error + east_error * east_error);
    if (positionError > 0.3f) {
        setState(LAND_STATE_THRUSTDOWN, STATUSVTOLLAND_STATEEXITREASON_POSITIONERROR);
        return;
    }

    if (flTimeout) {
        setState(LAND_STATE_THRUSTDOWN, STATUSVTOLLAND_STATEEXITREASON_TIMEOUT);
    }
}

// STATE: THRUSTDOWN
void VtolLandFSM::setup_thrustdown(void)
{
    setStateTimeout(TIMEOUT_THRUSTDOWN);
    mLandData->flZeroStabiHorizontal = true;
    mLandData->flConstrainThrust     = true;
    StabilizationDesiredData stabDesired;
    StabilizationDesiredGet(&stabDesired);
    mLandData->thrustLimit    = stabDesired.Thrust;
    mLandData->sum1 = stabDesired.Thrust / (float)TIMEOUT_THRUSTDOWN;
    mLandData->boundThrustMin = -0.1f;
    mLandData->boundThrustMax = mLandData->fsmLandStatus.calculatedNeutralThrust;
}

void VtolLandFSM::run_thrustdown(__attribute__((unused)) uint8_t flTimeout)
{
    // reduce thrust setpoint step by step
    mLandData->thrustLimit -= mLandData->sum1;

    StabilizationDesiredData stabDesired;
    StabilizationDesiredGet(&stabDesired);
    if (stabDesired.Thrust < 0.0f || mLandData->thrustLimit < 0.0f) {
        setState(LAND_STATE_THRUSTOFF, STATUSVTOLLAND_STATEEXITREASON_ZEROTHRUST);
    }

    if (flTimeout) {
        setState(LAND_STATE_THRUSTOFF, STATUSVTOLLAND_STATEEXITREASON_TIMEOUT);
    }
}

// STATE: THRUSTOFF
void VtolLandFSM::setup_thrustoff(void)
{
    mLandData->thrustLimit       = -1.0f;
    mLandData->flConstrainThrust = true;
    mLandData->boundThrustMin    = -0.1f;
    mLandData->boundThrustMax    = 0.0f;
}

void VtolLandFSM::run_thrustoff(__attribute__((unused)) uint8_t flTimeout)
{
    setState(LAND_STATE_DISARMED, STATUSVTOLLAND_STATEEXITREASON_NONE);
}

// STATE: DISARMED
void VtolLandFSM::setup_disarmed(void)
{
    // nothing to do
    mLandData->flConstrainThrust     = false;
    mLandData->flZeroStabiHorizontal = false;
    mLandData->observationCount = 0;
    mLandData->boundThrustMin   = -0.1f;
    mLandData->boundThrustMax   = 0.0f;
}

void VtolLandFSM::run_disarmed(__attribute__((unused)) uint8_t flTimeout)
{
#ifdef DEBUG_GROUNDIMPACT
    if (mLandData->observationCount++ > 100) {
        setState(LAND_STATE_WTG_FOR_GROUNDEFFECT, STATUSVTOLLAND_STATEEXITREASON_NONE);
    }
#endif
}

void VtolLandFSM::fallback_to_hold(void)
{
    PositionStateData positionState;

    PositionStateGet(&positionState);
    pathDesired->End.North        = positionState.North;
    pathDesired->End.East         = positionState.East;
    pathDesired->End.Down         = positionState.Down;
    pathDesired->Start.North      = positionState.North;
    pathDesired->Start.East       = positionState.East;
    pathDesired->Start.Down       = positionState.Down;
    pathDesired->StartingVelocity = 0.0f;
    pathDesired->EndingVelocity   = 0.0f;
    pathDesired->Mode = PATHDESIRED_MODE_GOTOENDPOINT;

    PathDesiredSet(pathDesired);
}

// abort repeatedly overwrites pathfollower's objective on a landing abort and
// continues to do so until a flight mode change.
void VtolLandFSM::setup_abort(void)
{
    mLandData->boundThrustMin        = vtolPathFollowerSettings->ThrustLimits.Min;
    mLandData->boundThrustMax        = vtolPathFollowerSettings->ThrustLimits.Max;
    mLandData->flConstrainThrust     = false;
    mLandData->flZeroStabiHorizontal = false;
    fallback_to_hold();
}

void VtolLandFSM::run_abort(__attribute__((unused)) uint8_t flTimeout)
{}<|MERGE_RESOLUTION|>--- conflicted
+++ resolved
@@ -126,31 +126,10 @@
     PIOS_Assert(ptr_pathDesired);
     PIOS_Assert(ptr_flightStatus);
 
-<<<<<<< HEAD
     if (mLandData == 0) {
 	mLandData = (VtolLandFSMData_T *)pios_malloc(sizeof(VtolLandFSMData_T));
       PIOS_Assert(mLandData);
     }
-=======
-    HomeLocationInitialize();
-    AccelStateInitialize();
-    VtolPathFollowerSettingsInitialize();
-    FlightStatusInitialize();
-    FlightModeSettingsInitialize();
-    PathStatusInitialize();
-    PathSummaryInitialize();
-    PathDesiredInitialize();
-    PositionStateInitialize();
-    VelocityStateInitialize();
-    VelocityDesiredInitialize();
-    StabilizationDesiredInitialize();
-    TakeOffLocationInitialize();
-    ManualControlCommandInitialize();
-    StatusVtolLandInitialize();
-
-    mLandData = (VtolLandFSMData_T *)pios_malloc(sizeof(VtolLandFSMData_T));
-    PIOS_Assert(mLandData);
->>>>>>> 672732e9
     memset(mLandData, sizeof(VtolLandFSMData_T), 0);
     vtolPathFollowerSettings = ptr_vtolPathFollowerSettings;
     pathDesired  = ptr_pathDesired;
