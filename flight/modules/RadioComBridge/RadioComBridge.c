--- conflicted
+++ resolved
@@ -518,11 +518,7 @@
                 int32_t ret   = -2;
                 uint8_t count = 5;
                 while (count-- > 0 && ret < -1) {
-<<<<<<< HEAD
-                    PIOS_COM_SendBufferNonBlocking(PIOS_COM_RADIO, data->serialRxBuf, bytes_to_process);
-=======
                     ret = PIOS_COM_SendBufferNonBlocking(PIOS_COM_RADIO, data->serialRxBuf, bytes_to_process);
->>>>>>> 14f28944
                 }
             }
         } else {
