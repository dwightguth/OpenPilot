--- conflicted
+++ resolved
@@ -119,31 +119,21 @@
             warn = true;
         }
         if (stabSettings.monitor.rateupdates < -(4 * OUTERLOOP_SKIPCOUNT)) {
-<<<<<<< HEAD
-            // error if rate loop skipped more than 4 executions
+            // critical if rate loop skipped more than 4 executions
 // RPi hack --------------------------------------------------
 /* slowing down this task for tests purposes */
 // horrible hack but we are still slow
-            //error = true;
+            //crit = true;
 //------------------------------------------------------------
         }
         // check if gyro keeps updating
         if (stabSettings.monitor.gyroupdates < 1) {
-            // critical if gyro didn't update at all!
+            // error if gyro didn't update at all!
 // RPi hack --------------------------------------------------
 /* slowing down this task for tests purposes */
 // horrible hack but gyro is updated slowly now
-            //crit = true;
+            //error = true;
 //------------------------------------------------------------
-=======
-            // critical if rate loop skipped more than 4 executions
-            crit = true;
-        }
-        // check if gyro keeps updating
-        if (stabSettings.monitor.gyroupdates < 1) {
-            // error if gyro didn't update at all!
-            error = true;
->>>>>>> 0e1fd756
         }
         if (stabSettings.monitor.gyroupdates > 1) {
             // warning if we missed a gyro update
