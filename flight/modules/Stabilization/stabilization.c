--- conflicted
+++ resolved
@@ -385,11 +385,7 @@
                 // Save Rate's rate in a temp for later merging with Attitude's rate
                 float rateDesiredAxisRate;
                 rateDesiredAxisRate = bound(stabDesiredAxis[i], 1.0f)
-<<<<<<< HEAD
-                                      * cast_struct_to_array(settings.ManualRate, settings.ManualRate.Roll)[i];
-=======
                                       * cast_struct_to_array(stabBank.ManualRate, stabBank.ManualRate.Roll)[i];
->>>>>>> 42ffb3b1
 
                 // Compute what Attitude mode would give for this stick angle's rate
 
@@ -398,11 +394,7 @@
                 // - subtract off the actual angle to get the angle error
                 // This is what local_error[] holds for Attitude mode
                 float attitude_error = stabDesiredAxis[i]
-<<<<<<< HEAD
-                                       * cast_struct_to_array(settings.RollMax, settings.RollMax)[i]
-=======
                                        * cast_struct_to_array(stabBank.RollMax, stabBank.RollMax)[i]
->>>>>>> 42ffb3b1
                                        - cast_struct_to_array(attitudeState.Roll, attitudeState.Roll)[i];
 
                 // Compute the outer loop just like Attitude mode does
