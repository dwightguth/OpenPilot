--- conflicted
+++ resolved
@@ -41,12 +41,6 @@
     uint32_t slave_num;
     enum pios_adxl345_dev_magic magic;
 };
-#undef PIOS_INCLUDE_INSTRUMENTATION
-#ifdef PIOS_INCLUDE_INSTRUMENTATION
-#include <pios_instrumentation.h>
-static int8_t counterUpd;
-// Counter 0xA3450001 time it takes to transfer the requested amount of samples using PIOS_ADXL345_ReadAndAccumulateSamples
-#endif
 
 // ! Global structure for this device device
 static struct adxl345_dev *dev;
@@ -65,14 +59,7 @@
 {
     struct adxl345_dev *adxl345_dev;
 
-<<<<<<< HEAD
-#ifdef PIOS_INCLUDE_INSTRUMENTATION
-    counterUpd  = PIOS_Instrumentation_CreateCounter(0xA3450001);
-#endif
-    adxl345_dev = (struct adxl345_dev *)pvPortMalloc(sizeof(*adxl345_dev));
-=======
     adxl345_dev = (struct adxl345_dev *)pios_malloc(sizeof(*adxl345_dev));
->>>>>>> aa71df28
     if (!adxl345_dev) {
         return NULL;
     }
@@ -112,7 +99,7 @@
     if (PIOS_SPI_ClaimBus(dev->spi_id) != 0) {
         return -2;
     }
-    PIOS_SPI_SetClockSpeed(dev->spi_id, PIOS_SPI_PRESCALER_8);
+
     PIOS_SPI_RC_PinSet(dev->spi_id, dev->slave_num, 0);
 
     return 0;
