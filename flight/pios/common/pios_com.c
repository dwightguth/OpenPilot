--- conflicted
+++ resolved
@@ -346,10 +346,7 @@
  * \param[in] len buffer length
  * \return -1 if port not available
  * \return -2 if mutex can't be taken;
-<<<<<<< HEAD
-=======
  * \return -3 if data cannot be sent in the max allotted time of 5000msec
->>>>>>> 14f28944
  * \return number of bytes transmitted on success
  */
 int32_t PIOS_COM_SendBuffer(uint32_t com_id, const uint8_t *buffer, uint16_t len)
@@ -362,11 +359,7 @@
     }
     PIOS_Assert(com_dev->has_tx);
 #if defined(PIOS_INCLUDE_FREERTOS)
-<<<<<<< HEAD
-    if (xSemaphoreTake(com_dev->sendbuffer_sem, 0) != pdTRUE) {
-=======
     if (xSemaphoreTake(com_dev->sendbuffer_sem, 5) != pdTRUE) {
->>>>>>> 14f28944
         return -2;
     }
 #endif /* PIOS_INCLUDE_FREERTOS */
