<<<<<<< HEAD
#####
# Project: OpenPilot Revolution Target
#
#
# Makefile for OpenPilot Revolution project
#
# The OpenPilot Team, http://www.openpilot.org, Copyright (C) 2013.
#
=======
###############################################################################
# @file       Makefile
# @author     The OpenPilot Team, http://www.openpilot.org, Copyright (C) 2012.
# @author     PhoenixPilot, http://github.com/PhoenixPilot, Copyright (C) 2012
# @addtogroup 
# @{
# @addtogroup 
# @{
# @brief Makefile to build firmware for the RevoMini board.
###############################################################################
>>>>>>> 990048cf
#
# This program is free software; you can redistribute it and/or modify
# it under the terms of the GNU General Public License as published by
# the Free Software Foundation; either version 3 of the License, or
# (at your option) any later version.
#
# This program is distributed in the hope that it will be useful, but
# WITHOUT ANY WARRANTY; without even the implied warranty of MERCHANTABILITY
# or FITNESS FOR A PARTICULAR PURPOSE. See the GNU General Public License
# for more details.
#
# You should have received a copy of the GNU General Public License along
# with this program; if not, write to the Free Software Foundation, Inc.,
# 59 Temple Place, Suite 330, Boston, MA 02111-1307 USA
#

WHEREAMI := $(dir $(lastword $(MAKEFILE_LIST)))
TOP      := $(realpath $(WHEREAMI)/../../../)
include $(TOP)/make/firmware-defs.mk
include $(TOP)/make/boards/$(BOARD_NAME)/board-info.mk

# Set developer code and compile options
# Set to YES for debugging
DEBUG ?= NO

# Set to YES when using Code Sourcery toolchain
CODE_SOURCERY ?= NO

ifeq ($(CODE_SOURCERY), YES)
REMOVE_CMD = cs-rm
else
REMOVE_CMD = rm
endif

FLASH_TOOL = OPENOCD

# List of modules to include
MODULES = Sensors
MODULES += Attitude/revolution 
MODULES += ManualControl Stabilization Actuator
MODULES += Battery
MODULES += Altitude/revolution
MODULES += GPS FirmwareIAP
MODULES += Airspeed/revolution
MODULES += AltitudeHold FixedWingPathFollower PathPlanner TxPID
#MODULES += VtolPathFollower  ## OP-700: VtolPathFollower disabled because its currently unsafe - remove this line once Sambas code has been merged
MODULES += CameraStab
#MODULES += OveroSync
MODULES += Telemetry
PYMODULES = 
#FlightPlan

# Enable ARM DSP library
USE_DSP_LIB = NO

# Paths
OPSYSTEM = ./System
OPSYSTEMINC = $(OPSYSTEM)/inc
OPUAVTALKINC = $(OPUAVTALK)/inc
OPUAVOBJINC = $(OPUAVOBJ)/inc
PIOSINC = $(PIOS)/inc
FLIGHTLIBINC = $(FLIGHTLIB)/inc
MATHLIB = $(FLIGHTLIB)/math
MATHLIBINC = $(FLIGHTLIB)/math
RSCODE = $(FLIGHTLIB)/rscode
RSCODEINC = $(FLIGHTLIB)/rscode
PIOSSTM32F4XX = $(PIOS)/STM32F4xx
PIOSCOMMON = $(PIOS)/Common
PIOSBOARDS = $(PIOS)/Boards
PIOSCOMMONLIB = $(PIOSCOMMON)/Libraries
APPLIBDIR = $(PIOSSTM32F4XX)/Libraries
STMLIBDIR = $(APPLIBDIR)
STMSPDDIR = $(STMLIBDIR)/STM32F4xx_StdPeriph_Driver
STMSPDSRCDIR = $(STMSPDDIR)/src
STMSPDINCDIR = $(STMSPDDIR)/inc
OPUAVOBJINC = $(OPUAVOBJ)/inc
FLIGHTPLANLIB = $(OPMODULEDIR)/FlightPlan/lib
FLIGHTPLANS = $(OPMODULEDIR)/FlightPlan/flightplans

SRC = 
# optional component libraries
include $(PIOSCOMMONLIB)/FreeRTOS/library.mk
#include $(PIOSCOMMONLIB)/dosfs/library.mk
include $(PIOSCOMMONLIB)/msheap/library.mk

## PYMite support
#include $(FLIGHTLIB)/PyMite/pymite.mk

## MODULES
SRC += ${foreach MOD, ${MODULES}, ${wildcard ${OPMODULEDIR}/${MOD}/*.c}}
## OPENPILOT CORE:
SRC += ${OPMODULEDIR}/System/systemmod.c
SRC += $(OPSYSTEM)/revolution.c
SRC += $(OPSYSTEM)/pios_board.c
SRC += $(OPSYSTEM)/pios_usb_board_data.c
SRC += $(OPSYSTEM)/alarms.c
SRC += $(OPUAVTALK)/uavtalk.c
SRC += $(OPUAVOBJ)/uavobjectmanager.c
SRC += $(OPUAVOBJ)/eventdispatcher.c

#ifeq ($(DEBUG),YES)
SRC += $(OPSYSTEM)/dcc_stdio.c
SRC += $(OPSYSTEM)/cm3_fault_handlers.c
#endif

SRC += $(FLIGHTLIB)/CoordinateConversions.c
SRC += $(FLIGHTLIB)/paths.c
SRC += $(FLIGHTLIB)/fifo_buffer.c
SRC += $(FLIGHTLIB)/WorldMagModel.c
SRC += $(FLIGHTLIB)/insgps13state.c
SRC += $(FLIGHTLIB)/taskmonitor.c
SRC += $(FLIGHTLIB)/sanitycheck.c

SRC += $(MATHLIB)/sin_lookup.c
SRC += $(MATHLIB)/pid.c

## For RFM22b
SRC += $(RSCODE)/berlekamp.c
SRC += $(RSCODE)/crcgen.c
SRC += $(RSCODE)/galois.c
SRC += $(RSCODE)/rs.c

## PIOS Hardware (STM32F4xx)
include $(PIOS)/STM32F4xx/library.mk

## PIOS Hardware (Common)
SRC += $(PIOSCOMMON)/pios_mpu6000.c
SRC += $(PIOSCOMMON)/pios_bma180.c
SRC += $(PIOSCOMMON)/pios_etasv3.c
SRC += $(PIOSCOMMON)/pios_mpxv.c
SRC += $(PIOSCOMMON)/pios_gcsrcvr.c
SRC += $(PIOSCOMMON)/pios_l3gd20.c
SRC += $(PIOSCOMMON)/pios_hmc5883.c
SRC += $(PIOSCOMMON)/pios_ms5611.c
SRC += $(PIOSCOMMON)/pios_crc.c
SRC += $(PIOSCOMMON)/pios_com.c
SRC += $(PIOSCOMMON)/pios_rfm22b.c
SRC += $(PIOSCOMMON)/pios_rfm22b_com.c
SRC += $(PIOSCOMMON)/pios_rfm22b_rcvr.c
SRC += $(PIOSCOMMON)/pios_rcvr.c
SRC += $(PIOSCOMMON)/pios_sbus.c
SRC += $(PIOSCOMMON)/pios_flash_jedec.c
SRC += $(PIOSCOMMON)/pios_flashfs_logfs.c
SRC += $(PIOSCOMMON)/printf-stdarg.c
SRC += $(PIOSCOMMON)/pios_usb_desc_hid_cdc.c
SRC += $(PIOSCOMMON)/pios_usb_desc_hid_only.c
SRC += $(PIOSCOMMON)/pios_usb_util.c

include ./UAVObjects.inc
SRC += $(UAVOBJSRC)

# List C source files here which must be compiled in ARM-Mode (no -mthumb).
# use file-extension c for "c-only"-files
## just for testing, timer.c could be compiled in thumb-mode too
SRCARM =

# List C++ source files here.
# use file-extension .cpp for C++-files (not .C)
CPPSRC =

# List C++ source files here which must be compiled in ARM-Mode.
# use file-extension .cpp for C++-files (not .C)
#CPPSRCARM = $(TARGET).cpp
CPPSRCARM =

# List Assembler source files here.
# Make them always end in a capital .S. Files ending in a lowercase .s
# will not be considered source files but generated files (assembler
# output from the compiler), and will be deleted upon "make clean"!
# Even though the DOS/Win* filesystem matches both .s and .S the same,
# it will preserve the spelling of the filenames, and gcc itself does
# care about how the name is spelled on its command-line.


# List Assembler source files here which must be assembled in ARM-Mode..
ASRCARM =

# List any extra directories to look for include files here.
#    Each directory must be seperated by a space.
EXTRAINCDIRS  += $(PIOS)
EXTRAINCDIRS  += $(PIOSINC)
EXTRAINCDIRS  += $(OPSYSTEMINC)
EXTRAINCDIRS  += $(OPUAVTALK)
EXTRAINCDIRS  += $(OPUAVTALKINC)
EXTRAINCDIRS  += $(OPUAVOBJ)
EXTRAINCDIRS  += $(OPUAVOBJINC)
EXTRAINCDIRS  += $(OPUAVSYNTHDIR)
EXTRAINCDIRS  += $(FLIGHTLIBINC)
EXTRAINCDIRS  += $(MATHLIBINC)
EXTRAINCDIRS  += $(RSCODEINC)
EXTRAINCDIRS  += $(PIOSSTM32F4XX)
EXTRAINCDIRS  += $(PIOSCOMMON)
EXTRAINCDIRS  += $(PIOSBOARDS)
EXTRAINCDIRS  += $(STMSPDINCDIR)
EXTRAINCDIRS  += $(CMSISDIR)
EXTRAINCDIRS  += $(BOOTINC)
EXTRAINCDIRS  += $(HWDEFSINC)

EXTRAINCDIRS += ${foreach MOD, ${OPTMODULES} ${MODULES} ${PYMODULES}, $(OPMODULEDIR)/${MOD}/inc} ${OPMODULEDIR}/System/inc

# List any extra directories to look for library files here.
# Also add directories where the linker should search for
# includes from linker-script to the list
#     Each directory must be seperated by a space.
#EXTRA_LIBDIRS +=

# Extra Libraries
#    Each library-name must be seperated by a space.
#    i.e. to link with libxyz.a, libabc.a and libefsl.a:
#    EXTRA_LIBS = xyz abc efsl
# for newlib-lpc (file: libnewlibc-lpc.a):
#    EXTRA_LIBS = newlib-lpc
#EXTRA_LIBS +=

# Path to Linker-Scripts
LINKERSCRIPTPATH = $(PIOSSTM32F4XX)

# Optimization level, can be [0, 1, 2, 3, s].
# 0 = turn off optimization. s = optimize for size.
# (Note: 3 is not always the best optimization level. See avr-libc FAQ.)

ifeq ($(DEBUG),YES)
CFLAGS += -O0
CFLAGS += -DGENERAL_COV
CFLAGS += -finstrument-functions -ffixed-r10
else
CFLAGS += -Os
endif


   
# common architecture-specific flags from the device-specific library makefile
CFLAGS += $(ARCHFLAGS)

CFLAGS += -DSTACK_DIAGNOSTICS
CFLAGS += -DMIXERSTATUS_DIAGNOSTICS
CFLAGS += -DRATEDESIRED_DIAGNOSTICS
CFLAGS += -DI2C_WDG_STATS_DIAGNOSTICS
CFLAGS += -DDIAG_TASKS

# This is not the best place for these.  Really should abstract out
# to the board file or something
CFLAGS += -DSTM32F4XX
CFLAGS += -DMEM_SIZE=1024000000

# Output format. (can be ihex or binary or both)
#  binary to create a load-image in raw-binary format i.e. for SAM-BA,
#  ihex to create a load-image in Intel hex format
#LOADFORMAT = ihex
#LOADFORMAT = binary
LOADFORMAT = both

# Debugging format.
DEBUGF = dwarf-2

# Place project-specific -D (define) and/or
# -U options for C here.
CDEFS += -DHSE_VALUE=$(OSCILLATOR_FREQ)
CDEFS += -DSYSCLK_FREQ=$(SYSCLK_FREQ)
CDEFS += -DUSE_STDPERIPH_DRIVER
CDEFS += -DUSE_$(BOARD)
ifeq ($(ENABLE_DEBUG_CONSOLE), YES)
CDEFS += -DPIOS_INCLUDE_DEBUG_CONSOLE
endif

# Declare all non-optional modules as built-in to force inclusion
CDEFS += $(foreach MOD, $(notdir $(MODULES)), -DMODULE_$(MOD)_BUILTIN)

# Place project-specific -D and/or -U options for
# Assembler with preprocessor here.
#ADEFS = -DUSE_IRQ_ASM_WRAPPER
ADEFS = -D__ASSEMBLY__

# Compiler flag to set the C Standard level.
# c89   - "ANSI" C
# gnu89 - c89 plus GCC extensions
# c99   - ISO C99 standard (not yet fully implemented)
# gnu99 - c99 plus GCC extensions
CSTANDARD = -std=gnu99

#-----

# Compiler flags.

#  -g*:          generate debugging information
#  -O*:          optimization level
#  -f...:        tuning, see GCC manual and avr-libc documentation
#  -Wall...:     warning level
#  -Wa,...:      tell GCC to pass this to the assembler.
#    -adhlns...: create assembler listing
#
# Flags for C and C++ (arm-elf-gcc/arm-elf-g++)

CFLAGS += -g$(DEBUGF)

CFLAGS += -ffast-math

CFLAGS += -mcpu=$(MCU)
CFLAGS += $(CDEFS)
CFLAGS += $(patsubst %,-I%,$(EXTRAINCDIRS)) -I.

CFLAGS += -mapcs-frame
CFLAGS += -fomit-frame-pointer
ifeq ($(CODE_SOURCERY), YES)
CFLAGS += -fpromote-loop-indices
endif

CFLAGS += -Wall
#CFLAGS += -Werror
CFLAGS += -Wa,-adhlns=$(addprefix $(OUTDIR)/, $(notdir $(addsuffix .lst, $(basename $<))))
# Compiler flags to generate dependency files:
CFLAGS += -MD -MP -MF $(OUTDIR)/dep/$(@F).d

# flags only for C
#CONLYFLAGS += -Wnested-externs
CONLYFLAGS += $(CSTANDARD)

# Assembler flags.
#  -Wa,...:    tell GCC to pass this to the assembler.
#  -ahlns:     create listing
ASFLAGS  = $(ARCHFLAGS) -mthumb -I. -x assembler-with-cpp
ASFLAGS += $(ADEFS)
ASFLAGS += -Wa,-adhlns=$(addprefix $(OUTDIR)/, $(notdir $(addsuffix .lst, $(basename $<))))
ASFLAGS += $(patsubst %,-I%,$(EXTRAINCDIRS))

MATH_LIB = -lm

# Linker flags.
#  -Wl,...:     tell GCC to pass this to linker.
#    -Map:      create map file
#    --cref:    add cross reference to  map file
LDFLAGS = -nostartfiles -Wl,-Map=$(OUTDIR)/$(TARGET).map,--cref,--gc-sections
LDFLAGS += $(patsubst %,-L%,$(EXTRA_LIBDIRS))
LDFLAGS += -lc
LDFLAGS += $(patsubst %,-l%,$(EXTRA_LIBS))
LDFLAGS += $(MATH_LIB)
LDFLAGS += -lc -lgcc

#Linker scripts                                                                                                                                                                                                              
LDFLAGS += $(addprefix -T,$(LINKER_SCRIPTS_APP))


# Define programs and commands.
REMOVE  = $(REMOVE_CMD) -f
PYTHON  = python

# List of all source files.
ALLSRC     = $(ASRCARM) $(ASRC) $(SRCARM) $(SRC) $(CPPSRCARM) $(CPPSRC)
# List of all source files without directory and file-extension.
ALLSRCBASE = $(notdir $(basename $(ALLSRC)))

# Define all object files.
ALLOBJ     = $(addprefix $(OUTDIR)/, $(addsuffix .o, $(ALLSRCBASE)))

# Define all listing files (used for make clean).
LSTFILES   = $(addprefix $(OUTDIR)/, $(addsuffix .lst, $(ALLSRCBASE)))
# Define all depedency-files (used for make clean).
DEPFILES   = $(addprefix $(OUTDIR)/dep/, $(addsuffix .o.d, $(ALLSRCBASE)))

# Default target.
all: gccversion build

ifeq ($(LOADFORMAT),ihex)
build: elf hex lss sym
else
ifeq ($(LOADFORMAT),binary)
build: elf bin lss sym
else
ifeq ($(LOADFORMAT),both)
build: elf hex bin lss sym
else
$(error "$(MSG_FORMATERROR) $(FORMAT)")
endif
endif
endif


# Link: create ELF output file from object files.
$(eval $(call LINK_TEMPLATE, $(OUTDIR)/$(TARGET).elf, $(ALLOBJ), $(ALLLIB)))

# Assemble: create object files from assembler source files.
$(foreach src, $(ASRC), $(eval $(call ASSEMBLE_TEMPLATE, $(src))))

# Assemble: create object files from assembler source files. ARM-only
$(foreach src, $(ASRCARM), $(eval $(call ASSEMBLE_ARM_TEMPLATE, $(src))))

# Compile: create object files from C source files.
$(foreach src, $(SRC), $(eval $(call COMPILE_C_TEMPLATE, $(src))))

# Compile: create object files from C source files. ARM-only
$(foreach src, $(SRCARM), $(eval $(call COMPILE_C_ARM_TEMPLATE, $(src))))

# Compile: create object files from C++ source files.
$(foreach src, $(CPPSRC), $(eval $(call COMPILE_CPP_TEMPLATE, $(src))))

# Compile: create object files from C++ source files. ARM-only
$(foreach src, $(CPPSRCARM), $(eval $(call COMPILE_CPP_ARM_TEMPLATE, $(src))))

# Compile: create assembler files from C source files. ARM/Thumb
$(eval $(call PARTIAL_COMPILE_TEMPLATE, SRC))

# Compile: create assembler files from C source files. ARM only
$(eval $(call PARTIAL_COMPILE_ARM_TEMPLATE, SRCARM))

$(OUTDIR)/$(TARGET).bin.o: $(OUTDIR)/$(TARGET).bin

$(eval $(call OPFW_TEMPLATE,$(OUTDIR)/$(TARGET).bin,$(BOARD_TYPE),$(BOARD_REVISION)))

# Add jtag targets (program and wipe)
$(eval $(call JTAG_TEMPLATE,$(OUTDIR)/$(TARGET).bin,$(FW_BANK_BASE),$(FW_BANK_SIZE),$(OPENOCD_JTAG_CONFIG),$(OPENOCD_CONFIG)))

.PHONY: elf lss sym hex bin bino opfw
elf: $(OUTDIR)/$(TARGET).elf
lss: $(OUTDIR)/$(TARGET).lss
sym: $(OUTDIR)/$(TARGET).sym
hex: $(OUTDIR)/$(TARGET).hex
bin: $(OUTDIR)/$(TARGET).bin
bino: $(OUTDIR)/$(TARGET).bin.o
opfw: $(OUTDIR)/$(TARGET).opfw

# Display sizes of sections.
$(eval $(call SIZE_TEMPLATE, $(OUTDIR)/$(TARGET).elf))

# Generate Doxygen documents
docs:
	doxygen  $(DOXYGENDIR)/doxygen.cfg

# Install: install binary file with prefix/suffix into install directory
install: $(OUTDIR)/$(TARGET).opfw
ifneq ($(INSTALL_DIR),)
	@echo $(MSG_INSTALLING) $(call toprel, $<)
	$(V1) mkdir -p $(INSTALL_DIR)
	$(V1) $(INSTALL) $< $(INSTALL_DIR)/$(INSTALL_PFX)$(TARGET)$(INSTALL_SFX).opfw
else
	$(error INSTALL_DIR must be specified for $@)
endif

# Target: clean project.
clean: clean_list

clean_list :
	@echo $(MSG_CLEANING)
	$(V1) $(REMOVE) $(OUTDIR)/$(TARGET).map
	$(V1) $(REMOVE) $(OUTDIR)/$(TARGET).elf
	$(V1) $(REMOVE) $(OUTDIR)/$(TARGET).hex
	$(V1) $(REMOVE) $(OUTDIR)/$(TARGET).bin
	$(V1) $(REMOVE) $(OUTDIR)/$(TARGET).sym
	$(V1) $(REMOVE) $(OUTDIR)/$(TARGET).lss
	$(V1) $(REMOVE) $(OUTDIR)/$(TARGET).bin.o
	$(V1) $(REMOVE) $(ALLOBJ)
	$(V1) $(REMOVE) $(LSTFILES)
	$(V1) $(REMOVE) $(DEPFILES)
	$(V1) $(REMOVE) $(SRC:.c=.s)
	$(V1) $(REMOVE) $(SRCARM:.c=.s)
	$(V1) $(REMOVE) $(CPPSRC:.cpp=.s)
	$(V1) $(REMOVE) $(CPPSRCARM:.cpp=.s)

# Create output files directory
# all known MS Windows OS define the ComSpec environment variable
ifdef ComSpec
$(shell md $(subst /,\\,$(OUTDIR)) 2>NUL)
else
$(shell mkdir -p $(OUTDIR) 2>/dev/null)
endif

# Include the dependency files.
ifdef ComSpec
-include $(shell md $(subst /,\\,$(OUTDIR))\dep 2>NUL) $(wildcard $(OUTDIR)/dep/*)
else
-include $(shell mkdir $(OUTDIR) 2>/dev/null) $(shell mkdir $(OUTDIR)/dep 2>/dev/null) $(wildcard $(OUTDIR)/dep/*)
endif

# Listing of phony targets.
.PHONY : all build clean clean_list install<|MERGE_RESOLUTION|>--- conflicted
+++ resolved
@@ -1,4 +1,3 @@
-<<<<<<< HEAD
 #####
 # Project: OpenPilot Revolution Target
 #
@@ -7,18 +6,6 @@
 #
 # The OpenPilot Team, http://www.openpilot.org, Copyright (C) 2013.
 #
-=======
-###############################################################################
-# @file       Makefile
-# @author     The OpenPilot Team, http://www.openpilot.org, Copyright (C) 2012.
-# @author     PhoenixPilot, http://github.com/PhoenixPilot, Copyright (C) 2012
-# @addtogroup 
-# @{
-# @addtogroup 
-# @{
-# @brief Makefile to build firmware for the RevoMini board.
-###############################################################################
->>>>>>> 990048cf
 #
 # This program is free software; you can redistribute it and/or modify
 # it under the terms of the GNU General Public License as published by
@@ -33,7 +20,7 @@
 # You should have received a copy of the GNU General Public License along
 # with this program; if not, write to the Free Software Foundation, Inc.,
 # 59 Temple Place, Suite 330, Boston, MA 02111-1307 USA
-#
+#####
 
 WHEREAMI := $(dir $(lastword $(MAKEFILE_LIST)))
 TOP      := $(realpath $(WHEREAMI)/../../../)
@@ -257,6 +244,7 @@
 CFLAGS += -DMIXERSTATUS_DIAGNOSTICS
 CFLAGS += -DRATEDESIRED_DIAGNOSTICS
 CFLAGS += -DI2C_WDG_STATS_DIAGNOSTICS
+CFLAGS += -DDIAGNOSTICS
 CFLAGS += -DDIAG_TASKS
 
 # This is not the best place for these.  Really should abstract out
