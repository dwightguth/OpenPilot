#
# Copyright (c) 2009-2013, The OpenPilot Team, http://www.openpilot.org
# Copyright (c) 2012, PhoenixPilot, http://github.com/PhoenixPilot
#
# This program is free software; you can redistribute it and/or modify
# it under the terms of the GNU General Public License as published by
# the Free Software Foundation; either version 3 of the License, or
# (at your option) any later version.
#
# This program is distributed in the hope that it will be useful, but
# WITHOUT ANY WARRANTY; without even the implied warranty of MERCHANTABILITY
# or FITNESS FOR A PARTICULAR PURPOSE. See the GNU General Public License
# for more details.
#
# You should have received a copy of the GNU General Public License along
# with this program; if not, write to the Free Software Foundation, Inc.,
# 59 Temple Place, Suite 330, Boston, MA 02111-1307 USA
#

ifndef OPENPILOT_IS_COOL
    $(error Top level Makefile must be used to build this target)
endif

include ../board-info.mk
include $(ROOT_DIR)/make/firmware-defs.mk

# ARM DSP library
USE_DSP_LIB ?= NO

# Set to YES to build a FW version that will erase data flash memory
ERASE_FLASH ?= NO

# List of mandatory modules to include
MODULES += Attitude
MODULES += Stabilization
MODULES += Actuator
MODULES += Receiver
MODULES += ManualControl
MODULES += FirmwareIAP
MODULES += Telemetry

# List of optional modules to include
OPTMODULES += CameraStab
OPTMODULES += ComUsbBridge
OPTMODULES += GPS
OPTMODULES += TxPID
OPTMODULES += Osd/osdoutput
#OPTMODULES += Altitude
#OPTMODULES += Fault

SRC += $(FLIGHTLIB)/notification.c

# Include all camera options
CDEFS += -DUSE_INPUT_LPF -DUSE_GIMBAL_LPF -DUSE_GIMBAL_FF



# Erase flash firmware should be buildable from command line
ifeq ($(ERASE_FLASH), YES)
    CDEFS += -DERASE_FLASH
endif

# List C source files here (C dependencies are automatically generated).
# Use file-extension c for "c-only"-files
ifndef TESTAPP
    ## The standard CMSIS startup
    SRC += $(CMSIS_DEVICEDIR)/system_stm32f10x.c

    ## Application Core
    SRC += ../pios_usb_board_data.c
    SRC += $(OPMODULEDIR)/System/systemmod.c
    SRC += $(OPSYSTEM)/coptercontrol.c
    SRC += $(OPSYSTEM)/pios_board.c
    SRC += $(FLIGHTLIB)/alarms.c
    SRC += $(FLIGHTLIB)/instrumentation.c
    SRC += $(OPUAVTALK)/uavtalk.c
    SRC += $(OPUAVOBJ)/uavobjectmanager.c
    SRC += $(OPUAVOBJ)/uavobjectpersistence.c
    SRC += $(OPUAVOBJ)/eventdispatcher.c
    
    ## UAVObjects
    SRC += $(OPUAVSYNTHDIR)/accessorydesired.c
    SRC += $(OPUAVSYNTHDIR)/objectpersistence.c
    SRC += $(OPUAVSYNTHDIR)/gcstelemetrystats.c
    SRC += $(OPUAVSYNTHDIR)/flighttelemetrystats.c
    SRC += $(OPUAVSYNTHDIR)/faultsettings.c
    SRC += $(OPUAVSYNTHDIR)/flightstatus.c
    SRC += $(OPUAVSYNTHDIR)/systemstats.c
    SRC += $(OPUAVSYNTHDIR)/systemalarms.c
    SRC += $(OPUAVSYNTHDIR)/systemsettings.c
    SRC += $(OPUAVSYNTHDIR)/stabilizationdesired.c
    SRC += $(OPUAVSYNTHDIR)/stabilizationsettings.c
    SRC += $(OPUAVSYNTHDIR)/stabilizationsettingsbank1.c
    SRC += $(OPUAVSYNTHDIR)/stabilizationsettingsbank2.c
    SRC += $(OPUAVSYNTHDIR)/stabilizationsettingsbank3.c
    SRC += $(OPUAVSYNTHDIR)/stabilizationstatus.c
    SRC += $(OPUAVSYNTHDIR)/stabilizationbank.c
    SRC += $(OPUAVSYNTHDIR)/actuatorcommand.c
    SRC += $(OPUAVSYNTHDIR)/actuatordesired.c
    SRC += $(OPUAVSYNTHDIR)/actuatorsettings.c
    SRC += $(OPUAVSYNTHDIR)/accelstate.c
    SRC += $(OPUAVSYNTHDIR)/accelgyrosettings.c
    SRC += $(OPUAVSYNTHDIR)/gyrostate.c
    SRC += $(OPUAVSYNTHDIR)/attitudestate.c
    SRC += $(OPUAVSYNTHDIR)/manualcontrolcommand.c
    SRC += $(OPUAVSYNTHDIR)/i2cstats.c
    SRC += $(OPUAVSYNTHDIR)/watchdogstatus.c
    SRC += $(OPUAVSYNTHDIR)/manualcontrolsettings.c
    SRC += $(OPUAVSYNTHDIR)/flightmodesettings.c
    SRC += $(OPUAVSYNTHDIR)/mixersettings.c
    SRC += $(OPUAVSYNTHDIR)/firmwareiapobj.c
    SRC += $(OPUAVSYNTHDIR)/attitudesettings.c
    SRC += $(OPUAVSYNTHDIR)/camerastabsettings.c
    SRC += $(OPUAVSYNTHDIR)/cameradesired.c
    SRC += $(OPUAVSYNTHDIR)/gpspositionsensor.c
    SRC += $(OPUAVSYNTHDIR)/gpsvelocitysensor.c
    SRC += $(OPUAVSYNTHDIR)/gpssettings.c
    SRC += $(OPUAVSYNTHDIR)/hwsettings.c
#    SRC += $(OPUAVSYNTHDIR)/gcsreceiver.c
    SRC += $(OPUAVSYNTHDIR)/receiveractivity.c
    SRC += $(OPUAVSYNTHDIR)/taskinfo.c
    SRC += $(OPUAVSYNTHDIR)/callbackinfo.c
    SRC += $(OPUAVSYNTHDIR)/mixerstatus.c
    SRC += $(OPUAVSYNTHDIR)/ratedesired.c
<<<<<<< HEAD
#    SRC += $(OPUAVSYNTHDIR)/barosensor.c
    SRC += $(OPUAVSYNTHDIR)/txpidsettings.c
#    SRC += $(OPUAVSYNTHDIR)/airspeedstate.c
=======
    SRC += $(OPUAVSYNTHDIR)/txpidsettings.c
>>>>>>> 8d08223e
    SRC += $(OPUAVSYNTHDIR)/mpu6000settings.c
    SRC += $(OPUAVSYNTHDIR)/perfcounter.c
else
    ## Test Code
    SRC += $(OPTESTS)/test_common.c
    SRC += $(OPTESTS)/$(TESTAPP).c
endif

include $(ROOT_DIR)/make/apps-defs.mk
include $(ROOT_DIR)/make/common-defs.mk<|MERGE_RESOLUTION|>--- conflicted
+++ resolved
@@ -116,19 +116,13 @@
     SRC += $(OPUAVSYNTHDIR)/gpsvelocitysensor.c
     SRC += $(OPUAVSYNTHDIR)/gpssettings.c
     SRC += $(OPUAVSYNTHDIR)/hwsettings.c
-#    SRC += $(OPUAVSYNTHDIR)/gcsreceiver.c
+    SRC += $(OPUAVSYNTHDIR)/gcsreceiver.c
     SRC += $(OPUAVSYNTHDIR)/receiveractivity.c
     SRC += $(OPUAVSYNTHDIR)/taskinfo.c
     SRC += $(OPUAVSYNTHDIR)/callbackinfo.c
     SRC += $(OPUAVSYNTHDIR)/mixerstatus.c
     SRC += $(OPUAVSYNTHDIR)/ratedesired.c
-<<<<<<< HEAD
-#    SRC += $(OPUAVSYNTHDIR)/barosensor.c
     SRC += $(OPUAVSYNTHDIR)/txpidsettings.c
-#    SRC += $(OPUAVSYNTHDIR)/airspeedstate.c
-=======
-    SRC += $(OPUAVSYNTHDIR)/txpidsettings.c
->>>>>>> 8d08223e
     SRC += $(OPUAVSYNTHDIR)/mpu6000settings.c
     SRC += $(OPUAVSYNTHDIR)/perfcounter.c
 else
