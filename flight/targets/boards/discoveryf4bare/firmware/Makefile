#
# Copyright (c) 2009-2013, The OpenPilot Team, http://www.openpilot.org
# Copyright (c) 2012, PhoenixPilot, http://github.com/PhoenixPilot
#
# This program is free software; you can redistribute it and/or modify
# it under the terms of the GNU General Public License as published by
# the Free Software Foundation; either version 3 of the License, or
# (at your option) any later version.
#
# This program is distributed in the hope that it will be useful, but
# WITHOUT ANY WARRANTY; without even the implied warranty of MERCHANTABILITY
# or FITNESS FOR A PARTICULAR PURPOSE. See the GNU General Public License
# for more details.
#
# You should have received a copy of the GNU General Public License along
# with this program; if not, write to the Free Software Foundation, Inc.,
# 59 Temple Place, Suite 330, Boston, MA 02111-1307 USA
#####

ifndef OPENPILOT_IS_COOL
    $(error Top level Makefile must be used to build this target)
endif

include ../board-info.mk
include $(ROOT_DIR)/make/firmware-defs.mk

# ARM DSP library
USE_DSP_LIB ?= NO

# List of mandatory modules to include
#MODULES += Sensors
#MODULES += Attitude/revolution
#MODULES += StateEstimation # use instead of Attitude
#MODULES += Altitude/revolution
#MODULES += Airspeed
#MODULES += AltitudeHold
<<<<<<< HEAD
MODULES += Stabilization
=======
#MODULES += Stabilization
MODULES += Notify 
MODULES += VtolPathFollower
>>>>>>> 7e789ccc
MODULES += ManualControl
MODULES += Receiver
MODULES += Actuator
MODULES += GPS
MODULES += TxPID
MODULES += CameraStab
MODULES += Battery
MODULES += FirmwareIAP
#MODULES += Radio
MODULES += PathPlanner
MODULES += PathFollower
MODULES += Osd/osdoutout
MODULES += Logging
MODULES += Telemetry

OPTMODULES += ComUsbBridge

SRC += $(FLIGHTLIB)/notification.c

# Include all camera options
CDEFS += -DUSE_INPUT_LPF -DUSE_GIMBAL_LPF -DUSE_GIMBAL_FF

# Some diagnostics
CDEFS += -DDIAG_TASKS

# Misc options
CFLAGS += -ffast-math

# List C source files here (C dependencies are automatically generated).
# Use file-extension c for "c-only"-files
ifndef TESTAPP
    ## Application Core
    SRC += ../pios_usb_board_data.c
    SRC += $(OPMODULEDIR)/System/systemmod.c
    SRC += $(OPSYSTEM)/discoveryf4bare.c
    SRC += $(OPSYSTEM)/pios_board.c
    SRC += $(FLIGHTLIB)/alarms.c
    SRC += $(OPUAVTALK)/uavtalk.c
    SRC += $(OPUAVOBJ)/uavobjectmanager.c
    SRC += $(OPUAVOBJ)/eventdispatcher.c
    
    #ifeq ($(DEBUG), YES)
    SRC += $(OPSYSTEM)/dcc_stdio.c
    SRC += $(OPSYSTEM)/cm3_fault_handlers.c
    #endif

    ## Misc library functions
    SRC += $(FLIGHTLIB)/instrumentation.c
    SRC += $(FLIGHTLIB)/paths.c
	SRC += $(FLIGHTLIB)/plans.c
    SRC += $(FLIGHTLIB)/WorldMagModel.c
    SRC += $(FLIGHTLIB)/insgps13state.c
<<<<<<< HEAD
    SRC += $(FLIGHTLIB)/auxmagsupport.c
=======
    SRC += $(FLIGHTLIB)/lednotification.c    
>>>>>>> 7e789ccc

    ## UAVObjects
    include ./UAVObjects.inc
    SRC += $(UAVOBJSRC)
else
    ## Test Code
    SRC += $(OPTESTS)/test_common.c
    SRC += $(OPTESTS)/$(TESTAPP).c
endif

# Optional component libraries
include $(FLIGHTLIB)/rscode/library.mk
#include $(FLIGHTLIB)/PyMite/pymite.mk

include $(ROOT_DIR)/make/apps-defs.mk
include $(ROOT_DIR)/make/common-defs.mk<|MERGE_RESOLUTION|>--- conflicted
+++ resolved
@@ -34,13 +34,8 @@
 #MODULES += Altitude/revolution
 #MODULES += Airspeed
 #MODULES += AltitudeHold
-<<<<<<< HEAD
 MODULES += Stabilization
-=======
-#MODULES += Stabilization
 MODULES += Notify 
-MODULES += VtolPathFollower
->>>>>>> 7e789ccc
 MODULES += ManualControl
 MODULES += Receiver
 MODULES += Actuator
@@ -93,11 +88,8 @@
 	SRC += $(FLIGHTLIB)/plans.c
     SRC += $(FLIGHTLIB)/WorldMagModel.c
     SRC += $(FLIGHTLIB)/insgps13state.c
-<<<<<<< HEAD
     SRC += $(FLIGHTLIB)/auxmagsupport.c
-=======
     SRC += $(FLIGHTLIB)/lednotification.c    
->>>>>>> 7e789ccc
 
     ## UAVObjects
     include ./UAVObjects.inc
