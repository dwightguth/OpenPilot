/**
 ******************************************************************************
 *
 * @file       pios_board.c
 * @author     The OpenPilot Team, http://www.openpilot.org Copyright (C) 2010.
 * @brief      Defines board specific static initializers for hardware for the OPOSD board.
 * @see        The GNU Public License (GPL) Version 3
 *
 *****************************************************************************/
/*
 * This program is free software; you can redistribute it and/or modify
 * it under the terms of the GNU General Public License as published by
 * the Free Software Foundation; either version 3 of the License, or
 * (at your option) any later version.
 *
 * This program is distributed in the hope that it will be useful, but
 * WITHOUT ANY WARRANTY; without even the implied warranty of MERCHANTABILITY
 * or FITNESS FOR A PARTICULAR PURPOSE. See the GNU General Public License
 * for more details.
 *
 * You should have received a copy of the GNU General Public License along
 * with this program; if not, write to the Free Software Foundation, Inc.,
 * 59 Temple Place, Suite 330, Boston, MA 02111-1307 USA
 */

#include "inc/openpilot.h"
#include <pios_board_info.h>
#include <uavobjectsinit.h>
#include <hwsettings.h>
#include <manualcontrolsettings.h>
#include <gcsreceiver.h>
#include <taskinfo.h>

/*
 * Pull in the board-specific static HW definitions.
 * Including .c files is a bit ugly but this allows all of
 * the HW definitions to be const and static to limit their
 * scope.
 *
 * NOTE: THIS IS THE ONLY PLACE THAT SHOULD EVER INCLUDE THIS FILE
 */
#include "../board_hw_defs.c"

/* Private macro -------------------------------------------------------------*/
#define countof(a)   (sizeof(a) / sizeof(*(a)))

/* Private variables ---------------------------------------------------------*/

#if defined(PIOS_INCLUDE_ADC)
#include <pios_adc_priv.h>
void PIOS_ADC_DMC_irq_handler(void);
void DMA2_Stream4_IRQHandler(void) __attribute__((alias("PIOS_ADC_DMC_irq_handler")));
struct pios_adc_cfg pios_adc_cfg = {
	.adc_dev = ADC1,
	.dma = {
		.irq = {
			.flags   = (DMA_FLAG_TCIF4 | DMA_FLAG_TEIF4 | DMA_FLAG_HTIF4),
			.init    = {
				.NVIC_IRQChannel                   = DMA2_Stream4_IRQn,
				.NVIC_IRQChannelPreemptionPriority = PIOS_IRQ_PRIO_LOW,
				.NVIC_IRQChannelSubPriority        = 0,
				.NVIC_IRQChannelCmd                = ENABLE,
			},
		},
		.rx = {
			.channel = DMA2_Stream4,
			.init    = {
				.DMA_Channel                    = DMA_Channel_0,
				.DMA_PeripheralBaseAddr = (uint32_t) & ADC1->DR
			},
		}
	},
	.half_flag = DMA_IT_HTIF4,
	.full_flag = DMA_IT_TCIF4,

};
void PIOS_ADC_DMC_irq_handler(void)
{
	/* Call into the generic code to handle the IRQ for this specific device */
	PIOS_ADC_DMA_Handler();
}

#endif


static void Clock(uint32_t spektrum_id);


#define PIOS_COM_TELEM_RF_RX_BUF_LEN 128
#define PIOS_COM_TELEM_RF_TX_BUF_LEN 128

#define PIOS_COM_AUX_RX_BUF_LEN 512
#define PIOS_COM_AUX_TX_BUF_LEN 512

#define PIOS_COM_GPS_RX_BUF_LEN 32

#define PIOS_COM_TELEM_USB_RX_BUF_LEN 65
#define PIOS_COM_TELEM_USB_TX_BUF_LEN 65

#define PIOS_COM_BRIDGE_RX_BUF_LEN 65
#define PIOS_COM_BRIDGE_TX_BUF_LEN 12

uint32_t pios_com_aux_id;
uint32_t pios_com_gps_id;
uint32_t pios_com_telem_usb_id;
uint32_t pios_com_telem_rf_id;

/**
 * TIM3 is triggered by the HSYNC signal into its ETR line and will divide the 
 *  APB1_CLOCK to generate a pixel clock that is used by the SPI CLK lines.
 * TIM4 will be synced to it and will divide by that times the pixel width to
 *  fire an IRQ when the last pixel of the line has been output.  Then the timer will
 *  be rearmed and wait for the next HSYNC signal.  
 * The critical timing detail is that the task be _DISABLED_ at the end of the line
 *  before an extra pixel is clocked out
 *  or we will need to configure the DMA task per line
 */
#include "pios_tim_priv.h"
#define NTSC_PX_CLOCK  6797088
#define PAL_PX_CLOCK   6750130
#define PX_PERIOD      ((PIOS_PERIPHERAL_APB1_CLOCK / NTSC_PX_CLOCK) + 1)
#define LINE_PERIOD    PX_PERIOD * GRAPHICS_WIDTH

static const TIM_TimeBaseInitTypeDef tim_4_time_base = {
	.TIM_Prescaler = 0, //PIOS_PERIPHERAL_APB1_CLOCK,
	.TIM_ClockDivision = TIM_CKD_DIV1,
	.TIM_CounterMode = TIM_CounterMode_Up,
	.TIM_Period = LINE_PERIOD - 1,
	.TIM_RepetitionCounter = 0x0000,
};

static const struct pios_tim_clock_cfg pios_tim4_cfg = {
	.timer = TIM4,
	.time_base_init = &tim_4_time_base,
	.irq = {
		.init = {
			.NVIC_IRQChannel                   = TIM4_IRQn,
			.NVIC_IRQChannelPreemptionPriority = PIOS_IRQ_PRIO_LOW,
			.NVIC_IRQChannelSubPriority        = 0,
			.NVIC_IRQChannelCmd                = ENABLE,
		},
	}
};

void PIOS_Board_Init(void) {

	// Delay system
	PIOS_DELAY_Init();

	PIOS_LED_Init(&pios_led_cfg);

#if defined(PIOS_INCLUDE_SPI)
	/* Set up the SPI interface to the SD card */
	if (PIOS_SPI_Init(&pios_spi_sdcard_id, &pios_spi_sdcard_cfg)) {
		PIOS_Assert(0);
	}

#if defined(PIOS_INCLUDE_SDCARD)
	/* Enable and mount the SDCard */
	PIOS_SDCARD_Init(pios_spi_sdcard_id);
	PIOS_SDCARD_MountFS(0);
#endif
#endif /* PIOS_INCLUDE_SPI */

#ifdef PIOS_INCLUDE_FLASH_SECTOR_SETTINGS
uintptr_t flash_id;
uintptr_t fs_id;
PIOS_Flash_Internal_Init(&flash_id, &flash_internal_cfg);
PIOS_FLASHFS_Logfs_Init(&fs_id, &flashfs_internal_cfg, &pios_internal_flash_driver, flash_id);
#elif !defined(PIOS_USE_SETTINGS_ON_SDCARD)
#error No setting storage specified. (define PIOS_USE_SETTINGS_ON_SDCARD or INCLUDE_FLASH_SECTOR_SETTINGS)
#endif


	/* Initialize UAVObject libraries */
	EventDispatcherInitialize();
	UAVObjInitialize();

	HwSettingsInitialize();

#ifdef PIOS_INCLUDE_WDG
	/* Initialize watchdog as early as possible to catch faults during init */
	PIOS_WDG_Init();
#endif /* PIOS_INCLUDE_WDG */

	/* Initialize the alarms library */
	AlarmsInitialize();

<<<<<<< HEAD
	/* Initialize the task monitor */
	if (PIOS_TASK_MONITOR_Initialize(TASKINFO_RUNNING_NUMELEM)) {
		PIOS_Assert(0);
	}
=======
	/* Initialize the task monitor library */
	TaskMonitorInitialize();
	
	/* Initialize the delayed callback library */
	CallbackSchedulerInitialize();
>>>>>>> ae8286e9

	/* IAP System Setup */
	PIOS_IAP_Init();
	uint16_t boot_count = PIOS_IAP_ReadBootCount();
	if (boot_count < 3) {
		PIOS_IAP_WriteBootCount(++boot_count);
		AlarmsClear(SYSTEMALARMS_ALARM_BOOTFAULT);
	} else {
		/* Too many failed boot attempts, force hwsettings to defaults */
		HwSettingsSetDefaults(HwSettingsHandle(), 0);
		AlarmsSet(SYSTEMALARMS_ALARM_BOOTFAULT, SYSTEMALARMS_ALARM_CRITICAL);
	}


#if defined(PIOS_INCLUDE_RTC)
	/* Initialize the real-time clock and its associated tick */
	PIOS_RTC_Init(&pios_rtc_main_cfg);
	if (!PIOS_RTC_RegisterTickCallback(Clock, 0)) {
		PIOS_DEBUG_Assert(0);
	}
#endif

#if defined(PIOS_INCLUDE_USB)
	/* Initialize board specific USB data */
	PIOS_USB_BOARD_DATA_Init();

	/* Flags to determine if various USB interfaces are advertised */
	bool usb_hid_present = false;
	bool usb_cdc_present = false;

#if defined(PIOS_INCLUDE_USB_CDC)
	if (PIOS_USB_DESC_HID_CDC_Init()) {
		PIOS_Assert(0);
	}
	usb_hid_present = true;
	usb_cdc_present = true;
#else
	if (PIOS_USB_DESC_HID_ONLY_Init()) {
		PIOS_Assert(0);
	}
	usb_hid_present = true;
#endif

	uint32_t pios_usb_id;
	PIOS_USB_Init(&pios_usb_id, &pios_usb_main_cfg);

#if defined(PIOS_INCLUDE_USB_CDC)

	uint8_t hwsettings_usb_vcpport;
	/* Configure the USB VCP port */
	HwSettingsUSB_VCPPortGet(&hwsettings_usb_vcpport);

	if (!usb_cdc_present) {
		/* Force VCP port function to disabled if we haven't advertised VCP in our USB descriptor */
		hwsettings_usb_vcpport = HWSETTINGS_USB_VCPPORT_DISABLED;
	}

	switch (hwsettings_usb_vcpport) {
	case HWSETTINGS_USB_VCPPORT_DISABLED:
		break;
	case HWSETTINGS_USB_VCPPORT_USBTELEMETRY:
#if defined(PIOS_INCLUDE_COM)
		{
			uint32_t pios_usb_cdc_id;
			if (PIOS_USB_CDC_Init(&pios_usb_cdc_id, &pios_usb_cdc_cfg, pios_usb_id)) {
				PIOS_Assert(0);
			}
			uint8_t * rx_buffer = (uint8_t *) pvPortMalloc(PIOS_COM_TELEM_USB_RX_BUF_LEN);
			uint8_t * tx_buffer = (uint8_t *) pvPortMalloc(PIOS_COM_TELEM_USB_TX_BUF_LEN);
			PIOS_Assert(rx_buffer);
			PIOS_Assert(tx_buffer);
			if (PIOS_COM_Init(&pios_com_telem_usb_id, &pios_usb_cdc_com_driver, pios_usb_cdc_id,
						rx_buffer, PIOS_COM_TELEM_USB_RX_BUF_LEN,
						tx_buffer, PIOS_COM_TELEM_USB_TX_BUF_LEN)) {
				PIOS_Assert(0);
			}
		}
#endif	/* PIOS_INCLUDE_COM */
		break;
	case HWSETTINGS_USB_VCPPORT_COMBRIDGE:
#if defined(PIOS_INCLUDE_COM)
		{
			uint32_t pios_usb_cdc_id;
			if (PIOS_USB_CDC_Init(&pios_usb_cdc_id, &pios_usb_cdc_cfg, pios_usb_id)) {
				PIOS_Assert(0);
			}
			uint8_t * rx_buffer = (uint8_t *) pvPortMalloc(PIOS_COM_BRIDGE_RX_BUF_LEN);
			uint8_t * tx_buffer = (uint8_t *) pvPortMalloc(PIOS_COM_BRIDGE_TX_BUF_LEN);
			PIOS_Assert(rx_buffer);
			PIOS_Assert(tx_buffer);
			if (PIOS_COM_Init(&pios_com_vcp_id, &pios_usb_cdc_com_driver, pios_usb_cdc_id,
						rx_buffer, PIOS_COM_BRIDGE_RX_BUF_LEN,
						tx_buffer, PIOS_COM_BRIDGE_TX_BUF_LEN)) {
				PIOS_Assert(0);
			}
		}
#endif	/* PIOS_INCLUDE_COM */
		break;
	}
#endif	/* PIOS_INCLUDE_USB_CDC */

#if defined(PIOS_INCLUDE_USB_HID)
	/* Configure the usb HID port */
	uint8_t hwsettings_usb_hidport;
	HwSettingsUSB_HIDPortGet(&hwsettings_usb_hidport);

	if (!usb_hid_present) {
		/* Force HID port function to disabled if we haven't advertised HID in our USB descriptor */
		hwsettings_usb_hidport = HWSETTINGS_USB_HIDPORT_DISABLED;
	}

	switch (hwsettings_usb_hidport) {
	case HWSETTINGS_USB_HIDPORT_DISABLED:
		break;
	case HWSETTINGS_USB_HIDPORT_USBTELEMETRY:
#if defined(PIOS_INCLUDE_COM)
		{
			uint32_t pios_usb_hid_id;
			if (PIOS_USB_HID_Init(&pios_usb_hid_id, &pios_usb_hid_cfg, pios_usb_id)) {
				PIOS_Assert(0);
			}
			uint8_t * rx_buffer = (uint8_t *) pvPortMalloc(PIOS_COM_TELEM_USB_RX_BUF_LEN);
			uint8_t * tx_buffer = (uint8_t *) pvPortMalloc(PIOS_COM_TELEM_USB_TX_BUF_LEN);
			PIOS_Assert(rx_buffer);
			PIOS_Assert(tx_buffer);
			if (PIOS_COM_Init(&pios_com_telem_usb_id, &pios_usb_hid_com_driver, pios_usb_hid_id,
						rx_buffer, PIOS_COM_TELEM_USB_RX_BUF_LEN,
						tx_buffer, PIOS_COM_TELEM_USB_TX_BUF_LEN)) {
				PIOS_Assert(0);
			}
		}
#endif	/* PIOS_INCLUDE_COM */
		break;
	}

#endif	/* PIOS_INCLUDE_USB_HID */

	if (usb_hid_present || usb_cdc_present) {
		PIOS_USBHOOK_Activate();
	}
#endif	/* PIOS_INCLUDE_USB */

#if defined(PIOS_INCLUDE_COM)
#if defined(PIOS_INCLUDE_GPS)

	uint32_t pios_usart_gps_id;
	if (PIOS_USART_Init(&pios_usart_gps_id, &pios_usart_gps_cfg)) {
		PIOS_Assert(0);
	}

	uint8_t * rx_buffer = (uint8_t *) pvPortMalloc(PIOS_COM_GPS_RX_BUF_LEN);
	PIOS_Assert(rx_buffer);
	if (PIOS_COM_Init(&pios_com_gps_id, &pios_usart_com_driver, pios_usart_gps_id,
					  rx_buffer, PIOS_COM_GPS_RX_BUF_LEN,
					  NULL, 0)) {
		PIOS_Assert(0);
	}

#endif	/* PIOS_INCLUDE_GPS */

#if defined(PIOS_INCLUDE_COM_AUX)
	{
		uint32_t pios_usart_aux_id;

		if (PIOS_USART_Init(&pios_usart_aux_id, &pios_usart_aux_cfg)) {
			PIOS_DEBUG_Assert(0);
		}

		uint8_t * rx_buffer = (uint8_t *) pvPortMalloc(PIOS_COM_AUX_RX_BUF_LEN);
		uint8_t * tx_buffer = (uint8_t *) pvPortMalloc(PIOS_COM_AUX_TX_BUF_LEN);
		PIOS_Assert(rx_buffer);
		PIOS_Assert(tx_buffer);

		if (PIOS_COM_Init(&pios_com_aux_id, &pios_usart_com_driver, pios_usart_aux_id,
						  rx_buffer, PIOS_COM_AUX_RX_BUF_LEN,
						  tx_buffer, PIOS_COM_AUX_TX_BUF_LEN)) {
			PIOS_DEBUG_Assert(0);
		}
	}
#else
	pios_com_aux_id = 0;
#endif  /* PIOS_INCLUDE_COM_AUX */

#if defined(PIOS_INCLUDE_COM_TELEM)
	{ /* Eventually add switch for this port function */
		uint32_t pios_usart_telem_rf_id;
		if (PIOS_USART_Init(&pios_usart_telem_rf_id, &pios_usart_telem_main_cfg)) {
			PIOS_Assert(0);
		}

		uint8_t * rx_buffer = (uint8_t *) pvPortMalloc(PIOS_COM_TELEM_RF_RX_BUF_LEN);
		uint8_t * tx_buffer = (uint8_t *) pvPortMalloc(PIOS_COM_TELEM_RF_TX_BUF_LEN);
		PIOS_Assert(rx_buffer);
		PIOS_Assert(tx_buffer);
		if (PIOS_COM_Init(&pios_com_telem_rf_id, &pios_usart_com_driver, pios_usart_telem_rf_id,
						  rx_buffer, PIOS_COM_TELEM_RF_RX_BUF_LEN,
						  tx_buffer, PIOS_COM_TELEM_RF_TX_BUF_LEN)) {
			PIOS_Assert(0);
		}
	}
#else
	pios_com_telem_rf_id = 0;
#endif	/* PIOS_INCLUDE_COM_TELEM */

#endif	/* PIOS_INCLUDE_COM */


	/* Configure FlexiPort */

/*	uint8_t hwsettings_rv_flexiport;
	HwSettingsRV_FlexiPortGet(&hwsettings_rv_flexiport);

	switch (hwsettings_rv_flexiport) {
		case HWSETTINGS_RV_FLEXIPORT_DISABLED:
			break;
		case HWSETTINGS_RV_FLEXIPORT_I2C:*/
#if defined(PIOS_INCLUDE_I2C)
		{
			if (PIOS_I2C_Init(&pios_i2c_flexiport_adapter_id, &pios_i2c_flexiport_adapter_cfg)) {
				PIOS_Assert(0);
			}
		}
#endif	/* PIOS_INCLUDE_I2C */
/*			break;

		case HWSETTINGS_RV_FLEXIPORT_DSM2:
		case HWSETTINGS_RV_FLEXIPORT_DSMX10BIT:
		case HWSETTINGS_RV_FLEXIPORT_DSMX11BIT:
		{
			enum pios_dsm_proto proto;
			switch (hwsettings_rv_flexiport) {
				case HWSETTINGS_RV_FLEXIPORT_DSM2:
					proto = PIOS_DSM_PROTO_DSM2;
					break;
				case HWSETTINGS_RV_FLEXIPORT_DSMX10BIT:
					proto = PIOS_DSM_PROTO_DSMX10BIT;
					break;
				case HWSETTINGS_RV_FLEXIPORT_DSMX11BIT:
					proto = PIOS_DSM_PROTO_DSMX11BIT;
					break;
				default:
					PIOS_Assert(0);
					break;
			}
			//TODO: Define the various Channelgroup for Revo dsm inputs and handle here
			PIOS_Board_configure_dsm(&pios_usart_dsm_flexi_cfg, &pios_dsm_flexi_cfg,
											 &pios_usart_com_driver, &proto, MANUALCONTROLSETTINGS_CHANNELGROUPS_DSMMAINPORT,&hwsettings_DSMxBind);
		}
			break;
		case HWSETTINGS_RV_FLEXIPORT_COMAUX:
			PIOS_Board_configure_com(&pios_usart_flexi_cfg, PIOS_COM_AUX_RX_BUF_LEN, PIOS_COM_AUX_TX_BUF_LEN, &pios_usart_com_driver, &pios_com_aux_id);
			break;
		case HWSETTINGS_RV_FLEXIPORT_COMBRIDGE:
			PIOS_Board_configure_com(&pios_usart_flexi_cfg, PIOS_COM_BRIDGE_RX_BUF_LEN, PIOS_COM_BRIDGE_TX_BUF_LEN, &pios_usart_com_driver, &pios_com_bridge_id);
			break;
	}*/
		/* hwsettings_rv_flexiport */


#if defined(PIOS_INCLUDE_WAVE)
	PIOS_WavPlay_Init(&pios_dac_cfg);
#endif

	// ADC system
#if defined(PIOS_INCLUDE_ADC)
	PIOS_ADC_Init(&pios_adc_cfg);
#endif

#if defined(PIOS_INCLUDE_VIDEO)
	PIOS_TIM_InitClock(&tim_8_cfg);
	PIOS_Servo_Init(&pios_servo_cfg);
	// Start the pixel and line clock counter
	//PIOS_TIM_InitClock(&pios_tim4_cfg);
	PIOS_Video_Init(&pios_video_cfg);
#endif
}

uint16_t supv_timer=0;

static void Clock(__attribute__((unused)) uint32_t spektrum_id) {
	/* 125hz */
	++supv_timer;
	if(supv_timer >= 625) {
		supv_timer = 0;
		timex.sec++;
	}
	if (timex.sec >= 60) {
		timex.sec = 0;
		timex.min++;
	}
	if (timex.min >= 60) {
		timex.min = 0;
		timex.hour++;
	}
	if (timex.hour >= 99) {
		timex.hour = 0;
	}
}<|MERGE_RESOLUTION|>--- conflicted
+++ resolved
@@ -186,18 +186,13 @@
 	/* Initialize the alarms library */
 	AlarmsInitialize();
 
-<<<<<<< HEAD
 	/* Initialize the task monitor */
 	if (PIOS_TASK_MONITOR_Initialize(TASKINFO_RUNNING_NUMELEM)) {
 		PIOS_Assert(0);
 	}
-=======
-	/* Initialize the task monitor library */
-	TaskMonitorInitialize();
-	
+
 	/* Initialize the delayed callback library */
 	CallbackSchedulerInitialize();
->>>>>>> ae8286e9
 
 	/* IAP System Setup */
 	PIOS_IAP_Init();
