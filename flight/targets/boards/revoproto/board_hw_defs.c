/**
 ******************************************************************************
 * @file       board_hw_defs.c
 * @author     The OpenPilot Team, http://www.openpilot.org Copyright (C) 2012.
 * @author     PhoenixPilot, http://github.com/PhoenixPilot, Copyright (C) 2012
 * @addtogroup OpenPilotSystem OpenPilot System
 * @{
 * @addtogroup OpenPilotCore OpenPilot Core
 * @{
 * @brief Defines board specific static initializers for hardware for the Revolution board.
 *****************************************************************************/
/*
 * This program is free software; you can redistribute it and/or modify
 * it under the terms of the GNU General Public License as published by
 * the Free Software Foundation; either version 3 of the License, or
 * (at your option) any later version.
 *
 * This program is distributed in the hope that it will be useful, but
 * WITHOUT ANY WARRANTY; without even the implied warranty of MERCHANTABILITY
 * or FITNESS FOR A PARTICULAR PURPOSE. See the GNU General Public License
 * for more details.
 *
 * You should have received a copy of the GNU General Public License along
 * with this program; if not, write to the Free Software Foundation, Inc.,
 * 59 Temple Place, Suite 330, Boston, MA 02111-1307 USA
 */

#if defined(PIOS_INCLUDE_LED)

#include <pios_led_priv.h>
static const struct pios_led pios_leds[] = {
    [PIOS_LED_HEARTBEAT] = {
        .pin                =             {
            .gpio = GPIOE,
            .init =             {
                .GPIO_Pin   = GPIO_Pin_2,
                .GPIO_Speed = GPIO_Speed_50MHz,
                .GPIO_Mode  = GPIO_Mode_OUT,
                .GPIO_OType = GPIO_OType_PP,
                .GPIO_PuPd  = GPIO_PuPd_UP
            },
        },
    },
    [PIOS_LED_ALARM] =     {
        .pin                =             {
            .gpio = GPIOE,
            .init =             {
                .GPIO_Pin   = GPIO_Pin_3,
                .GPIO_Speed = GPIO_Speed_50MHz,
                .GPIO_Mode  = GPIO_Mode_OUT,
                .GPIO_OType = GPIO_OType_PP,
                .GPIO_PuPd  = GPIO_PuPd_UP
            },
        },
    },
};

static const struct pios_led_cfg pios_led_cfg = {
    .leds     = pios_leds,
    .num_leds = NELEMENTS(pios_leds),
};

const struct pios_led_cfg *PIOS_BOARD_HW_DEFS_GetLedCfg(__attribute__((unused)) uint32_t board_revision)
{
    return &pios_led_cfg;
}

#endif /* PIOS_INCLUDE_LED */

#if defined(PIOS_INCLUDE_SPI)
#include <pios_spi_priv.h>
/* SPI1 Interface
 *    - Used for BMA180 accelerometer
 */
void PIOS_SPI_accel_irq_handler(void);
void DMA2_Stream0_IRQHandler(void) __attribute__((alias("PIOS_SPI_accel_irq_handler")));
void DMA2_Stream3_IRQHandler(void) __attribute__((alias("PIOS_SPI_accel_irq_handler")));
static const struct pios_spi_cfg pios_spi_accel_cfg = {
    .regs  = SPI1,
    .remap = GPIO_AF_SPI1,
    .init  = {
        .SPI_Mode              = SPI_Mode_Master,
        .SPI_Direction         = SPI_Direction_2Lines_FullDuplex,
        .SPI_DataSize          = SPI_DataSize_8b,
        .SPI_NSS                                   = SPI_NSS_Soft,
        .SPI_FirstBit          = SPI_FirstBit_MSB,
        .SPI_CRCPolynomial     = 7,
        .SPI_CPOL              = SPI_CPOL_High,
        .SPI_CPHA              = SPI_CPHA_2Edge,
        .SPI_BaudRatePrescaler = SPI_BaudRatePrescaler_16,
    },
    .use_crc = false,
    .dma     = {
        .irq                                       = {
            .flags = (DMA_IT_TCIF0 | DMA_IT_TEIF0 | DMA_IT_HTIF0),
            .init  = {
                .NVIC_IRQChannel    = DMA2_Stream0_IRQn,
                .NVIC_IRQChannelPreemptionPriority = PIOS_IRQ_PRIO_HIGH,
                .NVIC_IRQChannelSubPriority        = 0,
                .NVIC_IRQChannelCmd = ENABLE,
            },
        },

        .rx                                        = {
            .channel = DMA2_Stream0,
            .init    = {
                .DMA_Channel            = DMA_Channel_3,
                .DMA_PeripheralBaseAddr = (uint32_t)&(SPI1->DR),
                .DMA_DIR                = DMA_DIR_PeripheralToMemory,
                .DMA_PeripheralInc      = DMA_PeripheralInc_Disable,
                .DMA_MemoryInc          = DMA_MemoryInc_Enable,
                .DMA_PeripheralDataSize = DMA_PeripheralDataSize_Byte,
                .DMA_MemoryDataSize     = DMA_MemoryDataSize_Byte,
                .DMA_Mode               = DMA_Mode_Normal,
                .DMA_Priority           = DMA_Priority_Medium,
                .DMA_FIFOMode           = DMA_FIFOMode_Disable,
                /* .DMA_FIFOThreshold */
                .DMA_MemoryBurst        = DMA_MemoryBurst_Single,
                .DMA_PeripheralBurst    = DMA_PeripheralBurst_Single,
            },
        },
        .tx                                        = {
            .channel = DMA2_Stream3,
            .init    = {
                .DMA_Channel            = DMA_Channel_3,
                .DMA_PeripheralBaseAddr = (uint32_t)&(SPI1->DR),
                .DMA_DIR                = DMA_DIR_MemoryToPeripheral,
                .DMA_PeripheralInc      = DMA_PeripheralInc_Disable,
                .DMA_MemoryInc          = DMA_MemoryInc_Enable,
                .DMA_PeripheralDataSize = DMA_PeripheralDataSize_Byte,
                .DMA_MemoryDataSize     = DMA_MemoryDataSize_Byte,
                .DMA_Mode               = DMA_Mode_Normal,
                .DMA_Priority           = DMA_Priority_High,
                .DMA_FIFOMode           = DMA_FIFOMode_Disable,
                /* .DMA_FIFOThreshold */
                .DMA_MemoryBurst        = DMA_MemoryBurst_Single,
                .DMA_PeripheralBurst    = DMA_PeripheralBurst_Single,
            },
        },
    },
    .sclk                                          = {
        .gpio = GPIOA,
        .init = {
            .GPIO_Pin   = GPIO_Pin_5,
            .GPIO_Speed = GPIO_Speed_100MHz,
            .GPIO_Mode  = GPIO_Mode_AF,
            .GPIO_OType = GPIO_OType_PP,
            .GPIO_PuPd  = GPIO_PuPd_UP
        },
    },
    .miso                                          = {
        .gpio = GPIOA,
        .init = {
            .GPIO_Pin   = GPIO_Pin_6,
            .GPIO_Speed = GPIO_Speed_50MHz,
            .GPIO_Mode  = GPIO_Mode_AF,
            .GPIO_OType = GPIO_OType_PP,
            .GPIO_PuPd  = GPIO_PuPd_UP
        },
    },
    .mosi                                          = {
        .gpio = GPIOA,
        .init = {
            .GPIO_Pin   = GPIO_Pin_7,
            .GPIO_Speed = GPIO_Speed_50MHz,
            .GPIO_Mode  = GPIO_Mode_AF,
            .GPIO_OType = GPIO_OType_PP,
            .GPIO_PuPd  = GPIO_PuPd_UP
        },
    },
    .slave_count                                   = 2,
    .ssel                                          = {
        {
            .gpio = GPIOA,
            .init = {
                .GPIO_Pin   = GPIO_Pin_4,
                .GPIO_Speed = GPIO_Speed_50MHz,
                .GPIO_Mode  = GPIO_Mode_OUT,
                .GPIO_OType = GPIO_OType_PP,
                .GPIO_PuPd  = GPIO_PuPd_UP
            }
        },
        {
            .gpio = GPIOC,
            .init = {
                .GPIO_Pin   = GPIO_Pin_5,
                .GPIO_Speed = GPIO_Speed_50MHz,
                .GPIO_Mode  = GPIO_Mode_OUT,
                .GPIO_OType = GPIO_OType_PP,
                .GPIO_PuPd  = GPIO_PuPd_UP
            }
        },
    }
};

static uint32_t pios_spi_accel_id;
void PIOS_SPI_accel_irq_handler(void)
{
    /* Call into the generic code to handle the IRQ for this specific device */
    PIOS_SPI_IRQ_Handler(pios_spi_accel_id);
}


/* SPI2 Interface
 *      - Used for gyro communications
 */
void PIOS_SPI_GYRO_irq_handler(void);
void DMA1_Stream3_IRQHandler(void) __attribute__((alias("PIOS_SPI_gyro_irq_handler")));
void DMA1_Stream4_IRQHandler(void) __attribute__((alias("PIOS_SPI_gyro_irq_handler")));
static const struct pios_spi_cfg pios_spi_gyro_cfg = {
    .regs  = SPI2,
    .remap = GPIO_AF_SPI2,
    .init  = {
        .SPI_Mode              = SPI_Mode_Master,
        .SPI_Direction         = SPI_Direction_2Lines_FullDuplex,
        .SPI_DataSize          = SPI_DataSize_8b,
        .SPI_NSS                                   = SPI_NSS_Soft,
        .SPI_FirstBit          = SPI_FirstBit_MSB,
        .SPI_CRCPolynomial     = 7,
        .SPI_CPOL              = SPI_CPOL_High,
        .SPI_CPHA              = SPI_CPHA_2Edge,
        .SPI_BaudRatePrescaler = SPI_BaudRatePrescaler_8,
    },
    .use_crc = false,
    .dma     = {
        .irq                                       = {
            // Note this is the stream ID that triggers interrupts (in this case RX)
            .flags = (DMA_IT_TCIF3 | DMA_IT_TEIF3 | DMA_IT_HTIF3),
            .init  = {
                .NVIC_IRQChannel    = DMA1_Stream3_IRQn,
                .NVIC_IRQChannelPreemptionPriority = PIOS_IRQ_PRIO_HIGH,
                .NVIC_IRQChannelSubPriority        = 0,
                .NVIC_IRQChannelCmd = ENABLE,
            },
        },

        .rx                                        = {
            .channel = DMA1_Stream3,
            .init    = {
                .DMA_Channel            = DMA_Channel_0,
                .DMA_PeripheralBaseAddr = (uint32_t)&(SPI2->DR),
                .DMA_DIR                = DMA_DIR_PeripheralToMemory,
                .DMA_PeripheralInc      = DMA_PeripheralInc_Disable,
                .DMA_MemoryInc          = DMA_MemoryInc_Enable,
                .DMA_PeripheralDataSize = DMA_PeripheralDataSize_Byte,
                .DMA_MemoryDataSize     = DMA_MemoryDataSize_Byte,
                .DMA_Mode               = DMA_Mode_Normal,
                .DMA_Priority           = DMA_Priority_Medium,
                // TODO: Enable FIFO
                .DMA_FIFOMode           = DMA_FIFOMode_Disable,
                .DMA_FIFOThreshold      = DMA_FIFOThreshold_Full,
                .DMA_MemoryBurst        = DMA_MemoryBurst_Single,
                .DMA_PeripheralBurst    = DMA_PeripheralBurst_Single,
            },
        },
        .tx                                        = {
            .channel = DMA1_Stream4,
            .init    = {
                .DMA_Channel            = DMA_Channel_0,
                .DMA_PeripheralBaseAddr = (uint32_t)&(SPI2->DR),
                .DMA_DIR                = DMA_DIR_MemoryToPeripheral,
                .DMA_PeripheralInc      = DMA_PeripheralInc_Disable,
                .DMA_MemoryInc          = DMA_MemoryInc_Enable,
                .DMA_PeripheralDataSize = DMA_PeripheralDataSize_Byte,
                .DMA_MemoryDataSize     = DMA_MemoryDataSize_Byte,
                .DMA_Mode               = DMA_Mode_Normal,
                .DMA_Priority           = DMA_Priority_Medium,
                .DMA_FIFOMode           = DMA_FIFOMode_Disable,
                .DMA_FIFOThreshold      = DMA_FIFOThreshold_Full,
                .DMA_MemoryBurst        = DMA_MemoryBurst_Single,
                .DMA_PeripheralBurst    = DMA_PeripheralBurst_Single,
            },
        },
    },
    .sclk                                          = {
        .gpio = GPIOB,
        .init = {
            .GPIO_Pin   = GPIO_Pin_13,
            .GPIO_Speed = GPIO_Speed_100MHz,
            .GPIO_Mode  = GPIO_Mode_AF,
            .GPIO_OType = GPIO_OType_PP,
            .GPIO_PuPd  = GPIO_PuPd_NOPULL
        },
    },
    .miso                                          = {
        .gpio = GPIOB,
        .init = {
            .GPIO_Pin   = GPIO_Pin_14,
            .GPIO_Speed = GPIO_Speed_50MHz,
            .GPIO_Mode  = GPIO_Mode_AF,
            .GPIO_OType = GPIO_OType_PP,
            .GPIO_PuPd  = GPIO_PuPd_NOPULL
        },
    },
    .mosi                                          = {
        .gpio = GPIOB,
        .init = {
            .GPIO_Pin   = GPIO_Pin_15,
            .GPIO_Speed = GPIO_Speed_50MHz,
            .GPIO_Mode  = GPIO_Mode_AF,
            .GPIO_OType = GPIO_OType_PP,
            .GPIO_PuPd  = GPIO_PuPd_NOPULL
        },
    },
    .slave_count                                   = 1,
    .ssel                                          = {
        {
            .gpio = GPIOB,
            .init = {
                .GPIO_Pin   = GPIO_Pin_12,
                .GPIO_Speed = GPIO_Speed_50MHz,
                .GPIO_Mode  = GPIO_Mode_OUT,
                .GPIO_OType = GPIO_OType_PP,
                .GPIO_PuPd  = GPIO_PuPd_UP
            },
        }
    },
};

uint32_t pios_spi_gyro_id;
void PIOS_SPI_gyro_irq_handler(void)
{
    /* Call into the generic code to handle the IRQ for this specific device */
    PIOS_SPI_IRQ_Handler(pios_spi_gyro_id);
}


#if !defined(PIOS_FLASH_ON_ACCEL)
/* SPI3 Interface
 *      - Used for flash communications
 */
void PIOS_SPI_flash_irq_handler(void);
void DMA1_Stream0_IRQHandler(void) __attribute__((alias("PIOS_SPI_flash_irq_handler")));
void DMA1_Stream5_IRQHandler(void) __attribute__((alias("PIOS_SPI_flash_irq_handler")));
static const struct pios_spi_cfg pios_spi_flash_cfg = {
    .regs  = SPI3,
    .remap = GPIO_AF_SPI3,
    .init  = {
        .SPI_Mode              = SPI_Mode_Master,
        .SPI_Direction         = SPI_Direction_2Lines_FullDuplex,
        .SPI_DataSize          = SPI_DataSize_8b,
        .SPI_NSS                                   = SPI_NSS_Soft,
        .SPI_FirstBit          = SPI_FirstBit_MSB,
        .SPI_CRCPolynomial     = 7,
        .SPI_CPOL              = SPI_CPOL_High,
        .SPI_CPHA              = SPI_CPHA_2Edge,
        .SPI_BaudRatePrescaler = SPI_BaudRatePrescaler_2,
    },
    .use_crc = false,
    .dma     = {
        .irq                                       = {
            // Note this is the stream ID that triggers interrupts (in this case RX)
            .flags = (DMA_IT_TCIF0 | DMA_IT_TEIF0 | DMA_IT_HTIF0),
            .init  = {
                .NVIC_IRQChannel    = DMA1_Stream0_IRQn,
                .NVIC_IRQChannelPreemptionPriority = PIOS_IRQ_PRIO_HIGH,
                .NVIC_IRQChannelSubPriority        = 0,
                .NVIC_IRQChannelCmd = ENABLE,
            },
        },

        .rx                                        = {
            .channel = DMA1_Stream0,
            .init    = {
                .DMA_Channel            = DMA_Channel_0,
                .DMA_PeripheralBaseAddr = (uint32_t)&(SPI3->DR),
                .DMA_DIR                = DMA_DIR_PeripheralToMemory,
                .DMA_PeripheralInc      = DMA_PeripheralInc_Disable,
                .DMA_MemoryInc          = DMA_MemoryInc_Enable,
                .DMA_PeripheralDataSize = DMA_PeripheralDataSize_Byte,
                .DMA_MemoryDataSize     = DMA_MemoryDataSize_Byte,
                .DMA_Mode               = DMA_Mode_Normal,
                .DMA_Priority           = DMA_Priority_Medium,
                // TODO: Enable FIFO
                .DMA_FIFOMode           = DMA_FIFOMode_Disable,
                .DMA_FIFOThreshold      = DMA_FIFOThreshold_Full,
                .DMA_MemoryBurst        = DMA_MemoryBurst_Single,
                .DMA_PeripheralBurst    = DMA_PeripheralBurst_Single,
            },
        },
        .tx                                        = {
            .channel = DMA1_Stream5,
            .init    = {
                .DMA_Channel            = DMA_Channel_0,
                .DMA_PeripheralBaseAddr = (uint32_t)&(SPI3->DR),
                .DMA_DIR                = DMA_DIR_MemoryToPeripheral,
                .DMA_PeripheralInc      = DMA_PeripheralInc_Disable,
                .DMA_MemoryInc          = DMA_MemoryInc_Enable,
                .DMA_PeripheralDataSize = DMA_PeripheralDataSize_Byte,
                .DMA_MemoryDataSize     = DMA_MemoryDataSize_Byte,
                .DMA_Mode               = DMA_Mode_Normal,
                .DMA_Priority           = DMA_Priority_Medium,
                .DMA_FIFOMode           = DMA_FIFOMode_Disable,
                .DMA_FIFOThreshold      = DMA_FIFOThreshold_Full,
                .DMA_MemoryBurst        = DMA_MemoryBurst_Single,
                .DMA_PeripheralBurst    = DMA_PeripheralBurst_Single,
            },
        },
    },
    .sclk                                          = {
        .gpio = GPIOC,
        .init = {
            .GPIO_Pin   = GPIO_Pin_10,
            .GPIO_Speed = GPIO_Speed_100MHz,
            .GPIO_Mode  = GPIO_Mode_AF,
            .GPIO_OType = GPIO_OType_PP,
            .GPIO_PuPd  = GPIO_PuPd_NOPULL
        },
    },
    .miso                                          = {
        .gpio = GPIOC,
        .init = {
            .GPIO_Pin   = GPIO_Pin_11,
            .GPIO_Speed = GPIO_Speed_50MHz,
            .GPIO_Mode  = GPIO_Mode_AF,
            .GPIO_OType = GPIO_OType_PP,
            .GPIO_PuPd  = GPIO_PuPd_NOPULL
        },
    },
    .mosi                                          = {
        .gpio = GPIOC,
        .init = {
            .GPIO_Pin   = GPIO_Pin_12,
            .GPIO_Speed = GPIO_Speed_50MHz,
            .GPIO_Mode  = GPIO_Mode_AF,
            .GPIO_OType = GPIO_OType_PP,
            .GPIO_PuPd  = GPIO_PuPd_NOPULL
        },
    },
    .slave_count                                   = 1,
    .ssel                                          = {
        {
            .gpio = GPIOD,
            .init = {
                .GPIO_Pin   = GPIO_Pin_2,
                .GPIO_Speed = GPIO_Speed_50MHz,
                .GPIO_Mode  = GPIO_Mode_OUT,
                .GPIO_OType = GPIO_OType_PP,
                .GPIO_PuPd  = GPIO_PuPd_UP
            },
        }
    },
};

uint32_t pios_spi_flash_id;
void PIOS_SPI_flash_irq_handler(void)
{
    /* Call into the generic code to handle the IRQ for this specific device */
    PIOS_SPI_IRQ_Handler(pios_spi_flash_id);
}
#endif /* PIOS_FLASH_ON_ACCEL */

#endif /* PIOS_INCLUDE_SPI */

#if defined(PIOS_INCLUDE_FLASH)
#include "pios_flashfs_logfs_priv.h"
#include "pios_flash_jedec_priv.h"
#include "pios_flash_internal_priv.h"

static const struct flashfs_logfs_cfg flashfs_external_cfg = {
    .fs_magic      = 0x99abceef,
    .total_fs_size = 0x00200000, /* 2M bytes (32 sectors = entire chip) */
    .arena_size    = 0x00010000, /* 256 * slot size */
    .slot_size     = 0x00000100, /* 256 bytes */

    .start_offset  = 0,      /* start at the beginning of the chip */
    .sector_size   = 0x00010000, /* 64K bytes */
    .page_size     = 0x00000100, /* 256 bytes */
};


static const struct pios_flash_internal_cfg flash_internal_cfg = {};

<<<<<<< HEAD
static const struct flashfs_logfs_cfg flashfs_m25p_cfg = {
    .fs_magic      = 0x99abceef,
    .total_fs_size = 0x00200000, /* 2M bytes (32 sectors = entire chip) */
    .arena_size    = 0x00010000, /* 256 * slot size */
    .slot_size     = 0x00000100, /* 256 bytes */

    .start_offset  = 0,          /* start at the beginning of the chip */
    .sector_size   = 0x00010000, /* 64K bytes */
    .page_size     = 0x00000100, /* 256 bytes */
=======
static const struct flashfs_logfs_cfg flashfs_internal_cfg = {
    .fs_magic      = 0x99abcfef,
    .total_fs_size = EE_BANK_SIZE, /* 32K bytes (2x16KB sectors) */
    .arena_size    = 0x00004000, /* 64 * slot size = 16K bytes = 1 sector */
    .slot_size     = 0x00000100, /* 256 bytes */

    .start_offset  = EE_BANK_BASE, /* start after the bootloader */
    .sector_size   = 0x00004000, /* 16K bytes */
    .page_size     = 0x00004000, /* 16K bytes */
>>>>>>> daf329d8
};

#endif /* PIOS_INCLUDE_FLASH */

#if defined(PIOS_OVERO_SPI)
/* SPI3 Interface
 *      - Used for flash communications
 */
#include <pios_overo_priv.h>
void PIOS_OVERO_irq_handler(void);
void DMA1_Stream7_IRQHandler(void) __attribute__((alias("PIOS_OVERO_irq_handler")));
static const struct pios_overo_cfg pios_overo_cfg = {
    .regs  = SPI3,
    .remap = GPIO_AF_SPI3,
    .init  = {
        .SPI_Mode              = SPI_Mode_Slave,
        .SPI_Direction         = SPI_Direction_2Lines_FullDuplex,
        .SPI_DataSize          = SPI_DataSize_8b,
        .SPI_NSS                                   = SPI_NSS_Hard,
        .SPI_FirstBit          = SPI_FirstBit_MSB,
        .SPI_CRCPolynomial     = 7,
        .SPI_CPOL              = SPI_CPOL_High,
        .SPI_CPHA              = SPI_CPHA_2Edge,
        .SPI_BaudRatePrescaler = SPI_BaudRatePrescaler_2,
    },
    .use_crc = false,
    .dma     = {
        .irq                                       = {
            // Note this is the stream ID that triggers interrupts (in this case TX)
            .flags = (DMA_IT_TCIF7),
            .init  = {
                .NVIC_IRQChannel    = DMA1_Stream7_IRQn,
                .NVIC_IRQChannelPreemptionPriority = PIOS_IRQ_PRIO_HIGH,
                .NVIC_IRQChannelSubPriority        = 0,
                .NVIC_IRQChannelCmd = ENABLE,
            },
        },

        .rx                                        = {
            .channel = DMA1_Stream0,
            .init    = {
                .DMA_Channel            = DMA_Channel_0,
                .DMA_PeripheralBaseAddr = (uint32_t)&(SPI3->DR),
                .DMA_DIR                = DMA_DIR_PeripheralToMemory,
                .DMA_PeripheralInc      = DMA_PeripheralInc_Disable,
                .DMA_MemoryInc          = DMA_MemoryInc_Enable,
                .DMA_PeripheralDataSize = DMA_PeripheralDataSize_Byte,
                .DMA_MemoryDataSize     = DMA_MemoryDataSize_Byte,
                .DMA_Mode               = DMA_Mode_Circular,
                .DMA_Priority           = DMA_Priority_Medium,
                // TODO: Enable FIFO
                .DMA_FIFOMode           = DMA_FIFOMode_Disable,
                .DMA_FIFOThreshold      = DMA_FIFOThreshold_Full,
                .DMA_MemoryBurst        = DMA_MemoryBurst_Single,
                .DMA_PeripheralBurst    = DMA_PeripheralBurst_Single,
            },
        },
        .tx                                        = {
            .channel = DMA1_Stream7,
            .init    = {
                .DMA_Channel            = DMA_Channel_0,
                .DMA_PeripheralBaseAddr = (uint32_t)&(SPI3->DR),
                .DMA_DIR                = DMA_DIR_MemoryToPeripheral,
                .DMA_PeripheralInc      = DMA_PeripheralInc_Disable,
                .DMA_MemoryInc          = DMA_MemoryInc_Enable,
                .DMA_PeripheralDataSize = DMA_PeripheralDataSize_Byte,
                .DMA_MemoryDataSize     = DMA_MemoryDataSize_Byte,
                .DMA_Mode               = DMA_Mode_Circular,
                .DMA_Priority           = DMA_Priority_Medium,
                .DMA_FIFOMode           = DMA_FIFOMode_Disable,
                .DMA_FIFOThreshold      = DMA_FIFOThreshold_Full,
                .DMA_MemoryBurst        = DMA_MemoryBurst_Single,
                .DMA_PeripheralBurst    = DMA_PeripheralBurst_Single,
            },
        },
    },
    .sclk                                          = {
        .gpio = GPIOC,
        .init = {
            .GPIO_Pin   = GPIO_Pin_10,
            .GPIO_Speed = GPIO_Speed_100MHz,
            .GPIO_Mode  = GPIO_Mode_AF,
            .GPIO_OType = GPIO_OType_PP,
            .GPIO_PuPd  = GPIO_PuPd_NOPULL
        },
    },
    .miso                                          = {
        .gpio = GPIOC,
        .init = {
            .GPIO_Pin   = GPIO_Pin_11,
            .GPIO_Speed = GPIO_Speed_50MHz,
            .GPIO_Mode  = GPIO_Mode_AF,
            .GPIO_OType = GPIO_OType_PP,
            .GPIO_PuPd  = GPIO_PuPd_NOPULL
        },
    },
    .mosi                                          = {
        .gpio = GPIOC,
        .init = {
            .GPIO_Pin   = GPIO_Pin_12,
            .GPIO_Speed = GPIO_Speed_50MHz,
            .GPIO_Mode  = GPIO_Mode_AF,
            .GPIO_OType = GPIO_OType_PP,
            .GPIO_PuPd  = GPIO_PuPd_NOPULL
        },
    },
    .slave_count                                   = 1,
    .ssel                                          = {
        {
            .gpio = GPIOA,
            .init = {
                .GPIO_Pin   = GPIO_Pin_15,
                .GPIO_Speed = GPIO_Speed_50MHz,
                .GPIO_Mode  = GPIO_Mode_OUT,
                .GPIO_OType = GPIO_OType_PP,
                .GPIO_PuPd  = GPIO_PuPd_UP
            },
        }
    },
};
uint32_t pios_overo_id = 0;
void PIOS_OVERO_irq_handler(void)
{
    /* Call into the generic code to handle the IRQ for this specific device */
    PIOS_OVERO_DMA_irq_handler(pios_overo_id);
}
#else /* if defined(PIOS_OVERO_SPI) */

#endif /* PIOS_OVERO_SPI */


#include <pios_usart_priv.h>

#ifdef PIOS_INCLUDE_COM_TELEM
/*
 * Telemetry on main USART
 */
static const struct pios_usart_cfg pios_usart_telem_cfg = {
    .regs  = USART2,
    .remap = GPIO_AF_USART2,
    .init  = {
        .USART_BaudRate   = 57600,
        .USART_WordLength = USART_WordLength_8b,
        .USART_Parity     = USART_Parity_No,
        .USART_StopBits   = USART_StopBits_1,
        .USART_HardwareFlowControl             =
            USART_HardwareFlowControl_None,
        .USART_Mode                            = USART_Mode_Rx | USART_Mode_Tx,
    },
    .irq                                       = {
        .init                                  = {
            .NVIC_IRQChannel    = USART2_IRQn,
            .NVIC_IRQChannelPreemptionPriority = PIOS_IRQ_PRIO_MID,
            .NVIC_IRQChannelSubPriority        = 0,
            .NVIC_IRQChannelCmd = ENABLE,
        },
    },
    .rx                                        = {
        .gpio = GPIOD,
        .init = {
            .GPIO_Pin   = GPIO_Pin_6,
            .GPIO_Speed = GPIO_Speed_2MHz,
            .GPIO_Mode  = GPIO_Mode_AF,
            .GPIO_OType = GPIO_OType_PP,
            .GPIO_PuPd  = GPIO_PuPd_UP
        },
    },
    .tx                                        = {
        .gpio = GPIOD,
        .init = {
            .GPIO_Pin   = GPIO_Pin_5,
            .GPIO_Speed = GPIO_Speed_2MHz,
            .GPIO_Mode  = GPIO_Mode_AF,
            .GPIO_OType = GPIO_OType_PP,
            .GPIO_PuPd  = GPIO_PuPd_UP
        },
    },
};

#endif /* PIOS_COM_TELEM */

#ifdef PIOS_INCLUDE_GPS
/*
 * GPS USART
 */
static const struct pios_usart_cfg pios_usart_gps_cfg = {
    .regs  = USART1,
    .remap = GPIO_AF_USART1,
    .init  = {
        .USART_BaudRate   = 57600,
        .USART_WordLength = USART_WordLength_8b,
        .USART_Parity     = USART_Parity_No,
        .USART_StopBits   = USART_StopBits_1,
        .USART_HardwareFlowControl             =
            USART_HardwareFlowControl_None,
        .USART_Mode                            = USART_Mode_Rx | USART_Mode_Tx,
    },
    .irq                                       = {
        .init                                  = {
            .NVIC_IRQChannel    = USART1_IRQn,
            .NVIC_IRQChannelPreemptionPriority = PIOS_IRQ_PRIO_MID,
            .NVIC_IRQChannelSubPriority        = 0,
            .NVIC_IRQChannelCmd = ENABLE,
        },
    },
    .rx                                        = {
        .gpio = GPIOA,
        .init = {
            .GPIO_Pin   = GPIO_Pin_10,
            .GPIO_Speed = GPIO_Speed_2MHz,
            .GPIO_Mode  = GPIO_Mode_AF,
            .GPIO_OType = GPIO_OType_PP,
            .GPIO_PuPd  = GPIO_PuPd_UP
        },
    },
    .tx                                        = {
        .gpio = GPIOA,
        .init = {
            .GPIO_Pin   = GPIO_Pin_9,
            .GPIO_Speed = GPIO_Speed_2MHz,
            .GPIO_Mode  = GPIO_Mode_AF,
            .GPIO_OType = GPIO_OType_PP,
            .GPIO_PuPd  = GPIO_PuPd_UP
        },
    },
};

#endif /* PIOS_INCLUDE_GPS */

#ifdef PIOS_INCLUDE_COM_AUX
/*
 * AUX USART (UART label on rev2)
 */
static const struct pios_usart_cfg pios_usart_aux_cfg = {
    .regs  = USART6,
    .remap = GPIO_AF_USART6,
    .init  = {
        .USART_BaudRate   = 57600,
        .USART_WordLength = USART_WordLength_8b,
        .USART_Parity     = USART_Parity_No,
        .USART_StopBits   = USART_StopBits_1,
        .USART_HardwareFlowControl             =
            USART_HardwareFlowControl_None,
        .USART_Mode                            = USART_Mode_Rx | USART_Mode_Tx,
    },
    .irq                                       = {
        .init                                  = {
            .NVIC_IRQChannel    = USART6_IRQn,
            .NVIC_IRQChannelPreemptionPriority = PIOS_IRQ_PRIO_MID,
            .NVIC_IRQChannelSubPriority        = 0,
            .NVIC_IRQChannelCmd = ENABLE,
        },
    },
    .rx                                        = {
        .gpio = GPIOC,
        .init = {
            .GPIO_Pin   = GPIO_Pin_7,
            .GPIO_Speed = GPIO_Speed_2MHz,
            .GPIO_Mode  = GPIO_Mode_AF,
            .GPIO_OType = GPIO_OType_PP,
            .GPIO_PuPd  = GPIO_PuPd_UP
        },
    },
    .tx                                        = {
        .gpio = GPIOC,
        .init = {
            .GPIO_Pin   = GPIO_Pin_6,
            .GPIO_Speed = GPIO_Speed_2MHz,
            .GPIO_Mode  = GPIO_Mode_AF,
            .GPIO_OType = GPIO_OType_PP,
            .GPIO_PuPd  = GPIO_PuPd_UP
        },
    },
};

#endif /* PIOS_COM_AUX */

#ifdef PIOS_INCLUDE_COM_AUXSBUS
/*
 * AUX USART SBUS ( UART/ S Bus label on rev2)
 */
static const struct pios_usart_cfg pios_usart_auxsbus_cfg = {
    .regs  = UART4,
    .remap = GPIO_AF_UART4,
    .init  = {
        .USART_BaudRate   = 57600,
        .USART_WordLength = USART_WordLength_8b,
        .USART_Parity     = USART_Parity_No,
        .USART_StopBits   = USART_StopBits_1,
        .USART_HardwareFlowControl             =
            USART_HardwareFlowControl_None,
        .USART_Mode                            = USART_Mode_Rx | USART_Mode_Tx,
    },
    .irq                                       = {
        .init                                  = {
            .NVIC_IRQChannel    = UART4_IRQn,
            .NVIC_IRQChannelPreemptionPriority = PIOS_IRQ_PRIO_MID,
            .NVIC_IRQChannelSubPriority        = 0,
            .NVIC_IRQChannelCmd = ENABLE,
        },
    },
    .rx                                        = {
        .gpio = GPIOA,
        .init = {
            .GPIO_Pin   = GPIO_Pin_1,
            .GPIO_Speed = GPIO_Speed_2MHz,
            .GPIO_Mode  = GPIO_Mode_AF,
            .GPIO_OType = GPIO_OType_PP,
            .GPIO_PuPd  = GPIO_PuPd_UP
        },
    },
    .tx                                        = {
        .gpio = GPIOA,
        .init = {
            .GPIO_Pin   = GPIO_Pin_0,
            .GPIO_Speed = GPIO_Speed_2MHz,
            .GPIO_Mode  = GPIO_Mode_AF,
            .GPIO_OType = GPIO_OType_PP,
            .GPIO_PuPd  = GPIO_PuPd_UP
        },
    },
};

#endif /* PIOS_INCLUDE_COM_AUXSBUS */

#ifdef PIOS_INCLUDE_COM_FLEXI
/*
 * FLEXI PORT
 */
static const struct pios_usart_cfg pios_usart_flexi_cfg = {
    .regs  = USART3,
    .remap = GPIO_AF_USART3,
    .init  = {
        .USART_BaudRate   = 57600,
        .USART_WordLength = USART_WordLength_8b,
        .USART_Parity     = USART_Parity_No,
        .USART_StopBits   = USART_StopBits_1,
        .USART_HardwareFlowControl             =
            USART_HardwareFlowControl_None,
        .USART_Mode                            = USART_Mode_Rx | USART_Mode_Tx,
    },
    .irq                                       = {
        .init                                  = {
            .NVIC_IRQChannel    = USART3_IRQn,
            .NVIC_IRQChannelPreemptionPriority = PIOS_IRQ_PRIO_MID,
            .NVIC_IRQChannelSubPriority        = 0,
            .NVIC_IRQChannelCmd = ENABLE,
        },
    },
    .rx                                        = {
        .gpio = GPIOB,
        .init = {
            .GPIO_Pin   = GPIO_Pin_10,
            .GPIO_Speed = GPIO_Speed_2MHz,
            .GPIO_Mode  = GPIO_Mode_AF,
            .GPIO_OType = GPIO_OType_PP,
            .GPIO_PuPd  = GPIO_PuPd_UP
        },
    },
    .tx                                        = {
        .gpio = GPIOB,
        .init = {
            .GPIO_Pin   = GPIO_Pin_11,
            .GPIO_Speed = GPIO_Speed_2MHz,
            .GPIO_Mode  = GPIO_Mode_AF,
            .GPIO_OType = GPIO_OType_PP,
            .GPIO_PuPd  = GPIO_PuPd_UP
        },
    },
};

#endif /* PIOS_INCLUDE_COM_FLEXI */

#if defined(PIOS_INCLUDE_DSM)
/*
 * Spektrum/JR DSM USART
 */
#include <pios_dsm_priv.h>

static const struct pios_usart_cfg pios_usart_dsm_aux_cfg = {
    .regs  = USART6,
    .remap = GPIO_AF_USART6,
    .init  = {
        .USART_BaudRate   = 115200,
        .USART_WordLength = USART_WordLength_8b,
        .USART_Parity     = USART_Parity_No,
        .USART_StopBits   = USART_StopBits_1,
        .USART_HardwareFlowControl             = USART_HardwareFlowControl_None,
        .USART_Mode                            = USART_Mode_Rx,
    },
    .irq                                       = {
        .init                                  = {
            .NVIC_IRQChannel    = USART6_IRQn,
            .NVIC_IRQChannelPreemptionPriority = PIOS_IRQ_PRIO_HIGH,
            .NVIC_IRQChannelSubPriority        = 0,
            .NVIC_IRQChannelCmd = ENABLE,
        },
    },
    .rx                                        = {
        .gpio = GPIOC,
        .init = {
            .GPIO_Pin   = GPIO_Pin_7,
            .GPIO_Speed = GPIO_Speed_2MHz,
            .GPIO_Mode  = GPIO_Mode_AF,
            .GPIO_OType = GPIO_OType_PP,
            .GPIO_PuPd  = GPIO_PuPd_UP
        },
    },
    .tx                                        = {
        .gpio = GPIOC,
        .init = {
            .GPIO_Pin   = GPIO_Pin_6,
            .GPIO_Speed = GPIO_Speed_2MHz,
            .GPIO_Mode  = GPIO_Mode_AF,
            .GPIO_OType = GPIO_OType_PP,
            .GPIO_PuPd  = GPIO_PuPd_UP
        },
    },
};

static const struct pios_dsm_cfg pios_dsm_aux_cfg = {
    .bind               = {
        .gpio = GPIOC,
        .init = {
            .GPIO_Pin   = GPIO_Pin_7,
            .GPIO_Speed = GPIO_Speed_2MHz,
            .GPIO_Mode  = GPIO_Mode_OUT,
            .GPIO_OType = GPIO_OType_PP,
            .GPIO_PuPd  = GPIO_PuPd_NOPULL
        },
    },
};

static const struct pios_usart_cfg pios_usart_dsm_auxsbus_cfg = {
    .regs  = UART4,
    .remap = GPIO_AF_UART4,
    .init  = {
        .USART_BaudRate   = 115200,
        .USART_WordLength = USART_WordLength_8b,
        .USART_Parity     = USART_Parity_No,
        .USART_StopBits   = USART_StopBits_1,
        .USART_HardwareFlowControl             = USART_HardwareFlowControl_None,
        .USART_Mode                            = USART_Mode_Rx,
    },
    .irq                                       = {
        .init                                  = {
            .NVIC_IRQChannel    = UART4_IRQn,
            .NVIC_IRQChannelPreemptionPriority = PIOS_IRQ_PRIO_MID,
            .NVIC_IRQChannelSubPriority        = 0,
            .NVIC_IRQChannelCmd = ENABLE,
        },
    },
    .rx                                        = {
        .gpio = GPIOA,
        .init = {
            .GPIO_Pin   = GPIO_Pin_1,
            .GPIO_Speed = GPIO_Speed_2MHz,
            .GPIO_Mode  = GPIO_Mode_AF,
            .GPIO_OType = GPIO_OType_PP,
            .GPIO_PuPd  = GPIO_PuPd_UP
        },
    },
    .tx                                        = {
        .gpio = GPIOA,
        .init = {
            .GPIO_Pin   = GPIO_Pin_0,
            .GPIO_Speed = GPIO_Speed_2MHz,
            .GPIO_Mode  = GPIO_Mode_AF,
            .GPIO_OType = GPIO_OType_PP,
            .GPIO_PuPd  = GPIO_PuPd_UP
        },
    },
};

static const struct pios_dsm_cfg pios_dsm_auxsbus_cfg = {
    .bind               = {
        .gpio = GPIOA,
        .init = {
            .GPIO_Pin   = GPIO_Pin_1,
            .GPIO_Speed = GPIO_Speed_2MHz,
            .GPIO_Mode  = GPIO_Mode_OUT,
            .GPIO_OType = GPIO_OType_PP,
            .GPIO_PuPd  = GPIO_PuPd_NOPULL
        },
    },
};

static const struct pios_usart_cfg pios_usart_dsm_flexi_cfg = {
    .regs  = USART3,
    .remap = GPIO_AF_USART3,
    .init  = {
        .USART_BaudRate   = 115200,
        .USART_WordLength = USART_WordLength_8b,
        .USART_Parity     = USART_Parity_No,
        .USART_StopBits   = USART_StopBits_1,
        .USART_HardwareFlowControl             = USART_HardwareFlowControl_None,
        .USART_Mode                            = USART_Mode_Rx,
    },
    .irq                                       = {
        .init                                  = {
            .NVIC_IRQChannel    = USART3_IRQn,
            .NVIC_IRQChannelPreemptionPriority = PIOS_IRQ_PRIO_HIGH,
            .NVIC_IRQChannelSubPriority        = 0,
            .NVIC_IRQChannelCmd = ENABLE,
        },
    },
    .rx                                        = {
        .gpio = GPIOB,
        .init = {
            .GPIO_Pin   = GPIO_Pin_11,
            .GPIO_Speed = GPIO_Speed_2MHz,
            .GPIO_Mode  = GPIO_Mode_AF,
            .GPIO_OType = GPIO_OType_PP,
            .GPIO_PuPd  = GPIO_PuPd_UP
        },
    },
    .tx                                        = {
        .gpio = GPIOB,
        .init = {
            .GPIO_Pin   = GPIO_Pin_10,
            .GPIO_Speed = GPIO_Speed_2MHz,
            .GPIO_Mode  = GPIO_Mode_AF,
            .GPIO_OType = GPIO_OType_PP,
            .GPIO_PuPd  = GPIO_PuPd_UP
        },
    },
};

static const struct pios_dsm_cfg pios_dsm_flexi_cfg = {
    .bind               = {
        .gpio = GPIOB,
        .init = {
            .GPIO_Pin   = GPIO_Pin_11,
            .GPIO_Speed = GPIO_Speed_2MHz,
            .GPIO_Mode  = GPIO_Mode_OUT,
            .GPIO_OType = GPIO_OType_PP,
            .GPIO_PuPd  = GPIO_PuPd_NOPULL
        },
    },
};

#endif /* PIOS_INCLUDE_DSM */

#if defined(PIOS_INCLUDE_SBUS)
/*
 * S.Bus USART
 */
#include <pios_sbus_priv.h>

static const struct pios_usart_cfg pios_usart_sbus_auxsbus_cfg = {
    .regs  = UART4,
    .remap = GPIO_AF_UART4,
    .init  = {
        .USART_BaudRate   = 100000,
        .USART_WordLength = USART_WordLength_8b,
        .USART_Parity     = USART_Parity_Even,
        .USART_StopBits   = USART_StopBits_2,
        .USART_HardwareFlowControl             = USART_HardwareFlowControl_None,
        .USART_Mode                            = USART_Mode_Rx,
    },
    .irq                                       = {
        .init                                  = {
            .NVIC_IRQChannel    = UART4_IRQn,
            .NVIC_IRQChannelPreemptionPriority = PIOS_IRQ_PRIO_HIGH,
            .NVIC_IRQChannelSubPriority        = 0,
            .NVIC_IRQChannelCmd = ENABLE,
        },
    },
    .rx                                        = {
        .gpio = GPIOA,
        .init = {
            .GPIO_Pin   = GPIO_Pin_1,
            .GPIO_Speed = GPIO_Speed_2MHz,
            .GPIO_Mode  = GPIO_Mode_AF,
            .GPIO_OType = GPIO_OType_PP,
            .GPIO_PuPd  = GPIO_PuPd_UP
        },
    },
    .tx                                        = {
        .gpio = GPIOA,
        .init = {
            .GPIO_Pin   = GPIO_Pin_0,
            .GPIO_Speed = GPIO_Speed_2MHz,
            .GPIO_Mode  = GPIO_Mode_OUT,
            .GPIO_OType = GPIO_OType_PP,
            .GPIO_PuPd  = GPIO_PuPd_NOPULL
        },
    },
};

static const struct pios_sbus_cfg pios_sbus_cfg = {
    /* Inverter configuration */
    .inv                = {
        .gpio = GPIOC,
        .init = {
            .GPIO_Pin   = GPIO_Pin_3,
            .GPIO_Mode  = GPIO_Mode_OUT,
            .GPIO_OType = GPIO_OType_PP,
            .GPIO_Speed = GPIO_Speed_2MHz,
        },
    },
    .gpio_inv_enable  = Bit_SET,
    .gpio_inv_disable = Bit_RESET,
    .gpio_clk_func    = RCC_AHB1PeriphClockCmd,
    .gpio_clk_periph  = RCC_AHB1Periph_GPIOC,
};

#endif /* PIOS_INCLUDE_SBUS */

/*
 * HK OSD
 */
static const struct pios_usart_cfg pios_usart_hkosd_auxsbus_cfg = {
    .regs  = UART4,
    .remap = GPIO_AF_UART4,
    .init  = {
        .USART_BaudRate   = 57600,
        .USART_WordLength = USART_WordLength_8b,
        .USART_Parity     = USART_Parity_No,
        .USART_StopBits   = USART_StopBits_1,
        .USART_HardwareFlowControl             = USART_HardwareFlowControl_None,
        .USART_Mode                            = USART_Mode_Rx | USART_Mode_Tx,
    },
    .irq                                       = {
        .init                                  = {
            .NVIC_IRQChannel    = UART4_IRQn,
            .NVIC_IRQChannelPreemptionPriority = PIOS_IRQ_PRIO_MID,
            .NVIC_IRQChannelSubPriority        = 0,
            .NVIC_IRQChannelCmd = ENABLE,
        },
    },
    .rx                                        = {
        .gpio = GPIOA,
        .init = {
            .GPIO_Pin   = GPIO_Pin_1,
            .GPIO_Speed = GPIO_Speed_2MHz,
            .GPIO_Mode  = GPIO_Mode_AF,
            .GPIO_OType = GPIO_OType_PP,
            .GPIO_PuPd  = GPIO_PuPd_UP
        },
    },
    .tx                                        = {
        .gpio = GPIOA,
        .init = {
            .GPIO_Pin   = GPIO_Pin_0,
            .GPIO_Speed = GPIO_Speed_2MHz,
            .GPIO_Mode  = GPIO_Mode_AF,
            .GPIO_OType = GPIO_OType_PP,
            .GPIO_PuPd  = GPIO_PuPd_UP
        },
    },
};

static const struct pios_usart_cfg pios_usart_hkosd_aux_cfg = {
    .regs  = USART6,
    .remap = GPIO_AF_USART6,
    .init  = {
        .USART_BaudRate   = 57600,
        .USART_WordLength = USART_WordLength_8b,
        .USART_Parity     = USART_Parity_No,
        .USART_StopBits   = USART_StopBits_1,
        .USART_HardwareFlowControl             = USART_HardwareFlowControl_None,
        .USART_Mode                            = USART_Mode_Rx | USART_Mode_Tx,
    },
    .irq                                       = {
        .init                                  = {
            .NVIC_IRQChannel    = USART6_IRQn,
            .NVIC_IRQChannelPreemptionPriority = PIOS_IRQ_PRIO_MID,
            .NVIC_IRQChannelSubPriority        = 0,
            .NVIC_IRQChannelCmd = ENABLE,
        },
    },
    .rx                                        = {
        .gpio = GPIOC,
        .init = {
            .GPIO_Pin   = GPIO_Pin_7,
            .GPIO_Speed = GPIO_Speed_2MHz,
            .GPIO_Mode  = GPIO_Mode_AF,
            .GPIO_OType = GPIO_OType_PP,
            .GPIO_PuPd  = GPIO_PuPd_UP
        },
    },
    .tx                                        = {
        .gpio = GPIOC,
        .init = {
            .GPIO_Pin   = GPIO_Pin_6,
            .GPIO_Speed = GPIO_Speed_2MHz,
            .GPIO_Mode  = GPIO_Mode_AF,
            .GPIO_OType = GPIO_OType_PP,
            .GPIO_PuPd  = GPIO_PuPd_UP
        },
    },
};

#if defined(PIOS_INCLUDE_COM)

#include <pios_com_priv.h>

#endif /* PIOS_INCLUDE_COM */

#if defined(PIOS_INCLUDE_I2C)

#include <pios_i2c_priv.h>

/*
 * I2C Adapters
 */
void PIOS_I2C_mag_adapter_ev_irq_handler(void);
void PIOS_I2C_mag_adapter_er_irq_handler(void);
void I2C1_EV_IRQHandler()
__attribute__((alias("PIOS_I2C_mag_adapter_ev_irq_handler")));
void I2C1_ER_IRQHandler()
__attribute__((alias("PIOS_I2C_mag_adapter_er_irq_handler")));

static const struct pios_i2c_adapter_cfg pios_i2c_mag_adapter_cfg = {
    .regs  = I2C1,
    .remap = GPIO_AF_I2C1,
    .init  = {
        .I2C_Mode = I2C_Mode_I2C,
        .I2C_OwnAddress1                       = 0,
        .I2C_Ack  = I2C_Ack_Enable,
        .I2C_AcknowledgedAddress               = I2C_AcknowledgedAddress_7bit,
        .I2C_DutyCycle                         = I2C_DutyCycle_2,
        .I2C_ClockSpeed                        = 400000,                      /* bits/s */
    },
    .transfer_timeout_ms                       = 50,
    .scl                                       = {
        .gpio = GPIOB,
        .init = {
            .GPIO_Pin   = GPIO_Pin_6,
            .GPIO_Mode  = GPIO_Mode_AF,
            .GPIO_Speed = GPIO_Speed_50MHz,
            .GPIO_OType = GPIO_OType_OD,
            .GPIO_PuPd  = GPIO_PuPd_NOPULL,
        },
    },
    .sda                                       = {
        .gpio = GPIOB,
        .init = {
            .GPIO_Pin   = GPIO_Pin_7,
            .GPIO_Mode  = GPIO_Mode_AF,
            .GPIO_Speed = GPIO_Speed_50MHz,
            .GPIO_OType = GPIO_OType_OD,
            .GPIO_PuPd  = GPIO_PuPd_NOPULL,
        },
    },
    .event                                     = {
        .flags = 0,     /* FIXME: check this */
        .init  = {
            .NVIC_IRQChannel    = I2C1_EV_IRQn,
            .NVIC_IRQChannelPreemptionPriority = PIOS_IRQ_PRIO_HIGHEST,
            .NVIC_IRQChannelSubPriority        = 0,
            .NVIC_IRQChannelCmd = ENABLE,
        },
    },
    .error                                     = {
        .flags = 0,     /* FIXME: check this */
        .init  = {
            .NVIC_IRQChannel    = I2C1_ER_IRQn,
            .NVIC_IRQChannelPreemptionPriority = PIOS_IRQ_PRIO_HIGHEST,
            .NVIC_IRQChannelSubPriority        = 0,
            .NVIC_IRQChannelCmd = ENABLE,
        },
    },
};

uint32_t pios_i2c_mag_adapter_id;
void PIOS_I2C_mag_adapter_ev_irq_handler(void)
{
    /* Call into the generic code to handle the IRQ for this specific device */
    PIOS_I2C_EV_IRQ_Handler(pios_i2c_mag_adapter_id);
}

void PIOS_I2C_mag_adapter_er_irq_handler(void)
{
    /* Call into the generic code to handle the IRQ for this specific device */
    PIOS_I2C_ER_IRQ_Handler(pios_i2c_mag_adapter_id);
}


void PIOS_I2C_flexiport_adapter_ev_irq_handler(void);
void PIOS_I2C_flexiport_adapter_er_irq_handler(void);
void I2C2_EV_IRQHandler() __attribute__((alias("PIOS_I2C_flexiport_adapter_ev_irq_handler")));
void I2C2_ER_IRQHandler() __attribute__((alias("PIOS_I2C_flexiport_adapter_er_irq_handler")));

static const struct pios_i2c_adapter_cfg pios_i2c_flexiport_adapter_cfg = {
    .regs  = I2C2,
    .remap = GPIO_AF_I2C2,
    .init  = {
        .I2C_Mode = I2C_Mode_I2C,
        .I2C_OwnAddress1                       = 0,
        .I2C_Ack  = I2C_Ack_Enable,
        .I2C_AcknowledgedAddress               = I2C_AcknowledgedAddress_7bit,
        .I2C_DutyCycle                         = I2C_DutyCycle_2,
        .I2C_ClockSpeed                        = 400000,                      /* bits/s */
    },
    .transfer_timeout_ms                       = 50,
    .scl                                       = {
        .gpio = GPIOB,
        .init = {
            .GPIO_Pin   = GPIO_Pin_10,
            .GPIO_Mode  = GPIO_Mode_AF,
            .GPIO_Speed = GPIO_Speed_50MHz,
            .GPIO_OType = GPIO_OType_OD,
            .GPIO_PuPd  = GPIO_PuPd_NOPULL,
        },
    },
    .sda                                       = {
        .gpio = GPIOB,
        .init = {
            .GPIO_Pin   = GPIO_Pin_11,
            .GPIO_Mode  = GPIO_Mode_AF,
            .GPIO_Speed = GPIO_Speed_50MHz,
            .GPIO_OType = GPIO_OType_OD,
            .GPIO_PuPd  = GPIO_PuPd_NOPULL,
        },
    },
    .event                                     = {
        .flags = 0,           /* FIXME: check this */
        .init  = {
            .NVIC_IRQChannel    = I2C2_EV_IRQn,
            .NVIC_IRQChannelPreemptionPriority = PIOS_IRQ_PRIO_HIGHEST,
            .NVIC_IRQChannelSubPriority        = 0,
            .NVIC_IRQChannelCmd = ENABLE,
        },
    },
    .error                                     = {
        .flags = 0,           /* FIXME: check this */
        .init  = {
            .NVIC_IRQChannel    = I2C2_ER_IRQn,
            .NVIC_IRQChannelPreemptionPriority = PIOS_IRQ_PRIO_HIGHEST,
            .NVIC_IRQChannelSubPriority        = 0,
            .NVIC_IRQChannelCmd = ENABLE,
        },
    },
};

uint32_t pios_i2c_flexiport_adapter_id;
void PIOS_I2C_flexiport_adapter_ev_irq_handler(void)
{
    /* Call into the generic code to handle the IRQ for this specific device */
    PIOS_I2C_EV_IRQ_Handler(pios_i2c_flexiport_adapter_id);
}

void PIOS_I2C_flexiport_adapter_er_irq_handler(void)
{
    /* Call into the generic code to handle the IRQ for this specific device */
    PIOS_I2C_ER_IRQ_Handler(pios_i2c_flexiport_adapter_id);
}


void PIOS_I2C_pressure_adapter_ev_irq_handler(void);
void PIOS_I2C_pressure_adapter_er_irq_handler(void);
void I2C3_EV_IRQHandler() __attribute__((alias("PIOS_I2C_pressure_adapter_ev_irq_handler")));
void I2C3_ER_IRQHandler() __attribute__((alias("PIOS_I2C_pressure_adapter_er_irq_handler")));

static const struct pios_i2c_adapter_cfg pios_i2c_pressure_adapter_cfg = {
    .regs  = I2C3,
    .remap = GPIO_AF_I2C3,
    .init  = {
        .I2C_Mode = I2C_Mode_I2C,
        .I2C_OwnAddress1                       = 0,
        .I2C_Ack  = I2C_Ack_Enable,
        .I2C_AcknowledgedAddress               = I2C_AcknowledgedAddress_7bit,
        .I2C_DutyCycle                         = I2C_DutyCycle_2,
        .I2C_ClockSpeed                        = 400000,                      /* bits/s */
    },
    .transfer_timeout_ms                       = 50,
    .scl                                       = {
        .gpio = GPIOA,
        .init = {
            .GPIO_Pin   = GPIO_Pin_8,
            .GPIO_Mode  = GPIO_Mode_AF,
            .GPIO_Speed = GPIO_Speed_50MHz,
            .GPIO_OType = GPIO_OType_OD,
            .GPIO_PuPd  = GPIO_PuPd_NOPULL,
        },
    },
    .sda                                       = {
        .gpio = GPIOC,
        .init = {
            .GPIO_Pin   = GPIO_Pin_9,
            .GPIO_Mode  = GPIO_Mode_AF,
            .GPIO_Speed = GPIO_Speed_50MHz,
            .GPIO_OType = GPIO_OType_OD,
            .GPIO_PuPd  = GPIO_PuPd_NOPULL,
        },
    },
    .event                                     = {
        .flags = 0,           /* FIXME: check this */
        .init  = {
            .NVIC_IRQChannel    = I2C3_EV_IRQn,
            .NVIC_IRQChannelPreemptionPriority = PIOS_IRQ_PRIO_HIGHEST,
            .NVIC_IRQChannelSubPriority        = 0,
            .NVIC_IRQChannelCmd = ENABLE,
        },
    },
    .error                                     = {
        .flags = 0,           /* FIXME: check this */
        .init  = {
            .NVIC_IRQChannel    = I2C3_ER_IRQn,
            .NVIC_IRQChannelPreemptionPriority = PIOS_IRQ_PRIO_HIGHEST,
            .NVIC_IRQChannelSubPriority        = 0,
            .NVIC_IRQChannelCmd = ENABLE,
        },
    },
};

uint32_t pios_i2c_pressure_adapter_id;
void PIOS_I2C_pressure_adapter_ev_irq_handler(void)
{
    /* Call into the generic code to handle the IRQ for this specific device */
    PIOS_I2C_EV_IRQ_Handler(pios_i2c_pressure_adapter_id);
}

void PIOS_I2C_pressure_adapter_er_irq_handler(void)
{
    /* Call into the generic code to handle the IRQ for this specific device */
    PIOS_I2C_ER_IRQ_Handler(pios_i2c_pressure_adapter_id);
}
#endif /* PIOS_INCLUDE_I2C */

#if defined(PIOS_INCLUDE_RTC)
/*
 * Realtime Clock (RTC)
 */
#include <pios_rtc_priv.h>

void PIOS_RTC_IRQ_Handler(void);
void RTC_WKUP_IRQHandler() __attribute__((alias("PIOS_RTC_IRQ_Handler")));
static const struct pios_rtc_cfg pios_rtc_main_cfg = {
    .clksrc    = RCC_RTCCLKSource_HSE_Div16, // Divide 8 Mhz crystal down to 1
    // For some reason it's acting like crystal is 16 Mhz.  This clock is then divided
    // by another 16 to give a nominal 62.5 khz clock
    .prescaler = 100, // Every 100 cycles gives 625 Hz
    .irq                                       = {
        .init                                  = {
            .NVIC_IRQChannel    = RTC_WKUP_IRQn,
            .NVIC_IRQChannelPreemptionPriority = PIOS_IRQ_PRIO_MID,
            .NVIC_IRQChannelSubPriority        = 0,
            .NVIC_IRQChannelCmd = ENABLE,
        },
    },
};

void PIOS_RTC_IRQ_Handler(void)
{
    PIOS_RTC_irq_handler();
}

#endif /* if defined(PIOS_INCLUDE_RTC) */

#include "pios_tim_priv.h"

static const TIM_TimeBaseInitTypeDef tim_2_3_5_time_base = {
    .TIM_Prescaler         = (PIOS_PERIPHERAL_APB1_CLOCK / 1000000) - 1,
    .TIM_ClockDivision     = TIM_CKD_DIV1,
    .TIM_CounterMode       = TIM_CounterMode_Up,
    .TIM_Period            = ((1000000 / PIOS_SERVO_UPDATE_HZ) - 1),
    .TIM_RepetitionCounter = 0x0000,
};

static const TIM_TimeBaseInitTypeDef tim_9_10_11_time_base = {
    .TIM_Prescaler         = (PIOS_PERIPHERAL_APB2_CLOCK / 1000000) - 1,
    .TIM_ClockDivision     = TIM_CKD_DIV1,
    .TIM_CounterMode       = TIM_CounterMode_Up,
    .TIM_Period            = ((1000000 / PIOS_SERVO_UPDATE_HZ) - 1),
    .TIM_RepetitionCounter = 0x0000,
};

// Set up timers that only have inputs on APB2
static const TIM_TimeBaseInitTypeDef tim_1_time_base = {
    .TIM_Prescaler         = (PIOS_PERIPHERAL_APB2_CLOCK / 1000000) - 1,
    .TIM_ClockDivision     = TIM_CKD_DIV1,
    .TIM_CounterMode       = TIM_CounterMode_Up,
    .TIM_Period            = 0xFFFF,
    .TIM_RepetitionCounter = 0x0000,
};

static const TIM_TimeBaseInitTypeDef tim_8_time_base = {
    .TIM_Prescaler         = (PIOS_PERIPHERAL_APB2_CLOCK / 1000000) - 1,
    .TIM_ClockDivision     = TIM_CKD_DIV1,
    .TIM_CounterMode       = TIM_CounterMode_Up,
    .TIM_Period            = 0xFFFF,
    .TIM_RepetitionCounter = 0x0000,
};

// Set up timers that only have inputs on APB1
static const TIM_TimeBaseInitTypeDef tim_4_time_base = {
    .TIM_Prescaler         = (PIOS_PERIPHERAL_APB1_CLOCK / 1000000) - 1,
    .TIM_ClockDivision     = TIM_CKD_DIV1,
    .TIM_CounterMode       = TIM_CounterMode_Up,
    .TIM_Period            = 0xFFFF,
    .TIM_RepetitionCounter = 0x0000,
};


static const struct pios_tim_clock_cfg tim_2_cfg = {
    .timer = TIM2,
    .time_base_init                            = &tim_2_3_5_time_base,
    .irq   = {
        .init                                  = {
            .NVIC_IRQChannel    = TIM2_IRQn,
            .NVIC_IRQChannelPreemptionPriority = PIOS_IRQ_PRIO_MID,
            .NVIC_IRQChannelSubPriority        = 0,
            .NVIC_IRQChannelCmd = ENABLE,
        },
    },
};


static const struct pios_tim_clock_cfg tim_3_cfg = {
    .timer = TIM3,
    .time_base_init                            = &tim_2_3_5_time_base,
    .irq   = {
        .init                                  = {
            .NVIC_IRQChannel    = TIM3_IRQn,
            .NVIC_IRQChannelPreemptionPriority = PIOS_IRQ_PRIO_MID,
            .NVIC_IRQChannelSubPriority        = 0,
            .NVIC_IRQChannelCmd = ENABLE,
        },
    },
};


static const struct pios_tim_clock_cfg tim_5_cfg = {
    .timer = TIM5,
    .time_base_init                            = &tim_2_3_5_time_base,
    .irq   = {
        .init                                  = {
            .NVIC_IRQChannel    = TIM5_IRQn,
            .NVIC_IRQChannelPreemptionPriority = PIOS_IRQ_PRIO_MID,
            .NVIC_IRQChannelSubPriority        = 0,
            .NVIC_IRQChannelCmd = ENABLE,
        },
    },
};

static const struct pios_tim_clock_cfg tim_8_cfg = {
    .timer = TIM8,
    .time_base_init                            = &tim_8_time_base,
    .irq   = {
        .init                                  = {
            .NVIC_IRQChannel    = TIM8_CC_IRQn,
            .NVIC_IRQChannelPreemptionPriority = PIOS_IRQ_PRIO_MID,
            .NVIC_IRQChannelSubPriority        = 0,
            .NVIC_IRQChannelCmd = ENABLE,
        },
    },
};

static const struct pios_tim_clock_cfg tim_9_cfg = {
    .timer = TIM9,
    .time_base_init                            = &tim_9_10_11_time_base,
    .irq   = {
        .init                                  = {
            .NVIC_IRQChannel    = TIM1_BRK_TIM9_IRQn,
            .NVIC_IRQChannelPreemptionPriority = PIOS_IRQ_PRIO_MID,
            .NVIC_IRQChannelSubPriority        = 0,
            .NVIC_IRQChannelCmd = ENABLE,
        },
    },
};

static const struct pios_tim_clock_cfg tim_10_cfg = {
    .timer = TIM10,
    .time_base_init                            = &tim_9_10_11_time_base,
    .irq   = {
        .init                                  = {
            .NVIC_IRQChannel    = TIM1_UP_TIM10_IRQn,
            .NVIC_IRQChannelPreemptionPriority = PIOS_IRQ_PRIO_MID,
            .NVIC_IRQChannelSubPriority        = 0,
            .NVIC_IRQChannelCmd = ENABLE,
        },
    },
};

static const struct pios_tim_clock_cfg tim_11_cfg = {
    .timer = TIM11,
    .time_base_init                            = &tim_9_10_11_time_base,
    .irq   = {
        .init                                  = {
            .NVIC_IRQChannel    = TIM1_TRG_COM_TIM11_IRQn,
            .NVIC_IRQChannelPreemptionPriority = PIOS_IRQ_PRIO_MID,
            .NVIC_IRQChannelSubPriority        = 0,
            .NVIC_IRQChannelCmd = ENABLE,
        },
    },
};

static const struct pios_tim_clock_cfg tim_1_cfg = {
    .timer = TIM1,
    .time_base_init                            = &tim_1_time_base,
    .irq   = {
        .init                                  = {
            .NVIC_IRQChannel    = TIM1_CC_IRQn,
            .NVIC_IRQChannelPreemptionPriority = PIOS_IRQ_PRIO_MID,
            .NVIC_IRQChannelSubPriority        = 0,
            .NVIC_IRQChannelCmd = ENABLE,
        },
    },
};

static const struct pios_tim_clock_cfg tim_4_cfg = {
    .timer = TIM4,
    .time_base_init                            = &tim_4_time_base,
    .irq   = {
        .init                                  = {
            .NVIC_IRQChannel    = TIM4_IRQn,
            .NVIC_IRQChannelPreemptionPriority = PIOS_IRQ_PRIO_MID,
            .NVIC_IRQChannelSubPriority        = 0,
            .NVIC_IRQChannelCmd = ENABLE,
        },
    },
};

/**
 * Pios servo configuration structures
 */
#include <pios_servo_priv.h>
static const struct pios_tim_channel pios_tim_servoport_all_pins[] = {
    {
        .timer = TIM9,
        .timer_chan = TIM_Channel_1,
        .pin   = {
            .gpio = GPIOE,
            .init = {
                .GPIO_Pin   = GPIO_Pin_5,
                .GPIO_Speed = GPIO_Speed_2MHz,
                .GPIO_Mode  = GPIO_Mode_AF,
                .GPIO_OType = GPIO_OType_PP,
                .GPIO_PuPd  = GPIO_PuPd_UP
            },
            .pin_source     = GPIO_PinSource5,
        },
        .remap = GPIO_AF_TIM9,
    },
    {
        .timer = TIM9,
        .timer_chan = TIM_Channel_2,
        .pin   = {
            .gpio = GPIOE,
            .init = {
                .GPIO_Pin   = GPIO_Pin_6,
                .GPIO_Speed = GPIO_Speed_2MHz,
                .GPIO_Mode  = GPIO_Mode_AF,
                .GPIO_OType = GPIO_OType_PP,
                .GPIO_PuPd  = GPIO_PuPd_UP
            },
            .pin_source     = GPIO_PinSource6,
        },
        .remap = GPIO_AF_TIM9,
    },
    {
        .timer = TIM11,
        .timer_chan = TIM_Channel_1,
        .pin   = {
            .gpio = GPIOB,
            .init = {
                .GPIO_Pin   = GPIO_Pin_9,
                .GPIO_Speed = GPIO_Speed_2MHz,
                .GPIO_Mode  = GPIO_Mode_AF,
                .GPIO_OType = GPIO_OType_PP,
                .GPIO_PuPd  = GPIO_PuPd_UP
            },
            .pin_source     = GPIO_PinSource9,
        },
        .remap = GPIO_AF_TIM11,
    },
    {
        .timer = TIM10,
        .timer_chan = TIM_Channel_1,
        .pin   = {
            .gpio = GPIOB,
            .init = {
                .GPIO_Pin   = GPIO_Pin_8,
                .GPIO_Speed = GPIO_Speed_2MHz,
                .GPIO_Mode  = GPIO_Mode_AF,
                .GPIO_OType = GPIO_OType_PP,
                .GPIO_PuPd  = GPIO_PuPd_UP
            },
            .pin_source     = GPIO_PinSource8,
        },
        .remap = GPIO_AF_TIM10,
    },
    {
        .timer = TIM5,
        .timer_chan = TIM_Channel_3,
        .pin   = {
            .gpio = GPIOA,
            .init = {
                .GPIO_Pin   = GPIO_Pin_2,
                .GPIO_Speed = GPIO_Speed_2MHz,
                .GPIO_Mode  = GPIO_Mode_AF,
                .GPIO_OType = GPIO_OType_PP,
                .GPIO_PuPd  = GPIO_PuPd_UP
            },
            .pin_source     = GPIO_PinSource2,
        },
        .remap = GPIO_AF_TIM5,
    },
    {
        .timer = TIM5,
        .timer_chan = TIM_Channel_4,
        .pin   = {
            .gpio = GPIOA,
            .init = {
                .GPIO_Pin   = GPIO_Pin_3,
                .GPIO_Speed = GPIO_Speed_2MHz,
                .GPIO_Mode  = GPIO_Mode_AF,
                .GPIO_OType = GPIO_OType_PP,
                .GPIO_PuPd  = GPIO_PuPd_UP
            },
            .pin_source     = GPIO_PinSource3,
        },
        .remap = GPIO_AF_TIM5,
    },
    {
        .timer = TIM3,
        .timer_chan = TIM_Channel_3,
        .pin   = {
            .gpio = GPIOB,
            .init = {
                .GPIO_Pin   = GPIO_Pin_0,
                .GPIO_Speed = GPIO_Speed_2MHz,
                .GPIO_Mode  = GPIO_Mode_AF,
                .GPIO_OType = GPIO_OType_PP,
                .GPIO_PuPd  = GPIO_PuPd_UP
            },
            .pin_source     = GPIO_PinSource0,
        },
        .remap = GPIO_AF_TIM3,
    },
    {
        .timer = TIM3,
        .timer_chan = TIM_Channel_4,
        .pin   = {
            .gpio = GPIOB,
            .init = {
                .GPIO_Pin   = GPIO_Pin_1,
                .GPIO_Speed = GPIO_Speed_2MHz,
                .GPIO_Mode  = GPIO_Mode_AF,
                .GPIO_OType = GPIO_OType_PP,
                .GPIO_PuPd  = GPIO_PuPd_UP
            },
            .pin_source     = GPIO_PinSource1,
        },
        .remap = GPIO_AF_TIM3,
    },
    // PB3 - TIM2 CH2 LED1
    {
        .timer = TIM2,
        .timer_chan = TIM_Channel_2,
        .pin   = {
            .gpio = GPIOB,
            .init = {
                .GPIO_Pin   = GPIO_Pin_3,
                .GPIO_Speed = GPIO_Speed_2MHz,
                .GPIO_Mode  = GPIO_Mode_AF,
                .GPIO_OType = GPIO_OType_PP,
                .GPIO_PuPd  = GPIO_PuPd_UP
            },
            .pin_source     = GPIO_PinSource3,
        },
        .remap = GPIO_AF_TIM2,
    },
    // PB4 - TIM3 CH1 LED2
    {
        .timer = TIM3,
        .timer_chan = TIM_Channel_1,
        .pin   = {
            .gpio = GPIOB,
            .init = {
                .GPIO_Pin   = GPIO_Pin_4,
                .GPIO_Speed = GPIO_Speed_2MHz,
                .GPIO_Mode  = GPIO_Mode_AF,
                .GPIO_OType = GPIO_OType_PP,
                .GPIO_PuPd  = GPIO_PuPd_UP
            },
            .pin_source     = GPIO_PinSource4,
        },
        .remap = GPIO_AF_TIM3,
    },
};

const struct pios_servo_cfg pios_servo_cfg = {
    .tim_oc_init          = {
        .TIM_OCMode       = TIM_OCMode_PWM1,
        .TIM_OutputState  = TIM_OutputState_Enable,
        .TIM_OutputNState = TIM_OutputNState_Disable,
        .TIM_Pulse        = PIOS_SERVOS_INITIAL_POSITION,
        .TIM_OCPolarity   = TIM_OCPolarity_High,
        .TIM_OCNPolarity  = TIM_OCPolarity_High,
        .TIM_OCIdleState  = TIM_OCIdleState_Reset,
        .TIM_OCNIdleState = TIM_OCNIdleState_Reset,
    },
    .channels     = pios_tim_servoport_all_pins,
    .num_channels = NELEMENTS(pios_tim_servoport_all_pins),
};


/*
 * PWM Inputs
 */
#if defined(PIOS_INCLUDE_PWM) || defined(PIOS_INCLUDE_PPM)
#include <pios_pwm_priv.h>
static const struct pios_tim_channel pios_tim_rcvrport_all_channels[] = {
    {
        .timer = TIM4,
        .timer_chan = TIM_Channel_4,
        .pin   = {
            .gpio = GPIOD,
            .init = {
                .GPIO_Pin   = GPIO_Pin_15,
                .GPIO_Speed = GPIO_Speed_2MHz,
                .GPIO_Mode  = GPIO_Mode_AF,
                .GPIO_OType = GPIO_OType_PP,
                .GPIO_PuPd  = GPIO_PuPd_UP
            },
            .pin_source     = GPIO_PinSource15,
        },
        .remap = GPIO_AF_TIM4,
    },
    {
        .timer = TIM4,
        .timer_chan = TIM_Channel_3,
        .pin   = {
            .gpio = GPIOD,
            .init = {
                .GPIO_Pin   = GPIO_Pin_14,
                .GPIO_Speed = GPIO_Speed_2MHz,
                .GPIO_Mode  = GPIO_Mode_AF,
                .GPIO_OType = GPIO_OType_PP,
                .GPIO_PuPd  = GPIO_PuPd_UP
            },
            .pin_source     = GPIO_PinSource14,
        },
        .remap = GPIO_AF_TIM4,
    },
    {
        .timer = TIM4,
        .timer_chan = TIM_Channel_2,
        .pin   = {
            .gpio = GPIOD,
            .init = {
                .GPIO_Pin   = GPIO_Pin_13,
                .GPIO_Speed = GPIO_Speed_2MHz,
                .GPIO_Mode  = GPIO_Mode_AF,
                .GPIO_OType = GPIO_OType_PP,
                .GPIO_PuPd  = GPIO_PuPd_UP
            },
            .pin_source     = GPIO_PinSource13,
        },
        .remap = GPIO_AF_TIM4,
    },
    {
        .timer = TIM4,
        .timer_chan = TIM_Channel_1,
        .pin   = {
            .gpio = GPIOD,
            .init = {
                .GPIO_Pin   = GPIO_Pin_12,
                .GPIO_Speed = GPIO_Speed_2MHz,
                .GPIO_Mode  = GPIO_Mode_AF,
                .GPIO_OType = GPIO_OType_PP,
                .GPIO_PuPd  = GPIO_PuPd_UP
            },
            .pin_source     = GPIO_PinSource12,
        },
        .remap = GPIO_AF_TIM4,
    },
    {
        .timer = TIM1,
        .timer_chan = TIM_Channel_4,
        .pin   = {
            .gpio = GPIOE,
            .init = {
                .GPIO_Pin   = GPIO_Pin_14,
                .GPIO_Speed = GPIO_Speed_2MHz,
                .GPIO_Mode  = GPIO_Mode_AF,
                .GPIO_OType = GPIO_OType_PP,
                .GPIO_PuPd  = GPIO_PuPd_UP
            },
            .pin_source     = GPIO_PinSource14,
        },
        .remap = GPIO_AF_TIM1,
    },
    {
        .timer = TIM1,
        .timer_chan = TIM_Channel_3,
        .pin   = {
            .gpio = GPIOE,
            .init = {
                .GPIO_Pin   = GPIO_Pin_13,
                .GPIO_Speed = GPIO_Speed_2MHz,
                .GPIO_Mode  = GPIO_Mode_AF,
                .GPIO_OType = GPIO_OType_PP,
                .GPIO_PuPd  = GPIO_PuPd_UP
            },
            .pin_source     = GPIO_PinSource13,
        },
        .remap = GPIO_AF_TIM1,
    },
    {
        .timer = TIM1,
        .timer_chan = TIM_Channel_2,
        .pin   = {
            .gpio = GPIOE,
            .init = {
                .GPIO_Pin   = GPIO_Pin_11,
                .GPIO_Speed = GPIO_Speed_2MHz,
                .GPIO_Mode  = GPIO_Mode_AF,
                .GPIO_OType = GPIO_OType_PP,
                .GPIO_PuPd  = GPIO_PuPd_UP
            },
            .pin_source     = GPIO_PinSource11,
        },
        .remap = GPIO_AF_TIM1,
    },
    {
        .timer = TIM1,
        .timer_chan = TIM_Channel_1,
        .pin   = {
            .gpio = GPIOE,
            .init = {
                .GPIO_Pin   = GPIO_Pin_9,
                .GPIO_Speed = GPIO_Speed_2MHz,
                .GPIO_Mode  = GPIO_Mode_AF,
                .GPIO_OType = GPIO_OType_PP,
                .GPIO_PuPd  = GPIO_PuPd_UP
            },
            .pin_source     = GPIO_PinSource9,
        },
        .remap = GPIO_AF_TIM1,
    },
};

const struct pios_pwm_cfg pios_pwm_cfg = {
    .tim_ic_init         = {
        .TIM_ICPolarity  = TIM_ICPolarity_Rising,
        .TIM_ICSelection = TIM_ICSelection_DirectTI,
        .TIM_ICPrescaler = TIM_ICPSC_DIV1,
        .TIM_ICFilter    = 0x0,
    },
    .channels     = pios_tim_rcvrport_all_channels,
    .num_channels = NELEMENTS(pios_tim_rcvrport_all_channels),
};
#endif /* if defined(PIOS_INCLUDE_PWM) || defined(PIOS_INCLUDE_PPM) */

/*
 * PPM Input
 */
#if defined(PIOS_INCLUDE_PPM)
#include <pios_ppm_priv.h>
static const struct pios_ppm_cfg pios_ppm_cfg = {
    .tim_ic_init         = {
        .TIM_ICPolarity  = TIM_ICPolarity_Rising,
        .TIM_ICSelection = TIM_ICSelection_DirectTI,
        .TIM_ICPrescaler = TIM_ICPSC_DIV1,
        .TIM_ICFilter    = 0x0,
        .TIM_Channel     = TIM_Channel_2,
    },
    /* Use only the first channel for ppm */
    .channels     = &pios_tim_rcvrport_all_channels[0],
    .num_channels = 1,
};

#endif // PPM

#if defined(PIOS_INCLUDE_GCSRCVR)
#include "pios_gcsrcvr_priv.h"
#endif /* PIOS_INCLUDE_GCSRCVR */

#if defined(PIOS_INCLUDE_RCVR)
#include "pios_rcvr_priv.h"
#endif /* PIOS_INCLUDE_RCVR */

/*
 * SONAR Inputs
 */
#if defined(PIOS_INCLUDE_HCSR04)
#include <pios_hcsr04_priv.h>

static const struct pios_tim_channel pios_tim_hcsr04_port_all_channels[] = {
    {
        .timer = TIM8,
        .timer_chan = TIM_Channel_3,
        .pin   = {
            .gpio = GPIOC,
            .init = {
                .GPIO_Pin   = GPIO_Pin_8,
                .GPIO_Mode  = GPIO_Mode_AF,
                .GPIO_Speed = GPIO_Speed_2MHz,
                .GPIO_PuPd  = GPIO_PuPd_DOWN
            },
            .pin_source     = GPIO_PinSource8,
        },
        .remap = GPIO_AF_TIM8,
    },
};

const struct pios_hcsr04_cfg pios_hcsr04_cfg = {
    .tim_ic_init         = {
        .TIM_ICPolarity  = TIM_ICPolarity_Rising,
        .TIM_ICSelection = TIM_ICSelection_DirectTI,
        .TIM_ICPrescaler = TIM_ICPSC_DIV1,
        .TIM_ICFilter    = 0x0,
    },
    .channels     = pios_tim_hcsr04_port_all_channels,
    .num_channels = NELEMENTS(pios_tim_hcsr04_port_all_channels),
    .trigger             = {
        .gpio = GPIOD,
        .init = {
            .GPIO_Pin   = GPIO_Pin_10,
            .GPIO_Mode  = GPIO_Mode_OUT,
            .GPIO_OType = GPIO_OType_PP,
            .GPIO_PuPd  = GPIO_PuPd_UP,
            .GPIO_Speed = GPIO_Speed_2MHz,
        },
    },
};
#endif /* if defined(PIOS_INCLUDE_HCSR04) */

#if defined(PIOS_INCLUDE_USB)
#include "pios_usb_priv.h"

static const struct pios_usb_cfg pios_usb_main_cfg = {
    .irq                                       = {
        .init                                  = {
            .NVIC_IRQChannel    = OTG_FS_IRQn,
            .NVIC_IRQChannelPreemptionPriority = PIOS_IRQ_PRIO_LOW,
            .NVIC_IRQChannelSubPriority        = 3,
            .NVIC_IRQChannelCmd = ENABLE,
        },
    },
    .vsense                                    = {
        .gpio = GPIOD,
        .init = {
            .GPIO_Pin   = GPIO_Pin_11,
            .GPIO_Speed = GPIO_Speed_25MHz,
            .GPIO_Mode  = GPIO_Mode_IN,
            .GPIO_OType = GPIO_OType_OD,
        },
    },
    .vsense_active_low                         = false
};

#include "pios_usb_board_data_priv.h"
#include "pios_usb_desc_hid_cdc_priv.h"
#include "pios_usb_desc_hid_only_priv.h"
#include "pios_usbhook.h"

#endif /* PIOS_INCLUDE_USB */

#if defined(PIOS_INCLUDE_COM_MSG)

#include <pios_com_msg_priv.h>

#endif /* PIOS_INCLUDE_COM_MSG */

#if defined(PIOS_INCLUDE_USB_HID)
#include <pios_usb_hid_priv.h>

const struct pios_usb_hid_cfg pios_usb_hid_cfg = {
    .data_if    = 0,
    .data_rx_ep = 1,
    .data_tx_ep = 1,
};
#endif /* PIOS_INCLUDE_USB_HID */

#if defined(PIOS_INCLUDE_USB_CDC)
#include <pios_usb_cdc_priv.h>

const struct pios_usb_cdc_cfg pios_usb_cdc_cfg = {
    .ctrl_if    = 1,
    .ctrl_tx_ep = 2,

    .data_if    = 2,
    .data_rx_ep = 3,
    .data_tx_ep = 3,
};
#endif /* PIOS_INCLUDE_USB_CDC */<|MERGE_RESOLUTION|>--- conflicted
+++ resolved
@@ -471,17 +471,6 @@
 
 static const struct pios_flash_internal_cfg flash_internal_cfg = {};
 
-<<<<<<< HEAD
-static const struct flashfs_logfs_cfg flashfs_m25p_cfg = {
-    .fs_magic      = 0x99abceef,
-    .total_fs_size = 0x00200000, /* 2M bytes (32 sectors = entire chip) */
-    .arena_size    = 0x00010000, /* 256 * slot size */
-    .slot_size     = 0x00000100, /* 256 bytes */
-
-    .start_offset  = 0,          /* start at the beginning of the chip */
-    .sector_size   = 0x00010000, /* 64K bytes */
-    .page_size     = 0x00000100, /* 256 bytes */
-=======
 static const struct flashfs_logfs_cfg flashfs_internal_cfg = {
     .fs_magic      = 0x99abcfef,
     .total_fs_size = EE_BANK_SIZE, /* 32K bytes (2x16KB sectors) */
@@ -491,7 +480,6 @@
     .start_offset  = EE_BANK_BASE, /* start after the bootloader */
     .sector_size   = 0x00004000, /* 16K bytes */
     .page_size     = 0x00004000, /* 16K bytes */
->>>>>>> daf329d8
 };
 
 #endif /* PIOS_INCLUDE_FLASH */
