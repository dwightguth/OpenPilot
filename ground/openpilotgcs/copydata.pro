include(openpilotgcs.pri)

TEMPLATE = subdirs

# Copy Qt runtime libraries into the build directory (to run or package)
equals(copyqt, 1) {

GCS_LIBRARY_PATH

    linux-* {

        QT_LIBS = libQt5Core.so.5 \
                  libQt5Gui.so.5 \
                  libQt5Widgets.so.5 \
                  libQt5Network.so.5 \
                  libQt5OpenGL.so.5 \
                  libQt5Sql.so.5 \
                  libQt5Svg.so.5 \
                  libQt5Test.so.5 \
                  libQt5Xml.so.5 \
                  libQt5Declarative.so.5 \
                  libQt5XmlPatterns.so.5 \
                  libQt5Script.so.5 \
                  libQt5Concurrent.so.5 \
                  libQt5PrintSupport.so.5 \
                  libQt5SerialPort.so.5 \
                  libQt5Multimedia.so.5 \
                  libQt5MultimediaWidgets.so.5 \
                  libQt5Quick.so.5 \
                  libQt5Qml.so.5 \
                  libQt5DBus.so.5 \
                  libQt5QuickParticles.so.5 \
<<<<<<< HEAD
#                  libicui18n.so.51 \
#                  libicuuc.so.51 \
#                  libicudata.so.51 \
                  libqgsttools_p.so.1
=======
                  libqgsttools_p.so.1 \
                  libicui18n.so.52 \
                  libicuuc.so.52 \
                  libicudata.so.52
>>>>>>> 7c2968e7

        data_copy.commands += -@$(MKDIR) $$targetPath(\"$$GCS_QT_LIBRARY_PATH\") $$addNewline()
        for(lib, QT_LIBS) {
            data_copy.commands += $(COPY_FILE) $$targetPath(\"$$[QT_INSTALL_LIBS]/$$lib\") $$targetPath(\"$$GCS_QT_LIBRARY_PATH/$$lib\") $$addNewline()
        }

        # create Qt plugin directories
        QT_PLUGIN_DIRS = iconengines \
                         imageformats \
                         platforms \
                         mediaservice \
                         sqldrivers
        for(dir, QT_PLUGIN_DIRS) {
            data_copy.commands += -@$(MKDIR) $$targetPath(\"$$GCS_QT_PLUGINS_PATH/$$dir\") $$addNewline()
        }
        QT_PLUGIN_LIBS = iconengines/libqsvgicon.so \
                         imageformats/libqgif.so \
                         imageformats/libqico.so \
                         imageformats/libqjpeg.so \
                         imageformats/libqmng.so \
                         imageformats/libqsvg.so \
                         imageformats/libqtiff.so \
                         mediaservice/libgstaudiodecoder.so \
                         mediaservice/libgstmediaplayer.so \
                         platforms/libqxcb.so \
                         sqldrivers/libqsqlite.so
        for(lib, QT_PLUGIN_LIBS) {
            data_copy.commands += $(COPY_FILE) $$targetPath(\"$$[QT_INSTALL_PLUGINS]/$$lib\") $$targetPath(\"$$GCS_QT_PLUGINS_PATH/$$lib\") $$addNewline()
        }

        # create QtQuick2 plugin directories
        QT_QUICK2_DIRS = QtQuick \
                         QtQuick.2 \
                         QtQuick/Layouts \
                         QtQuick/LocalStorage \
                         QtQuick/Particles.2 \
                         QtQuick/PrivateWidgets \
                         QtQuick/Window.2 \
                         QtQuick/XmlListModel
        for(dir, QT_QUICK2_DIRS) {
            data_copy.commands += -@$(MKDIR) $$targetPath(\"$$GCS_QT_QML_PATH/$$dir\") $$addNewline()
        }

        # Copy QtQuick2 complete directories
        # These directories have a lot of files
        # Easier to copy everything
        QTQ_WHOLE_DIRS = QtQuick/Controls \
                         QtQuick/Dialogs
        for(dir, QTQ_WHOLE_DIRS) {
            data_copy.commands += $(COPY_DIR) $$targetPath(\"$$[QT_INSTALL_QML]/$$dir\") $$targetPath(\"$$GCS_QT_QML_PATH/$$dir\") $$addNewline()
        }

        # Remaining QtQuick plugin libs
        QT_QUICK2_DLLS = QtQuick.2/libqtquick2plugin.so \
                         QtQuick.2/plugins.qmltypes \
                         QtQuick.2/qmldir \
        QtQuick/Layouts/libqquicklayoutsplugin.so \
        QtQuick/Layouts/plugins.qmltypes \
        QtQuick/Layouts/qmldir \
        QtQuick/LocalStorage/libqmllocalstorageplugin.so \
        QtQuick/LocalStorage/plugins.qmltypes \
        QtQuick/LocalStorage/qmldir \
        QtQuick/Particles.2/libparticlesplugin.so \
        QtQuick/Particles.2/plugins.qmltypes \
        QtQuick/Particles.2/qmldir \
        QtQuick/PrivateWidgets/libwidgetsplugin.so  \
        QtQuick/PrivateWidgets/plugins.qmltypes \
        QtQuick/PrivateWidgets/qmldir \
        QtQuick/Window.2/libwindowplugin.so \
        QtQuick/Window.2/plugins.qmltypes \
        QtQuick/Window.2/qmldir \
        QtQuick/XmlListModel/libqmlxmllistmodelplugin.so \
        QtQuick/XmlListModel/plugins.qmltypes \
        QtQuick/XmlListModel/qmldir

        for(lib, QT_QUICK2_DLLS) {
            data_copy.commands += $(COPY_FILE) $$targetPath(\"$$[QT_INSTALL_QML]/$$lib\") $$targetPath(\"$$GCS_QT_QML_PATH/$$lib\") $$addNewline()
        }

        data_copy.target = FORCE
        QMAKE_EXTRA_TARGETS += data_copy
    }

    win32 {
        # set debug suffix if needed
        CONFIG(debug, debug|release):DS = "d"

        # copy Qt DLLs
        QT_DLLS = Qt5Core$${DS}.dll \
                  Qt5Gui$${DS}.dll \
                  Qt5Widgets$${DS}.dll \
                  Qt5Network$${DS}.dll \
                  Qt5OpenGL$${DS}.dll \
                  Qt5Sql$${DS}.dll \
                  Qt5Svg$${DS}.dll \
                  Qt5Test$${DS}.dll \
                  Qt5Xml$${DS}.dll \
                  Qt5Declarative$${DS}.dll \
                  Qt5XmlPatterns$${DS}.dll \
                  Qt5Script$${DS}.dll \
                  Qt5Concurrent$${DS}.dll \
                  Qt5PrintSupport$${DS}.dll \
                  Qt5OpenGL$${DS}.dll \
                  Qt5SerialPort$${DS}.dll \
                  Qt5Multimedia$${DS}.dll \
                  Qt5MultimediaWidgets$${DS}.dll \
                  Qt5Quick$${DS}.dll \
                  Qt5Qml$${DS}.dll \
                  icuin52.dll \
                  icudt52.dll \
                  icuuc52.dll
        # it is more robust to take the following DLLs from Qt rather than from MinGW
        QT_DLLS += libgcc_s_dw2-1.dll \
                   libstdc++-6.dll \
                   libwinpthread-1.dll
        for(dll, QT_DLLS) {
            data_copy.commands += $(COPY_FILE) $$targetPath(\"$$[QT_INSTALL_BINS]/$$dll\") $$targetPath(\"$$GCS_APP_PATH/$$dll\") $$addNewline()
        }

        # create Qt plugin directories
        QT_PLUGIN_DIRS = iconengines \
                         imageformats \
                         platforms \
                         mediaservice \
                         sqldrivers \
			 opengl32_32
        for(dir, QT_PLUGIN_DIRS) {
            data_copy.commands += -@$(MKDIR) $$targetPath(\"$$GCS_APP_PATH/$$dir\") $$addNewline()
        }

        # copy Qt plugin DLLs
        QT_PLUGIN_DLLS = iconengines/qsvgicon$${DS}.dll \
                         imageformats/qgif$${DS}.dll \
                         imageformats/qico$${DS}.dll \
                         imageformats/qjpeg$${DS}.dll \
                         imageformats/qmng$${DS}.dll \
                         imageformats/qsvg$${DS}.dll \
                         imageformats/qtiff$${DS}.dll \
                         platforms/qwindows$${DS}.dll \
                         mediaservice/dsengine$${DS}.dll \
                         sqldrivers/qsqlite$${DS}.dll
        for(dll, QT_PLUGIN_DLLS) {
            data_copy.commands += $(COPY_FILE) $$targetPath(\"$$[QT_INSTALL_PLUGINS]/$$dll\") $$targetPath(\"$$GCS_APP_PATH/$$dll\") $$addNewline()
        }

        # create QtQuick2 plugin directories
        QT_QUICK2_DIRS = qtquick \
                         qtquick.2 \
                         qtquick/layouts \
                         qtquick/localstorage \
                         qtquick/particles.2 \
                         qtquick/privatewidgets \
                         qtquick/window.2 \
                         qtquick/xmllistmodel
        for(dir, QT_QUICK2_DIRS) {
            data_copy.commands += -@$(MKDIR) $$targetPath(\"$$GCS_APP_PATH/$$dir\") $$addNewline()
        }

        # Copy QtQuick2 complete directories
        # These directories have a lot of files
        # Easier to copy everything
        QTQ_WHOLE_DIRS = qtquick/controls \
                         qtquick/dialogs
        for(dir, QTQ_WHOLE_DIRS) {
            data_copy.commands += $(COPY_DIR) $$targetPath(\"$$[QT_INSTALL_QML]/$$dir\") $$targetPath(\"$$GCS_APP_PATH/$$dir\") $$addNewline()
        }

        # Remaining QtQuick plugin DLLs
        QT_QUICK2_DLLS = QtQuick.2/qtquick2plugin$${DS}.dll \
                         QtQuick.2/plugins.qmltypes \
                         QtQuick.2/qmldir \
        qtquick/layouts/qquicklayoutsplugin$${DS}.dll \
        qtquick/layouts/plugins.qmltypes \
        qtquick/layouts/qmldir \
        qtquick/localstorage/qmllocalstorageplugin$${DS}.dll \
        qtquick/localstorage/plugins.qmltypes \
        qtquick/localstorage/qmldir \
        qtquick/particles.2/particlesplugin$${DS}.dll \
        qtquick/particles.2/plugins.qmltypes \
        qtquick/particles.2/qmldir \
        qtquick/privatewidgets/widgetsplugin$${DS}.dll  \
        qtquick/privatewidgets/plugins.qmltypes \
        qtquick/privatewidgets/qmldir \
        qtquick/window.2/windowplugin$${DS}.dll \
        qtquick/window.2/plugins.qmltypes \
        qtquick/window.2/qmldir \
        qtquick/XmlListModel/qmlxmllistmodelplugin$${DS}.dll \
        qtquick/XmlListModel/plugins.qmltypes \
        qtquick/XmlListModel/qmldir

        for(dll, QT_QUICK2_DLLS) {
            data_copy.commands += $(COPY_FILE) $$targetPath(\"$$[QT_INSTALL_QML]/$$dll\") $$targetPath(\"$$GCS_APP_PATH/$$dll\") $$addNewline()
        }

        # copy OpenSSL DLLs
        OPENSSL_DLLS = \
            ssleay32.dll \
            libeay32.dll
        for(dll, OPENSSL_DLLS) {
            data_copy.commands += $(COPY_FILE) $$targetPath(\"$${OPENSSL_DIR}/$$dll\") $$targetPath(\"$$GCS_APP_PATH/$$dll\") $$addNewline()
        }

        # copy OpenGL DLL
        OPENGL_DLLS = \
            opengl32_32/opengl32.dll
        for(dll, OPENGL_DLLS) {
            data_copy.commands += $(COPY_FILE) $$targetPath(\"$${MESAWIN_DIR}/$$dll\") $$targetPath(\"$$GCS_APP_PATH/$$dll\") $$addNewline()
        }

        data_copy.target = FORCE
        QMAKE_EXTRA_TARGETS += data_copy
    }


    macx{
        #NOTE: debug dylib can be copied as they will be cleaned out with packaging scripts
        #standard plugins directory (will copy just dylib, plugins.qmltypes and qmldir
        QT_QUICK2_PLUGINS = QtQuick.2 QtQuick/Layouts QtQuick/LocalStorage QtQuick/Particles.2 QtQuick/PrivateWidgets QtQuick/Window.2 QtQuick/XmlListModel
        #those directories will be fully copied to dest
        QT_QUICK2_FULL_DIRS = QtQuick/Controls QtQuick/Dialogs

        #create QtQuick dir (that will host all subdirs)
        data_copy.commands += -@$(MKDIR) $$targetPath(\"$$GCS_QT_QML_PATH/QtQuick\") $$addNewline()

        for(dir, QT_QUICK2_FULL_DIRS) {
            #data_copy.commands += -@$(MKDIR) $$targetPath(\"$$GCS_QT_QML_PATH/$$dir\") $$addNewline()
            data_copy.commands += $(COPY_DIR) $$targetPath(\"$$[QT_INSTALL_QML]/$$dir\") $$targetPath(\"$$GCS_QT_QML_PATH/$$dir\") $$addNewline()
        }

        for(lib, QT_QUICK2_PLUGINS) {
            data_copy.commands += $(MKDIR) $$targetPath(\"$$GCS_QT_QML_PATH/$$lib\") $$addNewline()
            data_copy.commands += $(COPY_FILE) $$targetPath(\"$$[QT_INSTALL_QML]/$$lib/\"*.dylib) $$targetPath(\"$$GCS_QT_QML_PATH/$$lib/\") $$addNewline()
            data_copy.commands += $(COPY_FILE) $$targetPath(\"$$[QT_INSTALL_QML]/$$lib/plugins.qmltypes\") $$targetPath(\"$$GCS_QT_QML_PATH/$$lib/plugins.qmltypes\") $$addNewline()
            data_copy.commands += $(COPY_FILE) $$targetPath(\"$$[QT_INSTALL_QML]/$$lib/qmldir\") $$targetPath(\"$$GCS_QT_QML_PATH/$$lib/qmldir\") $$addNewline()
        }

        data_copy.target = FORCE
        QMAKE_EXTRA_TARGETS += data_copy
    }
}<|MERGE_RESOLUTION|>--- conflicted
+++ resolved
@@ -30,17 +30,10 @@
                   libQt5Qml.so.5 \
                   libQt5DBus.so.5 \
                   libQt5QuickParticles.so.5 \
-<<<<<<< HEAD
-#                  libicui18n.so.51 \
-#                  libicuuc.so.51 \
-#                  libicudata.so.51 \
                   libqgsttools_p.so.1
-=======
-                  libqgsttools_p.so.1 \
-                  libicui18n.so.52 \
-                  libicuuc.so.52 \
-                  libicudata.so.52
->>>>>>> 7c2968e7
+#                  libicui18n.so.52 \
+#                  libicuuc.so.52 \
+#                  libicudata.so.52
 
         data_copy.commands += -@$(MKDIR) $$targetPath(\"$$GCS_QT_LIBRARY_PATH\") $$addNewline()
         for(lib, QT_LIBS) {
