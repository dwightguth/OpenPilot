--- conflicted
+++ resolved
@@ -33,11 +33,6 @@
 #include <QPainter>
 #include <extensionsystem/pluginspec.h>
 
-<<<<<<< HEAD
-#include "../gcs_version_info.h"
-
-=======
->>>>>>> 900f643b
 class GCSSplashScreen : public QSplashScreen {
     Q_OBJECT
 public:
