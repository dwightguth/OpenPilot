/**
 ******************************************************************************
 *
 * @file       homelocationutil.cpp
 * @author     The OpenPilot Team, http://www.openpilot.org Copyright (C) 2010.
 * @brief      Utilities to find the location of openpilot GCS files:
 *             - Plugins Share directory path
 *
 * @brief      Home location utility functions
 *
 * @see        The GNU Public License (GPL) Version 3
 *
 *****************************************************************************/
/*
 * This program is free software; you can redistribute it and/or modify
 * it under the terms of the GNU General Public License as published by
 * the Free Software Foundation; either version 3 of the License, or
 * (at your option) any later version.
 *
 * This program is distributed in the hope that it will be useful, but
 * WITHOUT ANY WARRANTY; without even the implied warranty of MERCHANTABILITY
 * or FITNESS FOR A PARTICULAR PURPOSE. See the GNU General Public License
 * for more details.
 *
 * You should have received a copy of the GNU General Public License along
 * with this program; if not, write to the Free Software Foundation, Inc.,
 * 59 Temple Place, Suite 330, Boston, MA 02111-1307 USA
 */

#include "homelocationutil.h"

#include <stdint.h>
#include <QDebug>
#include <QDateTime>

#include "coordinateconversions.h"
#include "worldmagmodel.h"

namespace Utils {

HomeLocationUtil::HomeLocationUtil()
{
}

<<<<<<< HEAD
	// input params: LLA
	//
	// output params: ECEF, RNE and Be
        int HomeLocationUtil::getDetails(double LLA[3], double Be[3])
=======
/*
    /**
     * @brief Get local magnetic field
     * @param[in] LLA The longitude-latitude-altitude coordinate to compute the magnetic field at
     * @param[out] Be The resulting magnetic field at that location and time in [mGau](?)
     * @returns 0 if successful, -1 otherwise.
     */
    int HomeLocationUtil::getDetails(double LLA[3], double Be[3])
>>>>>>> 8979c00f
    {
        // *************
        // check input parms

        double latitude = LLA[0];
        double longitude = LLA[1];
        double altitude = LLA[2];

        if (latitude != latitude) return -1;				// prevent nan error
        if (longitude != longitude) return -2;				// prevent nan error
        if (altitude != altitude) return -3;				// prevent nan error

        if (latitude < -90 || latitude > 90) return -4;		// range checking
        if (longitude < -180 || longitude > 180) return -5;	// range checking

        // *************

        QDateTime dt = QDateTime::currentDateTime().toUTC();

<<<<<<< HEAD
                Q_ASSERT(WorldMagModel().GetMagVector(LLA, dt.date().month(), dt.date().day(), dt.date().year(), Be) >= 0);
=======
        //Fetch world magnetic model
        Q_ASSERT(WorldMagModel().GetMagVector(LLA, dt.date().month(), dt.date().day(), dt.date().year(), Be) >= 0);
>>>>>>> 8979c00f

        return 0;	// OK
    }

}
<|MERGE_RESOLUTION|>--- conflicted
+++ resolved
@@ -1,89 +1,77 @@
-/**
- ******************************************************************************
- *
- * @file       homelocationutil.cpp
- * @author     The OpenPilot Team, http://www.openpilot.org Copyright (C) 2010.
- * @brief      Utilities to find the location of openpilot GCS files:
- *             - Plugins Share directory path
- *
- * @brief      Home location utility functions
- *
- * @see        The GNU Public License (GPL) Version 3
- *
- *****************************************************************************/
-/*
- * This program is free software; you can redistribute it and/or modify
- * it under the terms of the GNU General Public License as published by
- * the Free Software Foundation; either version 3 of the License, or
- * (at your option) any later version.
- *
- * This program is distributed in the hope that it will be useful, but
- * WITHOUT ANY WARRANTY; without even the implied warranty of MERCHANTABILITY
- * or FITNESS FOR A PARTICULAR PURPOSE. See the GNU General Public License
- * for more details.
- *
- * You should have received a copy of the GNU General Public License along
- * with this program; if not, write to the Free Software Foundation, Inc.,
- * 59 Temple Place, Suite 330, Boston, MA 02111-1307 USA
- */
-
-#include "homelocationutil.h"
-
-#include <stdint.h>
-#include <QDebug>
-#include <QDateTime>
-
-#include "coordinateconversions.h"
-#include "worldmagmodel.h"
-
-namespace Utils {
-
-HomeLocationUtil::HomeLocationUtil()
-{
-}
-
-<<<<<<< HEAD
-	// input params: LLA
-	//
-	// output params: ECEF, RNE and Be
-        int HomeLocationUtil::getDetails(double LLA[3], double Be[3])
-=======
-/*
-    /**
-     * @brief Get local magnetic field
-     * @param[in] LLA The longitude-latitude-altitude coordinate to compute the magnetic field at
-     * @param[out] Be The resulting magnetic field at that location and time in [mGau](?)
-     * @returns 0 if successful, -1 otherwise.
-     */
-    int HomeLocationUtil::getDetails(double LLA[3], double Be[3])
->>>>>>> 8979c00f
-    {
-        // *************
-        // check input parms
-
-        double latitude = LLA[0];
-        double longitude = LLA[1];
-        double altitude = LLA[2];
-
-        if (latitude != latitude) return -1;				// prevent nan error
-        if (longitude != longitude) return -2;				// prevent nan error
-        if (altitude != altitude) return -3;				// prevent nan error
-
-        if (latitude < -90 || latitude > 90) return -4;		// range checking
-        if (longitude < -180 || longitude > 180) return -5;	// range checking
-
-        // *************
-
-        QDateTime dt = QDateTime::currentDateTime().toUTC();
-
-<<<<<<< HEAD
-                Q_ASSERT(WorldMagModel().GetMagVector(LLA, dt.date().month(), dt.date().day(), dt.date().year(), Be) >= 0);
-=======
-        //Fetch world magnetic model
-        Q_ASSERT(WorldMagModel().GetMagVector(LLA, dt.date().month(), dt.date().day(), dt.date().year(), Be) >= 0);
->>>>>>> 8979c00f
-
-        return 0;	// OK
-    }
-
-}
+/**
+ ******************************************************************************
+ *
+ * @file       homelocationutil.cpp
+ * @author     The OpenPilot Team, http://www.openpilot.org Copyright (C) 2010.
+ * @brief      Utilities to find the location of openpilot GCS files:
+ *             - Plugins Share directory path
+ *
+ * @brief      Home location utility functions
+ *
+ * @see        The GNU Public License (GPL) Version 3
+ *
+ *****************************************************************************/
+/*
+ * This program is free software; you can redistribute it and/or modify
+ * it under the terms of the GNU General Public License as published by
+ * the Free Software Foundation; either version 3 of the License, or
+ * (at your option) any later version.
+ *
+ * This program is distributed in the hope that it will be useful, but
+ * WITHOUT ANY WARRANTY; without even the implied warranty of MERCHANTABILITY
+ * or FITNESS FOR A PARTICULAR PURPOSE. See the GNU General Public License
+ * for more details.
+ *
+ * You should have received a copy of the GNU General Public License along
+ * with this program; if not, write to the Free Software Foundation, Inc.,
+ * 59 Temple Place, Suite 330, Boston, MA 02111-1307 USA
+ */
+
+#include "homelocationutil.h"
+
+#include <stdint.h>
+#include <QDebug>
+#include <QDateTime>
+
+#include "coordinateconversions.h"
+#include "worldmagmodel.h"
+
+namespace Utils {
+
+HomeLocationUtil::HomeLocationUtil()
+{
+}
+
+    /**
+     * @brief Get local magnetic field
+     * @param[in] LLA The longitude-latitude-altitude coordinate to compute the magnetic field at
+     * @param[out] Be The resulting magnetic field at that location and time in [mGau](?)
+     * @returns 0 if successful, -1 otherwise.
+     */
+    int HomeLocationUtil::getDetails(double LLA[3], double Be[3])
+    {
+        // *************
+        // check input parms
+
+        double latitude = LLA[0];
+        double longitude = LLA[1];
+        double altitude = LLA[2];
+
+        if (latitude != latitude) return -1;				// prevent nan error
+        if (longitude != longitude) return -2;				// prevent nan error
+        if (altitude != altitude) return -3;				// prevent nan error
+
+        if (latitude < -90 || latitude > 90) return -4;		// range checking
+        if (longitude < -180 || longitude > 180) return -5;	// range checking
+
+        // *************
+
+        QDateTime dt = QDateTime::currentDateTime().toUTC();
+
+        //Fetch world magnetic model
+        Q_ASSERT(WorldMagModel().GetMagVector(LLA, dt.date().month(), dt.date().day(), dt.date().year(), Be) >= 0);
+
+        return 0;	// OK
+    }
+
+}