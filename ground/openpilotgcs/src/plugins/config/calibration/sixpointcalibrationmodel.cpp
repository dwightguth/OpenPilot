/**
 ******************************************************************************
 *
 * @file       sixpointcalibrationmodel.cpp
 * @author     The OpenPilot Team, http://www.openpilot.org Copyright (C) 2014.
 *
 * @brief      Six point calibration for Magnetometer and Accelerometer
 * @see        The GNU Public License (GPL) Version 3
 * @defgroup
 * @{
 *
 *****************************************************************************/
/*
 * This program is free software; you can redistribute it and/or modify
 * it under the terms of the GNU General Public License as published by
 * the Free Software Foundation; either version 3 of the License, or
 * (at your option) any later version.
 *
 * This program is distributed in the hope that it will be useful, but
 * WITHOUT ANY WARRANTY; without even the implied warranty of MERCHANTABILITY
 * or FITNESS FOR A PARTICULAR PURPOSE. See the GNU General Public License
 * for more details.
 *
 * You should have received a copy of the GNU General Public License along
 * with this program; if not, write to the Free Software Foundation, Inc.,
 * 59 Temple Place, Suite 330, Boston, MA 02111-1307 USA
 */
#include "sixpointcalibrationmodel.h"
#include <QThread>
#include "extensionsystem/pluginmanager.h"
#include <QMessageBox>
#include "math.h"
#include "calibration/calibrationuiutils.h"
#include "QDebug"
#define POINT_SAMPLE_SIZE 50
#define GRAVITY           9.81f
#define sign(x) ((x < 0) ? -1 : 1)

#define FITTING_USING_CONTINOUS_ACQUISITION
namespace OpenPilot {
SixPointCalibrationModel::SixPointCalibrationModel(QObject *parent) :
    QObject(parent),
    calibrationStepsMag(),
    calibrationStepsAccelOnly(),
    currentSteps(0),
    position(-1),
    calibratingMag(false),
    calibratingAccel(false),
    collectingData(false)
{
    calibrationStepsMag.clear();
    calibrationStepsMag
        << CalibrationStep(CALIBRATION_HELPER_IMAGE_NED,
<<<<<<< HEAD
                           tr("Place horizontally, nose pointing north and click save position..."))
        << CalibrationStep(CALIBRATION_HELPER_IMAGE_DWN,
                       tr("Place with nose down, right side west and click save position..."))
        << CalibrationStep(CALIBRATION_HELPER_IMAGE_WDS,
                       tr("Place right side down, nose west and click save position..."))
        << CalibrationStep(CALIBRATION_HELPER_IMAGE_ENU,
                       tr("Place upside down, nose east and click save position..."))
        << CalibrationStep(CALIBRATION_HELPER_IMAGE_USE,
                       tr("Place with nose up, left side north and click save position..."))
        << CalibrationStep(CALIBRATION_HELPER_IMAGE_SUW,
                       tr("Place with left side down, nose south and click save position..."));

    calibrationStepsAccelOnly.clear();
    calibrationStepsAccelOnly << CalibrationStep(CALIBRATION_HELPER_IMAGE_NED,
                                                 tr("Place horizontally and click save position..."))
                              << CalibrationStep(CALIBRATION_HELPER_IMAGE_DWN,
                       tr("Place with nose down and click save position..."))
                              << CalibrationStep(CALIBRATION_HELPER_IMAGE_WDS,
                       tr("Place right side down and click save position..."))
                              << CalibrationStep(CALIBRATION_HELPER_IMAGE_ENU,
                       tr("Place upside down and click save position..."))
                              << CalibrationStep(CALIBRATION_HELPER_IMAGE_USE,
                       tr("Place with nose up and click save position..."))
                              << CalibrationStep(CALIBRATION_HELPER_IMAGE_SUW,
                       tr("Place with left side down and click save position..."));
=======
                           tr("Place horizontally, nose pointing north and click Save Position button..."))
        << CalibrationStep(CALIBRATION_HELPER_IMAGE_DWN,
                       tr("Place with nose down, right side west and click Save Position button..."))
        << CalibrationStep(CALIBRATION_HELPER_IMAGE_WDS,
                       tr("Place right side down, nose west and click Save Position button..."))
        << CalibrationStep(CALIBRATION_HELPER_IMAGE_ENU,
                       tr("Place upside down, nose east and click Save Position button..."))
        << CalibrationStep(CALIBRATION_HELPER_IMAGE_USE,
                       tr("Place with nose up, left side north and click Save Position button..."))
        << CalibrationStep(CALIBRATION_HELPER_IMAGE_SUW,
                       tr("Place with left side down, nose south and click Save Position button..."));

    calibrationStepsAccelOnly.clear();
    calibrationStepsAccelOnly << CalibrationStep(CALIBRATION_HELPER_IMAGE_NED,
                                                 tr("Place horizontally and click Save Position button..."))
                              << CalibrationStep(CALIBRATION_HELPER_IMAGE_DWN,
                       tr("Place with nose down and click Save Position button..."))
                              << CalibrationStep(CALIBRATION_HELPER_IMAGE_WDS,
                       tr("Place right side down and click Save Position button..."))
                              << CalibrationStep(CALIBRATION_HELPER_IMAGE_ENU,
                       tr("Place upside down and click Save Position button..."))
                              << CalibrationStep(CALIBRATION_HELPER_IMAGE_USE,
                       tr("Place with nose up and click Save Position button..."))
                              << CalibrationStep(CALIBRATION_HELPER_IMAGE_SUW,
                       tr("Place with left side down and click Save Position button..."));
>>>>>>> 48b9edc1
}

/********** Six point calibration **************/

void SixPointCalibrationModel::magStart()
{
    start(false, true);
}
void SixPointCalibrationModel::accelStart()
{
    start(true, false);
}

/**
 * Called by the "Start" button.  Sets up the meta data and enables the
 * buttons to perform six point calibration of the magnetometer (optionally
 * accel) to compute the scale and bias of this sensor based on the current
 * home location magnetic strength.
 */
void SixPointCalibrationModel::start(bool calibrateAccel, bool calibrateMag)
{
    calibratingAccel = calibrateAccel;
    calibratingMag   = calibrateMag;
    // Store and reset board rotation before calibration starts
    storeAndClearBoardRotation();

    if (calibrateMag) {
        currentSteps = &calibrationStepsMag;
    } else {
        currentSteps = &calibrationStepsAccelOnly;
    }

    RevoCalibration *revoCalibration     = RevoCalibration::GetInstance(getObjectManager());
    HomeLocation *homeLocation = HomeLocation::GetInstance(getObjectManager());
    AccelGyroSettings *accelGyroSettings = AccelGyroSettings::GetInstance(getObjectManager());

    Q_ASSERT(revoCalibration);
    Q_ASSERT(homeLocation);
    RevoCalibration::DataFields revoCalibrationData     = revoCalibration->getData();
    savedSettings.revoCalibration   = revoCalibration->getData();
    HomeLocation::DataFields homeLocationData = homeLocation->getData();
    AccelGyroSettings::DataFields accelGyroSettingsData = accelGyroSettings->getData();
    savedSettings.accelGyroSettings = accelGyroSettings->getData();

    // check if Homelocation is set
    if (!homeLocationData.Set) {
        QMessageBox msgBox;
        msgBox.setInformativeText(tr("<p>HomeLocation not SET.</p><p>Please set your HomeLocation and try again. Aborting calibration!</p>"));
        msgBox.setStandardButtons(QMessageBox::Ok);
        msgBox.setDefaultButton(QMessageBox::Ok);
        msgBox.setIcon(QMessageBox::Information);
        msgBox.exec();
        return;
    }

    // Calibration accel
    accelGyroSettingsData.accel_scale[AccelGyroSettings::ACCEL_SCALE_X] = 1;
    accelGyroSettingsData.accel_scale[AccelGyroSettings::ACCEL_SCALE_Y] = 1;
    accelGyroSettingsData.accel_scale[AccelGyroSettings::ACCEL_SCALE_Z] = 1;
    accelGyroSettingsData.accel_bias[AccelGyroSettings::ACCEL_BIAS_X]   = 0;
    accelGyroSettingsData.accel_bias[AccelGyroSettings::ACCEL_BIAS_Y]   = 0;
    accelGyroSettingsData.accel_bias[AccelGyroSettings::ACCEL_BIAS_Z]   = 0;

    accel_accum_x.clear();
    accel_accum_y.clear();
    accel_accum_z.clear();

    // Calibration mag
    // Reset the transformation matrix to identity
    for (int i = 0; i < RevoCalibration::MAG_TRANSFORM_R2C2; i++) {
        revoCalibrationData.mag_transform[i] = 0;
    }
    revoCalibrationData.mag_transform[RevoCalibration::MAG_TRANSFORM_R0C0] = 1;
    revoCalibrationData.mag_transform[RevoCalibration::MAG_TRANSFORM_R1C1] = 1;
    revoCalibrationData.mag_transform[RevoCalibration::MAG_TRANSFORM_R2C2] = 1;
    revoCalibrationData.mag_bias[RevoCalibration::MAG_BIAS_X] = 0;
    revoCalibrationData.mag_bias[RevoCalibration::MAG_BIAS_Y] = 0;
    revoCalibrationData.mag_bias[RevoCalibration::MAG_BIAS_Z] = 0;

    // Disable adaptive mag nulling
    initialMagCorrectionRate = revoCalibrationData.MagBiasNullingRate;
    revoCalibrationData.MagBiasNullingRate = 0;

    revoCalibration->setData(revoCalibrationData);
    accelGyroSettings->setData(accelGyroSettingsData);

    QThread::usleep(100000);

    mag_accum_x.clear();
    mag_accum_y.clear();
    mag_accum_z.clear();

    UAVObject::Metadata mdata;

    /* Need to get as many accel updates as possible */
    AccelState *accelState = AccelState::GetInstance(getObjectManager());
    Q_ASSERT(accelState);
    initialAccelStateMdata = accelState->getMetadata();

    if (calibrateAccel) {
        mdata = initialAccelStateMdata;
        UAVObject::SetFlightTelemetryUpdateMode(mdata, UAVObject::UPDATEMODE_PERIODIC);
        mdata.flightTelemetryUpdatePeriod = 100;
        accelState->setMetadata(mdata);
    }
    /* Need to get as many mag updates as possible */
    MagState *mag = MagState::GetInstance(getObjectManager());
    Q_ASSERT(mag);
    initialMagStateMdata = mag->getMetadata();

    if (calibrateMag) {
        mdata = initialMagStateMdata;
        UAVObject::SetFlightTelemetryUpdateMode(mdata, UAVObject::UPDATEMODE_PERIODIC);
        mdata.flightTelemetryUpdatePeriod = 100;
        mag->setMetadata(mdata);
    }

    /* Show instructions and enable controls */
    displayInstructions((*currentSteps)[0].instructions, true);
    showHelp((*currentSteps)[0].visualHelp);

    disableAllCalibrations();
    savePositionEnabledChanged(true);
    position = 0;
    mag_fit_x.clear();
    mag_fit_y.clear();
    mag_fit_z.clear();
}

/**
 * Saves the data from the aircraft in one of six positions.
 * This is called when they click "save position" and starts
 * averaging data for this position.
 */
void SixPointCalibrationModel::savePositionData()
{
    QMutexLocker lock(&sensorsUpdateLock);

    savePositionEnabledChanged(false);

    accel_accum_x.clear();
    accel_accum_y.clear();
    accel_accum_z.clear();
    mag_accum_x.clear();
    mag_accum_y.clear();
    mag_accum_z.clear();

    collectingData = true;

    AccelState *accelState = AccelState::GetInstance(getObjectManager());
    Q_ASSERT(accelState);
    MagState *mag = MagState::GetInstance(getObjectManager());
    Q_ASSERT(mag);

    if (calibratingMag) {
#ifdef FITTING_USING_CONTINOUS_ACQUISITION
        // Mag samples are acquired during the whole calibration session, to be used for ellipsoid fit.
        if (!position) {
            connect(mag, SIGNAL(objectUpdated(UAVObject *)), this, SLOT(continouslyGetMagSamples(UAVObject *)));
        }
#endif // FITTING_USING_CONTINOUS_ACQUISITION
        connect(mag, SIGNAL(objectUpdated(UAVObject *)), this, SLOT(getSample(UAVObject *)));
    }
    if (calibratingAccel) {
        connect(accelState, SIGNAL(objectUpdated(UAVObject *)), this, SLOT(getSample(UAVObject *)));
    }

    displayInstructions(tr("Hold..."), false);
}

/**
 * Grab a sample of mag (optionally accel) data while in this position and
 * store it for averaging.  When sufficient points are collected advance
 * to the next position (give message to user) or compute the scale and bias
 */
void SixPointCalibrationModel::getSample(UAVObject *obj)
{
    QMutexLocker lock(&sensorsUpdateLock);

    // This is necessary to prevent a race condition on disconnect signal and another update
    if (collectingData == true) {
        if (obj->getObjID() == AccelState::OBJID) {
            AccelState *accelState = AccelState::GetInstance(getObjectManager());
            Q_ASSERT(accelState);
            AccelState::DataFields accelStateData = accelState->getData();
            accel_accum_x.append(accelStateData.x);
            accel_accum_y.append(accelStateData.y);
            accel_accum_z.append(accelStateData.z);
        } else if (obj->getObjID() == MagState::OBJID) {
            MagState *mag = MagState::GetInstance(getObjectManager());
            Q_ASSERT(mag);
            MagState::DataFields magData = mag->getData();
            mag_accum_x.append(magData.x);
            mag_accum_y.append(magData.y);
            mag_accum_z.append(magData.z);
#ifndef FITTING_USING_CONTINOUS_ACQUISITION
            mag_fit_x.append(magData.x);
            mag_fit_y.append(magData.y);
            mag_fit_z.append(magData.z);
#endif // FITTING_USING_CONTINOUS_ACQUISITION
        } else {
            Q_ASSERT(0);
        }
    }

    if ((!calibratingAccel || (accel_accum_x.size() >= POINT_SAMPLE_SIZE)) &&
        (!calibratingMag || (mag_accum_x.size() >= POINT_SAMPLE_SIZE / 10)) &&
        (collectingData == true)) {
        collectingData = false;

        savePositionEnabledChanged(true);

        // Store the mean for this position for the accel
        AccelState *accelState = AccelState::GetInstance(getObjectManager());
        Q_ASSERT(accelState);
        if (calibratingAccel) {
            disconnect(accelState, SIGNAL(objectUpdated(UAVObject *)), this, SLOT(getSample(UAVObject *)));
            accel_data_x[position] = CalibrationUtils::listMean(accel_accum_x);
            accel_data_y[position] = CalibrationUtils::listMean(accel_accum_y);
            accel_data_z[position] = CalibrationUtils::listMean(accel_accum_z);
        }
        // Store the mean for this position for the mag
        MagState *mag = MagState::GetInstance(getObjectManager());
        Q_ASSERT(mag);
        if (calibratingMag) {
            disconnect(mag, SIGNAL(objectUpdated(UAVObject *)), this, SLOT(getSample(UAVObject *)));
            mag_data_x[position] = CalibrationUtils::listMean(mag_accum_x);
            mag_data_y[position] = CalibrationUtils::listMean(mag_accum_y);
            mag_data_z[position] = CalibrationUtils::listMean(mag_accum_z);
        }

        position = (position + 1) % 6;
        if (position != 0) {
            displayInstructions((*currentSteps)[position].instructions, false);
            showHelp((*currentSteps)[position].visualHelp);
        } else {
#ifdef FITTING_USING_CONTINOUS_ACQUISITION
            if (calibratingMag) {
                disconnect(mag, SIGNAL(objectUpdated(UAVObject *)), this, SLOT(continouslyGetMagSamples(UAVObject *)));
            }
#endif // FITTING_USING_CONTINOUS_ACQUISITION
            compute(calibratingMag, calibratingAccel);
            savePositionEnabledChanged(false);

            enableAllCalibrations();
            showHelp(CALIBRATION_HELPER_IMAGE_EMPTY);
            /* Cleanup original settings */
            accelState->setMetadata(initialAccelStateMdata);

            mag->setMetadata(initialMagStateMdata);

            // Recall saved board rotation
            recallBoardRotation();
        }
    }
}

void SixPointCalibrationModel::continouslyGetMagSamples(UAVObject *obj)
{
    QMutexLocker lock(&sensorsUpdateLock);

    if (obj->getObjID() == MagState::OBJID) {
        MagState *mag = MagState::GetInstance(getObjectManager());
        Q_ASSERT(mag);
        MagState::DataFields magData = mag->getData();
        mag_fit_x.append(magData.x);
        mag_fit_y.append(magData.y);
        mag_fit_z.append(magData.z);
    }
}

/**
 * Computes the scale and bias for the magnetomer and (compile option)
 * for the accel once all the data has been collected in 6 positions.
 */
void SixPointCalibrationModel::compute(bool mag, bool accel)
{
    double S[3], b[3];
    double Be_length;
    AccelGyroSettings *accelGyroSettings = AccelGyroSettings::GetInstance(getObjectManager());
    RevoCalibration *revoCalibration     = RevoCalibration::GetInstance(getObjectManager());
    HomeLocation *homeLocation = HomeLocation::GetInstance(getObjectManager());

    Q_ASSERT(revoCalibration);
    Q_ASSERT(homeLocation);
    AccelGyroSettings::DataFields accelGyroSettingsData = accelGyroSettings->getData();
    RevoCalibration::DataFields revoCalibrationData     = revoCalibration->getData();
    HomeLocation::DataFields homeLocationData = homeLocation->getData();

    // Calibration accel
    if (accel) {
        OpenPilot::CalibrationUtils::SixPointInConstFieldCal(homeLocationData.g_e, accel_data_x, accel_data_y, accel_data_z, S, b);
        accelGyroSettingsData.accel_scale[AccelGyroSettings::ACCEL_SCALE_X] = fabs(S[0]);
        accelGyroSettingsData.accel_scale[AccelGyroSettings::ACCEL_SCALE_Y] = fabs(S[1]);
        accelGyroSettingsData.accel_scale[AccelGyroSettings::ACCEL_SCALE_Z] = fabs(S[2]);

        accelGyroSettingsData.accel_bias[AccelGyroSettings::ACCEL_BIAS_X]   = -sign(S[0]) * b[0];
        accelGyroSettingsData.accel_bias[AccelGyroSettings::ACCEL_BIAS_Y]   = -sign(S[1]) * b[1];
        accelGyroSettingsData.accel_bias[AccelGyroSettings::ACCEL_BIAS_Z]   = -sign(S[2]) * b[2];
    }

    // Calibration mag
    if (mag) {
        Be_length = sqrt(pow(homeLocationData.Be[0], 2) + pow(homeLocationData.Be[1], 2) + pow(homeLocationData.Be[2], 2));
        int vectSize = mag_fit_x.count();
        Eigen::VectorXf samples_x(vectSize);
        Eigen::VectorXf samples_y(vectSize);
        Eigen::VectorXf samples_z(vectSize);
        for (int i = 0; i < vectSize; i++) {
            samples_x(i) = mag_fit_x[i];
            samples_y(i) = mag_fit_y[i];
            samples_z(i) = mag_fit_z[i];
        }
        OpenPilot::CalibrationUtils::EllipsoidCalibrationResult result;
        OpenPilot::CalibrationUtils::EllipsoidCalibration(&samples_x, &samples_y, &samples_z, Be_length, &result, true);
        qDebug() << "-----------------------------------";
        qDebug() << "Mag Calibration results: Fit";
        qDebug() << "scale(" << result.Scale.coeff(0) << ", " << result.Scale.coeff(1) << ", " << result.Scale.coeff(2) << ")";
        qDebug() << "bias(" << result.Bias.coeff(0) << ", " << result.Bias.coeff(1) << ", " << result.Bias.coeff(2) << ")";

        OpenPilot::CalibrationUtils::SixPointInConstFieldCal(Be_length, mag_data_x, mag_data_y, mag_data_z, S, b);

        qDebug() << "-----------------------------------";
        qDebug() << "Mag Calibration results: Six Point";
        qDebug() << "scale(" << S[0] << ", " << S[1] << ", " << S[2] << ")";
        qDebug() << "bias(" << -sign(S[0]) * b[0] << ", " << -sign(S[1]) * b[1] << ", " << -sign(S[2]) * b[2] << ")";
        qDebug() << "-----------------------------------";

        revoCalibrationData.mag_transform[RevoCalibration::MAG_TRANSFORM_R0C0] = result.CalibrationMatrix.coeff(0, 0);
        revoCalibrationData.mag_transform[RevoCalibration::MAG_TRANSFORM_R0C1] = result.CalibrationMatrix.coeff(0, 1);
        revoCalibrationData.mag_transform[RevoCalibration::MAG_TRANSFORM_R0C2] = result.CalibrationMatrix.coeff(0, 2);

        revoCalibrationData.mag_transform[RevoCalibration::MAG_TRANSFORM_R1C0] = result.CalibrationMatrix.coeff(1, 0);
        revoCalibrationData.mag_transform[RevoCalibration::MAG_TRANSFORM_R1C1] = result.CalibrationMatrix.coeff(1, 1);
        revoCalibrationData.mag_transform[RevoCalibration::MAG_TRANSFORM_R1C2] = result.CalibrationMatrix.coeff(1, 2);

        revoCalibrationData.mag_transform[RevoCalibration::MAG_TRANSFORM_R2C0] = result.CalibrationMatrix.coeff(2, 0);
        revoCalibrationData.mag_transform[RevoCalibration::MAG_TRANSFORM_R2C1] = result.CalibrationMatrix.coeff(2, 1);
        revoCalibrationData.mag_transform[RevoCalibration::MAG_TRANSFORM_R2C2] = result.CalibrationMatrix.coeff(2, 2);

        revoCalibrationData.mag_bias[RevoCalibration::MAG_BIAS_X] = result.Bias.coeff(0);
        revoCalibrationData.mag_bias[RevoCalibration::MAG_BIAS_Y] = result.Bias.coeff(1);
        revoCalibrationData.mag_bias[RevoCalibration::MAG_BIAS_Z] = result.Bias.coeff(2);
    }
    // Restore the previous setting
    revoCalibrationData.MagBiasNullingRate = initialMagCorrectionRate;


    bool good_calibration = true;

    // Check the mag calibration is good
    if (mag) {
        good_calibration &= revoCalibrationData.mag_transform[RevoCalibration::MAG_TRANSFORM_R0C0] ==
                            revoCalibrationData.mag_transform[RevoCalibration::MAG_TRANSFORM_R0C0];
        good_calibration &= revoCalibrationData.mag_transform[RevoCalibration::MAG_TRANSFORM_R0C1] ==
                            revoCalibrationData.mag_transform[RevoCalibration::MAG_TRANSFORM_R0C1];
        good_calibration &= revoCalibrationData.mag_transform[RevoCalibration::MAG_TRANSFORM_R0C2] ==
                            revoCalibrationData.mag_transform[RevoCalibration::MAG_TRANSFORM_R0C2];

        good_calibration &= revoCalibrationData.mag_transform[RevoCalibration::MAG_TRANSFORM_R1C0] ==
                            revoCalibrationData.mag_transform[RevoCalibration::MAG_TRANSFORM_R1C0];
        good_calibration &= revoCalibrationData.mag_transform[RevoCalibration::MAG_TRANSFORM_R1C1] ==
                            revoCalibrationData.mag_transform[RevoCalibration::MAG_TRANSFORM_R1C1];
        good_calibration &= revoCalibrationData.mag_transform[RevoCalibration::MAG_TRANSFORM_R1C2] ==
                            revoCalibrationData.mag_transform[RevoCalibration::MAG_TRANSFORM_R1C2];

        good_calibration &= revoCalibrationData.mag_transform[RevoCalibration::MAG_TRANSFORM_R2C0] ==
                            revoCalibrationData.mag_transform[RevoCalibration::MAG_TRANSFORM_R2C0];
        good_calibration &= revoCalibrationData.mag_transform[RevoCalibration::MAG_TRANSFORM_R2C1] ==
                            revoCalibrationData.mag_transform[RevoCalibration::MAG_TRANSFORM_R2C1];
        good_calibration &= revoCalibrationData.mag_transform[RevoCalibration::MAG_TRANSFORM_R2C2] ==
                            revoCalibrationData.mag_transform[RevoCalibration::MAG_TRANSFORM_R2C2];

        good_calibration &= revoCalibrationData.mag_bias[RevoCalibration::MAG_BIAS_X] ==
                            revoCalibrationData.mag_bias[RevoCalibration::MAG_BIAS_X];
        good_calibration &= revoCalibrationData.mag_bias[RevoCalibration::MAG_BIAS_Y] ==
                            revoCalibrationData.mag_bias[RevoCalibration::MAG_BIAS_Y];
        good_calibration &= revoCalibrationData.mag_bias[RevoCalibration::MAG_BIAS_Z] ==
                            revoCalibrationData.mag_bias[RevoCalibration::MAG_BIAS_Z];
    }
    // Check the accel calibration is good
    if (accel) {
        good_calibration &= accelGyroSettingsData.accel_scale[AccelGyroSettings::ACCEL_SCALE_X] ==
                            accelGyroSettingsData.accel_scale[AccelGyroSettings::ACCEL_SCALE_X];
        good_calibration &= accelGyroSettingsData.accel_scale[AccelGyroSettings::ACCEL_SCALE_Y] ==
                            accelGyroSettingsData.accel_scale[AccelGyroSettings::ACCEL_SCALE_Y];
        good_calibration &= accelGyroSettingsData.accel_scale[AccelGyroSettings::ACCEL_SCALE_Z] ==
                            accelGyroSettingsData.accel_scale[AccelGyroSettings::ACCEL_SCALE_Z];
        good_calibration &= accelGyroSettingsData.accel_bias[AccelGyroSettings::ACCEL_BIAS_X] ==
                            accelGyroSettingsData.accel_bias[AccelGyroSettings::ACCEL_BIAS_X];
        good_calibration &= accelGyroSettingsData.accel_bias[AccelGyroSettings::ACCEL_BIAS_Y] ==
                            accelGyroSettingsData.accel_bias[AccelGyroSettings::ACCEL_BIAS_Y];
        good_calibration &= accelGyroSettingsData.accel_bias[AccelGyroSettings::ACCEL_BIAS_Z] ==
                            accelGyroSettingsData.accel_bias[AccelGyroSettings::ACCEL_BIAS_Z];
    }
    if (good_calibration) {
        if (mag) {
            revoCalibration->setData(revoCalibrationData);
        } else {
            revoCalibration->setData(savedSettings.revoCalibration);
        }

        if (accel) {
            accelGyroSettings->setData(accelGyroSettingsData);
        } else {
            accelGyroSettings->setData(savedSettings.accelGyroSettings);
        }
        displayInstructions(tr("Sensor scale and bias computed succesfully."), true);
    } else {
        displayInstructions(tr("Bad calibration. Please review the instructions and repeat."), true);
    }
    position = -1; // set to run again
}
UAVObjectManager *SixPointCalibrationModel::getObjectManager()
{
    ExtensionSystem::PluginManager *pm = ExtensionSystem::PluginManager::instance();
    UAVObjectManager *objMngr = pm->getObject<UAVObjectManager>();

    Q_ASSERT(objMngr);
    return objMngr;
}
void SixPointCalibrationModel::showHelp(QString image)
{
    if (image == CALIBRATION_HELPER_IMAGE_EMPTY) {
        displayVisualHelp(image);
    } else {
        if (calibratingAccel) {
            displayVisualHelp(CALIBRATION_HELPER_BOARD_PREFIX + image);
        } else {
            displayVisualHelp(CALIBRATION_HELPER_PLANE_PREFIX + image);
        }
    }
}
}<|MERGE_RESOLUTION|>--- conflicted
+++ resolved
@@ -51,33 +51,6 @@
     calibrationStepsMag.clear();
     calibrationStepsMag
         << CalibrationStep(CALIBRATION_HELPER_IMAGE_NED,
-<<<<<<< HEAD
-                           tr("Place horizontally, nose pointing north and click save position..."))
-        << CalibrationStep(CALIBRATION_HELPER_IMAGE_DWN,
-                       tr("Place with nose down, right side west and click save position..."))
-        << CalibrationStep(CALIBRATION_HELPER_IMAGE_WDS,
-                       tr("Place right side down, nose west and click save position..."))
-        << CalibrationStep(CALIBRATION_HELPER_IMAGE_ENU,
-                       tr("Place upside down, nose east and click save position..."))
-        << CalibrationStep(CALIBRATION_HELPER_IMAGE_USE,
-                       tr("Place with nose up, left side north and click save position..."))
-        << CalibrationStep(CALIBRATION_HELPER_IMAGE_SUW,
-                       tr("Place with left side down, nose south and click save position..."));
-
-    calibrationStepsAccelOnly.clear();
-    calibrationStepsAccelOnly << CalibrationStep(CALIBRATION_HELPER_IMAGE_NED,
-                                                 tr("Place horizontally and click save position..."))
-                              << CalibrationStep(CALIBRATION_HELPER_IMAGE_DWN,
-                       tr("Place with nose down and click save position..."))
-                              << CalibrationStep(CALIBRATION_HELPER_IMAGE_WDS,
-                       tr("Place right side down and click save position..."))
-                              << CalibrationStep(CALIBRATION_HELPER_IMAGE_ENU,
-                       tr("Place upside down and click save position..."))
-                              << CalibrationStep(CALIBRATION_HELPER_IMAGE_USE,
-                       tr("Place with nose up and click save position..."))
-                              << CalibrationStep(CALIBRATION_HELPER_IMAGE_SUW,
-                       tr("Place with left side down and click save position..."));
-=======
                            tr("Place horizontally, nose pointing north and click Save Position button..."))
         << CalibrationStep(CALIBRATION_HELPER_IMAGE_DWN,
                        tr("Place with nose down, right side west and click Save Position button..."))
@@ -103,7 +76,6 @@
                        tr("Place with nose up and click Save Position button..."))
                               << CalibrationStep(CALIBRATION_HELPER_IMAGE_SUW,
                        tr("Place with left side down and click Save Position button..."));
->>>>>>> 48b9edc1
 }
 
 /********** Six point calibration **************/
