--- conflicted
+++ resolved
@@ -146,7 +146,6 @@
 
 ConfigGadgetWidget::~ConfigGadgetWidget()
 {
-    // TODO: properly delete all the tabs in stackWidget before exiting
     delete stackWidget;
 }
 
@@ -165,30 +164,11 @@
 
 void ConfigGadgetWidget::onAutopilotDisconnect()
 {
-<<<<<<< HEAD
     QWidget *qwd = new DefaultAttitudeWidget(this);
-    ftw->replaceTab(ConfigGadgetWidget::sensors, qwd);
-=======
-    int selectedIndex = stackWidget->currentIndex();
-
-    QIcon *icon = new QIcon();
-
-    icon->addFile(":/configgadget/images/ins_normal.png", QSize(), QIcon::Normal, QIcon::Off);
-    icon->addFile(":/configgadget/images/ins_selected.png", QSize(), QIcon::Selected, QIcon::Off);
-    QWidget *qwd = new DefaultAttitudeWidget(this);
-    stackWidget->removeTab(ConfigGadgetWidget::sensors);
-    stackWidget->insertTab(ConfigGadgetWidget::sensors, qwd, *icon, QString("Attitude"));
->>>>>>> 9fe0c651
+    stackWidget->replaceTab(ConfigGadgetWidget::sensors, qwd);
 
     qwd  = new DefaultHwSettingsWidget(this);
-<<<<<<< HEAD
-    ftw->replaceTab(ConfigGadgetWidget::hardware, qwd);
-=======
-    stackWidget->removeTab(ConfigGadgetWidget::hardware);
-    stackWidget->insertTab(ConfigGadgetWidget::hardware, qwd, *icon, QString("Hardware"));
-
-    stackWidget->setCurrentIndex(selectedIndex);
->>>>>>> 9fe0c651
+    stackWidget->replaceTab(ConfigGadgetWidget::hardware, qwd);
 
     emit autopilotDisconnected();
 }
@@ -201,54 +181,25 @@
     ExtensionSystem::PluginManager *pm = ExtensionSystem::PluginManager::instance();
     UAVObjectUtilManager *utilMngr     = pm->getObject<UAVObjectUtilManager>();
     if (utilMngr) {
-<<<<<<< HEAD
-=======
-        int selectedIndex = stackWidget->currentIndex();
->>>>>>> 9fe0c651
         int board = utilMngr->getBoardModel();
         if ((board & 0xff00) == 1024) {
             // CopterControl family
-
             QWidget *qwd = new ConfigCCAttitudeWidget(this);
-<<<<<<< HEAD
-            ftw->replaceTab(ConfigGadgetWidget::sensors, qwd);
-=======
-            stackWidget->removeTab(ConfigGadgetWidget::sensors);
-            stackWidget->insertTab(ConfigGadgetWidget::sensors, qwd, *icon, QString("Attitude"));
->>>>>>> 9fe0c651
+            stackWidget->replaceTab(ConfigGadgetWidget::sensors, qwd);
 
             qwd  = new ConfigCCHWWidget(this);
-<<<<<<< HEAD
-            ftw->replaceTab(ConfigGadgetWidget::hardware, qwd);
-=======
-            stackWidget->removeTab(ConfigGadgetWidget::hardware);
-            stackWidget->insertTab(ConfigGadgetWidget::hardware, qwd, *icon, QString("Hardware"));
->>>>>>> 9fe0c651
+            stackWidget->replaceTab(ConfigGadgetWidget::hardware, qwd);
         } else if ((board & 0xff00) == 0x0900) {
             // Revolution family
             QWidget *qwd = new ConfigRevoWidget(this);
-<<<<<<< HEAD
-            ftw->replaceTab(ConfigGadgetWidget::sensors, qwd);
-=======
-            stackWidget->removeTab(ConfigGadgetWidget::sensors);
-            stackWidget->insertTab(ConfigGadgetWidget::sensors, qwd, *icon, QString("Attitude"));
->>>>>>> 9fe0c651
+            stackWidget->replaceTab(ConfigGadgetWidget::sensors, qwd);
 
             qwd  = new ConfigRevoHWWidget(this);
-<<<<<<< HEAD
-            ftw->replaceTab(ConfigGadgetWidget::hardware, qwd);
-=======
-            stackWidget->removeTab(ConfigGadgetWidget::hardware);
-            stackWidget->insertTab(ConfigGadgetWidget::hardware, qwd, *icon, QString("Hardware"));
->>>>>>> 9fe0c651
+            stackWidget->replaceTab(ConfigGadgetWidget::hardware, qwd);
         } else {
             // Unknown board
             qDebug() << "Unknown board " << board;
         }
-<<<<<<< HEAD
-=======
-        stackWidget->setCurrentIndex(selectedIndex);
->>>>>>> 9fe0c651
     }
 
     emit autopilotConnected();
@@ -298,14 +249,10 @@
 {
     qDebug() << "ConfigGadgetWidget onOPLinkDisconnect";
     oplinkTimeout->stop();
-<<<<<<< HEAD
-=======
+    oplinkConnected = false;
+
+    if (stackWidget->currentIndex() == ConfigGadgetWidget::oplink) {
+        stackWidget->setCurrentIndex(0);
+    }
     stackWidget->removeTab(ConfigGadgetWidget::oplink);
->>>>>>> 9fe0c651
-    oplinkConnected = false;
-
-    if (ftw->currentIndex() == ConfigGadgetWidget::oplink) {
-        ftw->setCurrentIndex(0);
-    }
-    ftw->removeTab(ConfigGadgetWidget::oplink);
 }