<?xml version="1.0" encoding="UTF-8"?>
<ui version="4.0">
 <class>InputWidget</class>
 <widget class="QWidget" name="InputWidget">
  <property name="geometry">
   <rect>
    <x>0</x>
    <y>0</y>
    <width>1250</width>
    <height>755</height>
   </rect>
  </property>
  <property name="windowTitle">
   <string>Form</string>
  </property>
  <layout class="QVBoxLayout" name="verticalLayout">
   <item>
    <widget class="QTabWidget" name="tabWidget">
     <property name="currentIndex">
      <number>0</number>
     </property>
     <widget class="QWidget" name="RCInput">
      <attribute name="title">
       <string>RC Input</string>
      </attribute>
      <layout class="QVBoxLayout" name="verticalLayout_11">
       <property name="spacing">
        <number>0</number>
       </property>
       <property name="leftMargin">
        <number>0</number>
       </property>
       <property name="topMargin">
        <number>0</number>
       </property>
       <property name="rightMargin">
        <number>0</number>
       </property>
       <property name="bottomMargin">
        <number>0</number>
       </property>
       <item>
        <widget class="QScrollArea" name="scrollArea">
         <property name="palette">
          <palette>
           <active>
            <colorrole role="Base">
             <brush brushstyle="SolidPattern">
              <color alpha="255">
               <red>255</red>
               <green>255</green>
               <blue>255</blue>
              </color>
             </brush>
            </colorrole>
            <colorrole role="Window">
             <brush brushstyle="SolidPattern">
              <color alpha="0">
               <red>232</red>
               <green>232</green>
               <blue>232</blue>
              </color>
             </brush>
            </colorrole>
           </active>
           <inactive>
            <colorrole role="Base">
             <brush brushstyle="SolidPattern">
              <color alpha="255">
               <red>255</red>
               <green>255</green>
               <blue>255</blue>
              </color>
             </brush>
            </colorrole>
            <colorrole role="Window">
             <brush brushstyle="SolidPattern">
              <color alpha="0">
               <red>232</red>
               <green>232</green>
               <blue>232</blue>
              </color>
             </brush>
            </colorrole>
           </inactive>
           <disabled>
            <colorrole role="Base">
             <brush brushstyle="SolidPattern">
              <color alpha="0">
               <red>232</red>
               <green>232</green>
               <blue>232</blue>
              </color>
             </brush>
            </colorrole>
            <colorrole role="Window">
             <brush brushstyle="SolidPattern">
              <color alpha="0">
               <red>232</red>
               <green>232</green>
               <blue>232</blue>
              </color>
             </brush>
            </colorrole>
           </disabled>
          </palette>
         </property>
         <property name="frameShape">
          <enum>QFrame::NoFrame</enum>
         </property>
         <property name="widgetResizable">
          <bool>true</bool>
         </property>
         <widget class="QWidget" name="scrollAreaWidgetContents">
          <property name="geometry">
           <rect>
            <x>0</x>
            <y>0</y>
            <width>1228</width>
<<<<<<< HEAD
            <height>661</height>
=======
            <height>669</height>
>>>>>>> e6f5b5c5
           </rect>
          </property>
          <layout class="QGridLayout" name="gridLayout">
           <property name="leftMargin">
            <number>12</number>
           </property>
           <property name="topMargin">
            <number>12</number>
           </property>
           <property name="rightMargin">
            <number>12</number>
           </property>
           <property name="bottomMargin">
            <number>12</number>
           </property>
           <property name="verticalSpacing">
            <number>6</number>
           </property>
           <item row="1" column="0">
            <widget class="QGroupBox" name="groupBox_5">
             <property name="title">
              <string>Input Channel Configuration</string>
             </property>
             <layout class="QVBoxLayout" name="verticalLayout_6">
              <property name="leftMargin">
               <number>9</number>
              </property>
              <property name="topMargin">
               <number>9</number>
              </property>
              <property name="rightMargin">
               <number>9</number>
              </property>
              <property name="bottomMargin">
               <number>9</number>
              </property>
              <item>
               <widget class="QStackedWidget" name="stackedWidget">
                <property name="currentIndex">
                 <number>0</number>
                </property>
                <widget class="QWidget" name="advancedPage">
                 <layout class="QVBoxLayout" name="verticalLayout_3">
                  <property name="leftMargin">
                   <number>0</number>
                  </property>
                  <property name="topMargin">
                   <number>0</number>
                  </property>
                  <property name="rightMargin">
                   <number>0</number>
                  </property>
                  <property name="bottomMargin">
                   <number>0</number>
                  </property>
                  <item>
                   <layout class="QGridLayout" name="channelLayout">
                    <property name="horizontalSpacing">
                     <number>12</number>
                    </property>
                   </layout>
                  </item>
                  <item>
                   <spacer name="verticalSpacer_3">
                    <property name="orientation">
                     <enum>Qt::Vertical</enum>
                    </property>
                    <property name="sizeType">
                     <enum>QSizePolicy::Preferred</enum>
                    </property>
                    <property name="sizeHint" stdset="0">
                     <size>
                      <width>20</width>
                      <height>10</height>
                     </size>
                    </property>
                   </spacer>
                  </item>
                  <item>
                   <layout class="QGridLayout" name="gridLayout_3">
                    <item row="0" column="3">
                     <spacer name="horizontalSpacer_3">
                      <property name="orientation">
                       <enum>Qt::Horizontal</enum>
                      </property>
                      <property name="sizeHint" stdset="0">
                       <size>
                        <width>40</width>
                        <height>20</height>
                       </size>
                      </property>
                     </spacer>
                    </item>
                    <item row="0" column="0">
                     <widget class="QLabel" name="labelDeadband">
                      <property name="text">
                       <string>Roll/Pitch/Yaw stick deadband</string>
                      </property>
                     </widget>
                    </item>
                    <item row="0" column="1">
                     <widget class="QDoubleSpinBox" name="deadband">
                      <property name="toolTip">
                       <string>Stick deadband in percents of full range (0-10), zero to disable</string>
                      </property>
                      <property name="decimals">
                       <number>1</number>
                      </property>
                      <property name="maximum">
                       <double>10.000000000000000</double>
                      </property>
                      <property name="singleStep">
                       <double>0.100000000000000</double>
                      </property>
                     </widget>
                    </item>
                    <item row="1" column="0">
                     <widget class="QLabel" name="labelAssistedControlDeadband">
                      <property name="text">
                       <string>Assisted Control stick deadband </string>
                      </property>
                     </widget>
                    </item>
                    <item row="1" column="1">
                     <widget class="QDoubleSpinBox" name="assistedControlDeadband">
                      <property name="toolTip">
                       <string>Assisted Control stick deadband in percents of full range (2-12) for use with GPSAssist. This can not be disabled.</string>
                      </property>
                      <property name="decimals">
                       <number>1</number>
                      </property>
                      <property name="minimum">
                       <double>2.000000000000000</double>
                      </property>
                      <property name="maximum">
                       <double>12.000000000000000</double>
                      </property>
                     </widget>
                    </item>
                   </layout>
                  </item>
                  <item>
                   <spacer name="verticalSpacer_2">
                    <property name="orientation">
                     <enum>Qt::Vertical</enum>
                    </property>
                    <property name="sizeHint" stdset="0">
                     <size>
                      <width>20</width>
                      <height>10</height>
                     </size>
                    </property>
                   </spacer>
                  </item>
                 </layout>
                </widget>
                <widget class="QWidget" name="wizard"/>
               </widget>
              </item>
             </layout>
            </widget>
           </item>
           <item row="0" column="0">
            <widget class="QGroupBox" name="groupBox_3">
             <property name="title">
              <string>Calibration and Configuration Options</string>
             </property>
             <layout class="QHBoxLayout" name="horizontalLayout_7">
              <item>
               <spacer name="horizontalSpacer_10">
                <property name="orientation">
                 <enum>Qt::Horizontal</enum>
                </property>
                <property name="sizeHint" stdset="0">
                 <size>
                  <width>40</width>
                  <height>20</height>
                 </size>
                </property>
               </spacer>
              </item>
              <item>
               <widget class="QPushButton" name="configurationWizard">
                <property name="sizePolicy">
                 <sizepolicy hsizetype="Minimum" vsizetype="Preferred">
                  <horstretch>0</horstretch>
                  <verstretch>0</verstretch>
                 </sizepolicy>
                </property>
                <property name="minimumSize">
                 <size>
                  <width>210</width>
                  <height>0</height>
                 </size>
                </property>
                <property name="text">
                 <string>Start Transmitter Setup Wizard</string>
                </property>
                <property name="checkable">
                 <bool>false</bool>
                </property>
                <property name="checked">
                 <bool>false</bool>
                </property>
                <property name="autoDefault">
                 <bool>false</bool>
                </property>
                <property name="default">
                 <bool>false</bool>
                </property>
                <property name="flat">
                 <bool>false</bool>
                </property>
               </widget>
              </item>
              <item>
               <spacer name="horizontalSpacer_7">
                <property name="orientation">
                 <enum>Qt::Horizontal</enum>
                </property>
                <property name="sizeHint" stdset="0">
                 <size>
                  <width>40</width>
                  <height>20</height>
                 </size>
                </property>
               </spacer>
              </item>
              <item>
               <widget class="QPushButton" name="runCalibration">
                <property name="enabled">
                 <bool>true</bool>
                </property>
                <property name="sizePolicy">
                 <sizepolicy hsizetype="Minimum" vsizetype="Preferred">
                  <horstretch>0</horstretch>
                  <verstretch>0</verstretch>
                 </sizepolicy>
                </property>
                <property name="minimumSize">
                 <size>
                  <width>210</width>
                  <height>0</height>
                 </size>
                </property>
                <property name="autoFillBackground">
                 <bool>false</bool>
                </property>
                <property name="text">
                 <string>Start Manual Calibration</string>
                </property>
                <property name="checkable">
                 <bool>true</bool>
                </property>
               </widget>
              </item>
              <item>
               <spacer name="horizontalSpacer_9">
                <property name="orientation">
                 <enum>Qt::Horizontal</enum>
                </property>
                <property name="sizeHint" stdset="0">
                 <size>
                  <width>40</width>
                  <height>20</height>
                 </size>
                </property>
               </spacer>
              </item>
             </layout>
            </widget>
           </item>
          </layout>
         </widget>
        </widget>
       </item>
      </layout>
     </widget>
     <widget class="QWidget" name="tab_3">
      <attribute name="title">
       <string>Flight Mode Switch Settings</string>
      </attribute>
      <layout class="QVBoxLayout" name="verticalLayout_8">
       <property name="leftMargin">
        <number>0</number>
       </property>
       <property name="topMargin">
        <number>0</number>
       </property>
       <property name="rightMargin">
        <number>0</number>
       </property>
       <property name="bottomMargin">
        <number>0</number>
       </property>
       <item>
        <widget class="QScrollArea" name="scrollArea_3">
         <property name="palette">
          <palette>
           <active>
            <colorrole role="Base">
             <brush brushstyle="SolidPattern">
              <color alpha="255">
               <red>255</red>
               <green>255</green>
               <blue>255</blue>
              </color>
             </brush>
            </colorrole>
            <colorrole role="Window">
             <brush brushstyle="SolidPattern">
              <color alpha="0">
               <red>232</red>
               <green>232</green>
               <blue>232</blue>
              </color>
             </brush>
            </colorrole>
           </active>
           <inactive>
            <colorrole role="Base">
             <brush brushstyle="SolidPattern">
              <color alpha="255">
               <red>255</red>
               <green>255</green>
               <blue>255</blue>
              </color>
             </brush>
            </colorrole>
            <colorrole role="Window">
             <brush brushstyle="SolidPattern">
              <color alpha="0">
               <red>232</red>
               <green>232</green>
               <blue>232</blue>
              </color>
             </brush>
            </colorrole>
           </inactive>
           <disabled>
            <colorrole role="Base">
             <brush brushstyle="SolidPattern">
              <color alpha="0">
               <red>232</red>
               <green>232</green>
               <blue>232</blue>
              </color>
             </brush>
            </colorrole>
            <colorrole role="Window">
             <brush brushstyle="SolidPattern">
              <color alpha="0">
               <red>232</red>
               <green>232</green>
               <blue>232</blue>
              </color>
             </brush>
            </colorrole>
           </disabled>
          </palette>
         </property>
         <property name="frameShape">
          <enum>QFrame::NoFrame</enum>
         </property>
         <property name="widgetResizable">
          <bool>true</bool>
         </property>
         <widget class="QWidget" name="scrollAreaWidgetContents_3">
          <property name="geometry">
           <rect>
            <x>0</x>
            <y>0</y>
            <width>1228</width>
<<<<<<< HEAD
            <height>661</height>
=======
            <height>669</height>
>>>>>>> e6f5b5c5
           </rect>
          </property>
          <layout class="QGridLayout" name="gridLayout_7" rowstretch="1,0,0,0">
           <property name="leftMargin">
            <number>12</number>
           </property>
           <property name="topMargin">
            <number>12</number>
           </property>
           <property name="rightMargin">
            <number>12</number>
           </property>
           <property name="bottomMargin">
            <number>12</number>
           </property>
           <item row="3" column="0">
            <spacer name="verticalSpacer_5">
             <property name="orientation">
              <enum>Qt::Vertical</enum>
             </property>
             <property name="sizeType">
              <enum>QSizePolicy::Expanding</enum>
             </property>
             <property name="sizeHint" stdset="0">
              <size>
               <width>20</width>
               <height>20</height>
              </size>
             </property>
            </spacer>
           </item>
           <item row="1" column="0">
            <widget class="QGroupBox" name="groupBox">
             <property name="styleSheet">
              <string notr="true"/>
             </property>
             <property name="title">
              <string>Stabilization Modes Configuration</string>
             </property>
             <layout class="QGridLayout" name="gridLayout_2" columnstretch="0,0,0,0,0,0,0,0,0,0,0,0,0">
              <property name="leftMargin">
               <number>9</number>
              </property>
              <property name="horizontalSpacing">
               <number>6</number>
              </property>
              <item row="1" column="4">
               <spacer name="horizontalSpacer_12">
                <property name="orientation">
                 <enum>Qt::Horizontal</enum>
                </property>
                <property name="sizeType">
                 <enum>QSizePolicy::Fixed</enum>
                </property>
                <property name="sizeHint" stdset="0">
                 <size>
                  <width>10</width>
                  <height>20</height>
                 </size>
                </property>
               </spacer>
              </item>
              <item row="1" column="8">
               <spacer name="horizontalSpacer_13">
                <property name="orientation">
                 <enum>Qt::Horizontal</enum>
                </property>
                <property name="sizeType">
                 <enum>QSizePolicy::Fixed</enum>
                </property>
                <property name="sizeHint" stdset="0">
                 <size>
                  <width>10</width>
                  <height>20</height>
                 </size>
                </property>
               </spacer>
              </item>
              <item row="1" column="10">
               <spacer name="horizontalSpacer_15">
                <property name="orientation">
                 <enum>Qt::Horizontal</enum>
                </property>
                <property name="sizeType">
                 <enum>QSizePolicy::Fixed</enum>
                </property>
                <property name="sizeHint" stdset="0">
                 <size>
                  <width>10</width>
                  <height>20</height>
                 </size>
                </property>
               </spacer>
              </item>
              <item row="0" column="11">
               <widget class="QLabel" name="label_11">
                <property name="minimumSize">
                 <size>
                  <width>120</width>
                  <height>20</height>
                 </size>
                </property>
                <property name="maximumSize">
                 <size>
                  <width>16777215</width>
                  <height>20</height>
                 </size>
                </property>
                <property name="styleSheet">
                 <string notr="true">background-color: qlineargradient(spread:reflect, x1:0.507, y1:0, x2:0.507, y2:0.772, stop:0.208955 rgba(74, 74, 74, 255), stop:0.78607 rgba(36, 36, 36, 255));
color: rgb(255, 255, 255);
border-radius: 5;
margin:1px;
font:bold;</string>
                </property>
                <property name="text">
                 <string>Thrust</string>
                </property>
                <property name="alignment">
                 <set>Qt::AlignCenter</set>
                </property>
               </widget>
              </item>
              <item row="0" column="9">
               <widget class="QLabel" name="label_10">
                <property name="minimumSize">
                 <size>
                  <width>120</width>
                  <height>20</height>
                 </size>
                </property>
                <property name="maximumSize">
                 <size>
                  <width>16777215</width>
                  <height>20</height>
                 </size>
                </property>
                <property name="styleSheet">
                 <string notr="true">background-color: qlineargradient(spread:reflect, x1:0.507, y1:0, x2:0.507, y2:0.772, stop:0.208955 rgba(74, 74, 74, 255), stop:0.78607 rgba(36, 36, 36, 255));
color: rgb(255, 255, 255);
border-radius: 5;
margin:1px;
font:bold;</string>
                </property>
                <property name="text">
                 <string>Yaw</string>
                </property>
                <property name="alignment">
                 <set>Qt::AlignCenter</set>
                </property>
               </widget>
              </item>
              <item row="0" column="7">
               <widget class="QLabel" name="label_9">
                <property name="minimumSize">
                 <size>
                  <width>120</width>
                  <height>20</height>
                 </size>
                </property>
                <property name="maximumSize">
                 <size>
                  <width>16777215</width>
                  <height>20</height>
                 </size>
                </property>
                <property name="styleSheet">
                 <string notr="true">background-color: qlineargradient(spread:reflect, x1:0.507, y1:0, x2:0.507, y2:0.772, stop:0.208955 rgba(74, 74, 74, 255), stop:0.78607 rgba(36, 36, 36, 255));
color: rgb(255, 255, 255);
border-radius: 5;
margin:1px;
font:bold;</string>
                </property>
                <property name="text">
                 <string>Pitch</string>
                </property>
                <property name="alignment">
                 <set>Qt::AlignCenter</set>
                </property>
               </widget>
              </item>
              <item row="1" column="12">
               <spacer name="horizontalSpacer_11">
                <property name="orientation">
                 <enum>Qt::Horizontal</enum>
                </property>
                <property name="sizeType">
                 <enum>QSizePolicy::Preferred</enum>
                </property>
                <property name="sizeHint" stdset="0">
                 <size>
                  <width>170</width>
                  <height>20</height>
                 </size>
                </property>
               </spacer>
              </item>
              <item row="0" column="3">
               <widget class="QLabel" name="label_8">
                <property name="minimumSize">
                 <size>
                  <width>120</width>
                  <height>20</height>
                 </size>
                </property>
                <property name="maximumSize">
                 <size>
                  <width>16777215</width>
                  <height>20</height>
                 </size>
                </property>
                <property name="styleSheet">
                 <string notr="true">background-color: qlineargradient(spread:reflect, x1:0.507, y1:0, x2:0.507, y2:0.772, stop:0.208955 rgba(74, 74, 74, 255), stop:0.78607 rgba(36, 36, 36, 255));
color: rgb(255, 255, 255);
border-radius: 5;
margin:1px;
font:bold;</string>
                </property>
                <property name="text">
                 <string>Roll</string>
                </property>
                <property name="alignment">
                 <set>Qt::AlignCenter</set>
                </property>
               </widget>
              </item>
              <item row="1" column="1">
               <widget class="QFrame" name="frame_3">
                <property name="minimumSize">
                 <size>
                  <width>90</width>
                  <height>0</height>
                 </size>
                </property>
                <property name="maximumSize">
                 <size>
                  <width>90</width>
                  <height>16777215</height>
                 </size>
                </property>
                <property name="frameShape">
                 <enum>QFrame::NoFrame</enum>
                </property>
                <property name="frameShadow">
                 <enum>QFrame::Raised</enum>
                </property>
                <layout class="QVBoxLayout" name="verticalLayout_13">
                 <property name="leftMargin">
                  <number>1</number>
                 </property>
                 <property name="topMargin">
                  <number>1</number>
                 </property>
                 <property name="rightMargin">
                  <number>1</number>
                 </property>
                 <property name="bottomMargin">
                  <number>1</number>
                 </property>
                 <item>
                  <widget class="QLabel" name="label_14">
                   <property name="text">
                    <string>Stabilized 1</string>
                   </property>
                   <property name="alignment">
                    <set>Qt::AlignLeading|Qt::AlignLeft|Qt::AlignVCenter</set>
                   </property>
                  </widget>
                 </item>
                 <item>
                  <widget class="QLabel" name="label_21">
                   <property name="text">
                    <string>Stabilized 2</string>
                   </property>
                   <property name="alignment">
                    <set>Qt::AlignLeading|Qt::AlignLeft|Qt::AlignVCenter</set>
                   </property>
                  </widget>
                 </item>
                 <item>
                  <widget class="QLabel" name="label_22">
                   <property name="text">
                    <string>Stabilized 3</string>
                   </property>
                   <property name="alignment">
                    <set>Qt::AlignLeading|Qt::AlignLeft|Qt::AlignVCenter</set>
                   </property>
                  </widget>
                 </item>
                 <item>
                  <widget class="QLabel" name="label_114">
                   <property name="text">
                    <string>Stabilized 4</string>
                   </property>
                   <property name="alignment">
                    <set>Qt::AlignLeading|Qt::AlignLeft|Qt::AlignVCenter</set>
                   </property>
                  </widget>
                 </item>
                 <item>
                  <widget class="QLabel" name="label_121">
                   <property name="text">
                    <string>Stabilized 5</string>
                   </property>
                   <property name="alignment">
                    <set>Qt::AlignLeading|Qt::AlignLeft|Qt::AlignVCenter</set>
                   </property>
                  </widget>
                 </item>
                 <item>
                  <widget class="QLabel" name="label_122">
                   <property name="text">
                    <string>Stabilized 6</string>
                   </property>
                   <property name="alignment">
                    <set>Qt::AlignLeading|Qt::AlignLeft|Qt::AlignVCenter</set>
                   </property>
                  </widget>
                 </item>
                </layout>
               </widget>
              </item>
              <item row="1" column="3">
               <widget class="QFrame" name="frame_2">
                <property name="frameShape">
                 <enum>QFrame::NoFrame</enum>
                </property>
                <property name="frameShadow">
                 <enum>QFrame::Raised</enum>
                </property>
                <layout class="QVBoxLayout" name="verticalLayout_10">
                 <property name="leftMargin">
                  <number>1</number>
                 </property>
                 <property name="topMargin">
                  <number>1</number>
                 </property>
                 <property name="rightMargin">
                  <number>1</number>
                 </property>
                 <property name="bottomMargin">
                  <number>1</number>
                 </property>
                 <item>
                  <widget class="QComboBox" name="fmsSsPos1Roll">
                   <property name="minimumSize">
                    <size>
                     <width>0</width>
                     <height>0</height>
                    </size>
                   </property>
                   <property name="focusPolicy">
                    <enum>Qt::StrongFocus</enum>
                   </property>
                  </widget>
                 </item>
                 <item>
                  <widget class="QComboBox" name="fmsSsPos2Roll">
                   <property name="focusPolicy">
                    <enum>Qt::StrongFocus</enum>
                   </property>
                  </widget>
                 </item>
                 <item>
                  <widget class="QComboBox" name="fmsSsPos3Roll">
                   <property name="focusPolicy">
                    <enum>Qt::StrongFocus</enum>
                   </property>
                  </widget>
                 </item>
                 <item>
                  <widget class="QComboBox" name="fmsSsPos4Roll">
                   <property name="focusPolicy">
                    <enum>Qt::StrongFocus</enum>
                   </property>
                  </widget>
                 </item>
                 <item>
                  <widget class="QComboBox" name="fmsSsPos5Roll">
                   <property name="focusPolicy">
                    <enum>Qt::StrongFocus</enum>
                   </property>
                  </widget>
                 </item>
                 <item>
                  <widget class="QComboBox" name="fmsSsPos6Roll">
                   <property name="focusPolicy">
                    <enum>Qt::StrongFocus</enum>
                   </property>
                  </widget>
                 </item>
                </layout>
               </widget>
              </item>
              <item row="1" column="7">
               <widget class="QFrame" name="frame_5">
                <property name="frameShape">
                 <enum>QFrame::NoFrame</enum>
                </property>
                <property name="frameShadow">
                 <enum>QFrame::Raised</enum>
                </property>
                <layout class="QVBoxLayout" name="verticalLayout_14">
                 <property name="leftMargin">
                  <number>1</number>
                 </property>
                 <property name="topMargin">
                  <number>1</number>
                 </property>
                 <property name="rightMargin">
                  <number>1</number>
                 </property>
                 <property name="bottomMargin">
                  <number>1</number>
                 </property>
                 <item>
                  <widget class="QComboBox" name="fmsSsPos1Pitch">
                   <property name="minimumSize">
                    <size>
                     <width>0</width>
                     <height>0</height>
                    </size>
                   </property>
                   <property name="focusPolicy">
                    <enum>Qt::StrongFocus</enum>
                   </property>
                  </widget>
                 </item>
                 <item>
                  <widget class="QComboBox" name="fmsSsPos2Pitch">
                   <property name="focusPolicy">
                    <enum>Qt::StrongFocus</enum>
                   </property>
                  </widget>
                 </item>
                 <item>
                  <widget class="QComboBox" name="fmsSsPos3Pitch">
                   <property name="focusPolicy">
                    <enum>Qt::StrongFocus</enum>
                   </property>
                  </widget>
                 </item>
                 <item>
                  <widget class="QComboBox" name="fmsSsPos4Pitch">
                   <property name="focusPolicy">
                    <enum>Qt::StrongFocus</enum>
                   </property>
                  </widget>
                 </item>
                 <item>
                  <widget class="QComboBox" name="fmsSsPos5Pitch">
                   <property name="focusPolicy">
                    <enum>Qt::StrongFocus</enum>
                   </property>
                  </widget>
                 </item>
                 <item>
                  <widget class="QComboBox" name="fmsSsPos6Pitch">
                   <property name="focusPolicy">
                    <enum>Qt::StrongFocus</enum>
                   </property>
                  </widget>
                 </item>
                </layout>
               </widget>
              </item>
              <item row="1" column="9">
               <widget class="QFrame" name="frame_6">
                <property name="frameShape">
                 <enum>QFrame::NoFrame</enum>
                </property>
                <property name="frameShadow">
                 <enum>QFrame::Raised</enum>
                </property>
                <layout class="QVBoxLayout" name="verticalLayout_15">
                 <property name="leftMargin">
                  <number>1</number>
                 </property>
                 <property name="topMargin">
                  <number>1</number>
                 </property>
                 <property name="rightMargin">
                  <number>1</number>
                 </property>
                 <property name="bottomMargin">
                  <number>1</number>
                 </property>
                 <item>
                  <widget class="QComboBox" name="fmsSsPos1Yaw">
                   <property name="minimumSize">
                    <size>
                     <width>0</width>
                     <height>0</height>
                    </size>
                   </property>
                   <property name="focusPolicy">
                    <enum>Qt::StrongFocus</enum>
                   </property>
                  </widget>
                 </item>
                 <item>
                  <widget class="QComboBox" name="fmsSsPos2Yaw">
                   <property name="focusPolicy">
                    <enum>Qt::StrongFocus</enum>
                   </property>
                  </widget>
                 </item>
                 <item>
                  <widget class="QComboBox" name="fmsSsPos3Yaw">
                   <property name="focusPolicy">
                    <enum>Qt::StrongFocus</enum>
                   </property>
                  </widget>
                 </item>
                 <item>
                  <widget class="QComboBox" name="fmsSsPos4Yaw">
                   <property name="focusPolicy">
                    <enum>Qt::StrongFocus</enum>
                   </property>
                  </widget>
                 </item>
                 <item>
                  <widget class="QComboBox" name="fmsSsPos5Yaw">
                   <property name="focusPolicy">
                    <enum>Qt::StrongFocus</enum>
                   </property>
                  </widget>
                 </item>
                 <item>
                  <widget class="QComboBox" name="fmsSsPos6Yaw">
                   <property name="focusPolicy">
                    <enum>Qt::StrongFocus</enum>
                   </property>
                  </widget>
                 </item>
                </layout>
               </widget>
              </item>
              <item row="1" column="11">
               <widget class="QFrame" name="frame_7">
                <property name="frameShape">
                 <enum>QFrame::NoFrame</enum>
                </property>
                <property name="frameShadow">
                 <enum>QFrame::Raised</enum>
                </property>
                <layout class="QVBoxLayout" name="verticalLayout_16">
                 <property name="leftMargin">
                  <number>1</number>
                 </property>
                 <property name="topMargin">
                  <number>1</number>
                 </property>
                 <property name="rightMargin">
                  <number>1</number>
                 </property>
                 <property name="bottomMargin">
                  <number>1</number>
                 </property>
                 <item>
                  <widget class="QComboBox" name="fmsSsPos1Thrust">
                   <property name="minimumSize">
                    <size>
                     <width>0</width>
                     <height>0</height>
                    </size>
                   </property>
                   <property name="focusPolicy">
                    <enum>Qt::StrongFocus</enum>
                   </property>
                  </widget>
                 </item>
                 <item>
                  <widget class="QComboBox" name="fmsSsPos2Thrust">
                   <property name="focusPolicy">
                    <enum>Qt::StrongFocus</enum>
                   </property>
                  </widget>
                 </item>
                 <item>
                  <widget class="QComboBox" name="fmsSsPos3Thrust">
                   <property name="focusPolicy">
                    <enum>Qt::StrongFocus</enum>
                   </property>
                  </widget>
                 </item>
                 <item>
                  <widget class="QComboBox" name="fmsSsPos4Thrust">
                   <property name="focusPolicy">
                    <enum>Qt::StrongFocus</enum>
                   </property>
                  </widget>
                 </item>
                 <item>
                  <widget class="QComboBox" name="fmsSsPos5Thrust">
                   <property name="focusPolicy">
                    <enum>Qt::StrongFocus</enum>
                   </property>
                  </widget>
                 </item>
                 <item>
                  <widget class="QComboBox" name="fmsSsPos6Thrust">
                   <property name="focusPolicy">
                    <enum>Qt::StrongFocus</enum>
                   </property>
                  </widget>
                 </item>
                </layout>
               </widget>
              </item>
              <item row="1" column="2">
               <spacer name="horizontalSpacer_14">
                <property name="orientation">
                 <enum>Qt::Horizontal</enum>
                </property>
                <property name="sizeType">
                 <enum>QSizePolicy::Fixed</enum>
                </property>
                <property name="sizeHint" stdset="0">
                 <size>
                  <width>10</width>
                  <height>20</height>
                 </size>
                </property>
               </spacer>
              </item>
             </layout>
            </widget>
           </item>
           <item row="0" column="0">
            <widget class="QGroupBox" name="groupBox_2">
             <property name="minimumSize">
              <size>
               <width>0</width>
               <height>275</height>
              </size>
             </property>
             <property name="maximumSize">
              <size>
               <width>16777215</width>
               <height>275</height>
              </size>
             </property>
             <property name="title">
              <string>Flight Mode Switch Positions</string>
             </property>
             <layout class="QGridLayout" name="gridLayout_4">
              <property name="leftMargin">
               <number>9</number>
              </property>
              <property name="topMargin">
               <number>9</number>
              </property>
              <property name="rightMargin">
               <number>9</number>
              </property>
              <property name="bottomMargin">
               <number>9</number>
              </property>
              <property name="horizontalSpacing">
               <number>6</number>
              </property>
              <item row="1" column="0" rowspan="2">
               <widget class="QFrame" name="frame">
                <property name="minimumSize">
                 <size>
                  <width>90</width>
                  <height>0</height>
                 </size>
                </property>
                <property name="maximumSize">
                 <size>
                  <width>90</width>
                  <height>16777215</height>
                 </size>
                </property>
                <property name="frameShape">
                 <enum>QFrame::NoFrame</enum>
                </property>
                <property name="frameShadow">
                 <enum>QFrame::Raised</enum>
                </property>
                <layout class="QGridLayout" name="gridLayout_8">
                 <property name="leftMargin">
                  <number>1</number>
                 </property>
                 <property name="topMargin">
                  <number>1</number>
                 </property>
                 <property name="rightMargin">
                  <number>1</number>
                 </property>
                 <property name="bottomMargin">
                  <number>1</number>
                 </property>
                 <property name="horizontalSpacing">
                  <number>10</number>
                 </property>
                 <item row="4" column="1">
                  <widget class="QLabel" name="label_pos5">
                   <property name="sizePolicy">
                    <sizepolicy hsizetype="Preferred" vsizetype="Maximum">
                     <horstretch>0</horstretch>
                     <verstretch>0</verstretch>
                    </sizepolicy>
                   </property>
                   <property name="minimumSize">
                    <size>
                     <width>0</width>
                     <height>20</height>
                    </size>
                   </property>
                   <property name="maximumSize">
                    <size>
                     <width>16777215</width>
                     <height>16</height>
                    </size>
                   </property>
                   <property name="text">
                    <string>Pos. 5</string>
                   </property>
                  </widget>
                 </item>
                 <item row="2" column="1">
                  <widget class="QLabel" name="label_pos3">
                   <property name="sizePolicy">
                    <sizepolicy hsizetype="Preferred" vsizetype="Maximum">
                     <horstretch>0</horstretch>
                     <verstretch>0</verstretch>
                    </sizepolicy>
                   </property>
                   <property name="minimumSize">
                    <size>
                     <width>0</width>
                     <height>20</height>
                    </size>
                   </property>
                   <property name="maximumSize">
                    <size>
                     <width>16777215</width>
                     <height>16</height>
                    </size>
                   </property>
                   <property name="text">
                    <string>Pos. 3</string>
                   </property>
                  </widget>
                 </item>
                 <item row="3" column="1">
                  <widget class="QLabel" name="label_pos4">
                   <property name="sizePolicy">
                    <sizepolicy hsizetype="Preferred" vsizetype="Maximum">
                     <horstretch>0</horstretch>
                     <verstretch>0</verstretch>
                    </sizepolicy>
                   </property>
                   <property name="minimumSize">
                    <size>
                     <width>0</width>
                     <height>20</height>
                    </size>
                   </property>
                   <property name="maximumSize">
                    <size>
                     <width>16777215</width>
                     <height>16</height>
                    </size>
                   </property>
                   <property name="text">
                    <string>Pos. 4</string>
                   </property>
                  </widget>
                 </item>
                 <item row="0" column="1">
                  <widget class="QLabel" name="label_pos1">
                   <property name="sizePolicy">
                    <sizepolicy hsizetype="Preferred" vsizetype="Maximum">
                     <horstretch>0</horstretch>
                     <verstretch>0</verstretch>
                    </sizepolicy>
                   </property>
                   <property name="minimumSize">
                    <size>
                     <width>0</width>
                     <height>20</height>
                    </size>
                   </property>
                   <property name="maximumSize">
                    <size>
                     <width>16777215</width>
                     <height>16</height>
                    </size>
                   </property>
                   <property name="text">
                    <string>Pos. 1</string>
                   </property>
                  </widget>
                 </item>
                 <item row="1" column="1">
                  <widget class="QLabel" name="label_pos2">
                   <property name="sizePolicy">
                    <sizepolicy hsizetype="Preferred" vsizetype="Maximum">
                     <horstretch>0</horstretch>
                     <verstretch>0</verstretch>
                    </sizepolicy>
                   </property>
                   <property name="minimumSize">
                    <size>
                     <width>16</width>
                     <height>20</height>
                    </size>
                   </property>
                   <property name="maximumSize">
                    <size>
                     <width>16777215</width>
                     <height>16</height>
                    </size>
                   </property>
                   <property name="text">
                    <string>Pos. 2</string>
                   </property>
                  </widget>
                 </item>
                 <item row="5" column="1">
                  <widget class="QLabel" name="label_pos6">
                   <property name="sizePolicy">
                    <sizepolicy hsizetype="Preferred" vsizetype="Maximum">
                     <horstretch>0</horstretch>
                     <verstretch>0</verstretch>
                    </sizepolicy>
                   </property>
                   <property name="minimumSize">
                    <size>
                     <width>0</width>
                     <height>20</height>
                    </size>
                   </property>
                   <property name="maximumSize">
                    <size>
                     <width>16777215</width>
                     <height>16</height>
                    </size>
                   </property>
                   <property name="text">
                    <string>Pos. 6</string>
                   </property>
                  </widget>
                 </item>
                 <item row="0" column="0" rowspan="6">
                  <widget class="QSlider" name="fmsSlider">
                   <property name="enabled">
                    <bool>false</bool>
                   </property>
                   <property name="maximumSize">
                    <size>
                     <width>16777215</width>
                     <height>200</height>
                    </size>
                   </property>
                   <property name="focusPolicy">
                    <enum>Qt::StrongFocus</enum>
                   </property>
                   <property name="toolTip">
                    <string>This slider moves when you move the flight mode switch
on your remote. It shows currently active flight mode.

Setup the flight mode channel on the RC Input tab if you have not done so already.</string>
                   </property>
                   <property name="minimum">
                    <number>0</number>
                   </property>
                   <property name="maximum">
                    <number>5</number>
                   </property>
                   <property name="pageStep">
                    <number>10</number>
                   </property>
                   <property name="value">
                    <number>0</number>
                   </property>
                   <property name="sliderPosition">
                    <number>0</number>
                   </property>
                   <property name="orientation">
                    <enum>Qt::Vertical</enum>
                   </property>
                   <property name="invertedAppearance">
                    <bool>true</bool>
                   </property>
                   <property name="tickPosition">
                    <enum>QSlider::TicksBelow</enum>
                   </property>
                   <property name="tickInterval">
                    <number>1</number>
                   </property>
                  </widget>
                 </item>
                </layout>
               </widget>
              </item>
              <item row="1" column="2" rowspan="2">
               <widget class="QFrame" name="frame1">
                <property name="minimumSize">
                 <size>
                  <width>120</width>
                  <height>0</height>
                 </size>
                </property>
                <property name="maximumSize">
                 <size>
                  <width>16777215</width>
                  <height>16777215</height>
                 </size>
                </property>
                <layout class="QGridLayout" name="gridLayout_6">
                 <property name="leftMargin">
                  <number>1</number>
                 </property>
                 <property name="topMargin">
                  <number>1</number>
                 </property>
                 <property name="rightMargin">
                  <number>1</number>
                 </property>
                 <property name="bottomMargin">
                  <number>1</number>
                 </property>
                 <item row="5" column="1">
                  <widget class="QComboBox" name="fmsModePos6">
                   <property name="enabled">
                    <bool>false</bool>
                   </property>
                   <property name="focusPolicy">
                    <enum>Qt::StrongFocus</enum>
                   </property>
                   <property name="toolTip">
                    <string>Select the stabilization mode on this position (manual/stabilized/auto)</string>
                   </property>
                  </widget>
                 </item>
                 <item row="0" column="1">
                  <widget class="QComboBox" name="fmsModePos1">
                   <property name="minimumSize">
                    <size>
                     <width>0</width>
                     <height>0</height>
                    </size>
                   </property>
                   <property name="maximumSize">
                    <size>
                     <width>16777215</width>
                     <height>16777215</height>
                    </size>
                   </property>
                   <property name="focusPolicy">
                    <enum>Qt::StrongFocus</enum>
                   </property>
                   <property name="toolTip">
                    <string>Select the stabilization mode on this position (manual/stabilized/auto)</string>
                   </property>
                  </widget>
                 </item>
                 <item row="4" column="1">
                  <widget class="QComboBox" name="fmsModePos5">
                   <property name="enabled">
                    <bool>false</bool>
                   </property>
                   <property name="focusPolicy">
                    <enum>Qt::StrongFocus</enum>
                   </property>
                   <property name="toolTip">
                    <string>Select the stabilization mode on this position (manual/stabilized/auto)</string>
                   </property>
                  </widget>
                 </item>
                 <item row="2" column="1">
                  <widget class="QComboBox" name="fmsModePos3">
                   <property name="focusPolicy">
                    <enum>Qt::StrongFocus</enum>
                   </property>
                   <property name="toolTip">
                    <string>Select the stabilization mode on this position (manual/stabilized/auto)</string>
                   </property>
                  </widget>
                 </item>
                 <item row="3" column="1">
                  <widget class="QComboBox" name="fmsModePos4">
                   <property name="enabled">
                    <bool>false</bool>
                   </property>
                   <property name="focusPolicy">
                    <enum>Qt::StrongFocus</enum>
                   </property>
                   <property name="toolTip">
                    <string>Select the stabilization mode on this position (manual/stabilized/auto)</string>
                   </property>
                  </widget>
                 </item>
                 <item row="1" column="1">
                  <widget class="QComboBox" name="fmsModePos2">
                   <property name="focusPolicy">
                    <enum>Qt::StrongFocus</enum>
                   </property>
                   <property name="toolTip">
                    <string>Select the stabilization mode on this position (manual/stabilized/auto)</string>
                   </property>
                  </widget>
                 </item>
                </layout>
               </widget>
              </item>
              <item row="1" column="6" rowspan="2">
               <widget class="QFrame" name="frame_8">
                <property name="minimumSize">
                 <size>
                  <width>75</width>
                  <height>0</height>
                 </size>
                </property>
                <property name="maximumSize">
                 <size>
                  <width>16777215</width>
                  <height>16777215</height>
                 </size>
                </property>
                <layout class="QVBoxLayout" name="verticalLayout_9">
                 <property name="leftMargin">
                  <number>1</number>
                 </property>
                 <property name="topMargin">
                  <number>1</number>
                 </property>
                 <property name="rightMargin">
                  <number>1</number>
                 </property>
                 <property name="bottomMargin">
                  <number>1</number>
                 </property>
                 <item>
                  <widget class="QComboBox" name="pidBankSs1_0">
                   <property name="minimumSize">
                    <size>
                     <width>75</width>
                     <height>0</height>
                    </size>
                   </property>
                   <property name="focusPolicy">
                    <enum>Qt::StrongFocus</enum>
                   </property>
                   <property name="toolTip">
                    <string>&lt;html&gt;&lt;head/&gt;&lt;body&gt;&lt;p&gt;Select which set of roll rates / max bank angles / PIDs you want active on this switch position.&lt;/p&gt;&lt;/body&gt;&lt;/html&gt;</string>
                   </property>
                   <property name="objrelation" stdset="0">
                    <stringlist>
                     <string>objname:StabilizationSettings</string>
                     <string>fieldname:FlightModeMap</string>
                     <string>index:0</string>
                     <string>haslimits:no</string>
                     <string>scale:1</string>
                     <string>buttongroup:16</string>
                    </stringlist>
                   </property>
                  </widget>
                 </item>
                 <item>
                  <widget class="QComboBox" name="pidBankSs1_1">
                   <property name="minimumSize">
                    <size>
                     <width>75</width>
                     <height>0</height>
                    </size>
                   </property>
                   <property name="focusPolicy">
                    <enum>Qt::StrongFocus</enum>
                   </property>
                   <property name="toolTip">
                    <string>&lt;html&gt;&lt;head/&gt;&lt;body&gt;&lt;p&gt;Select which set of roll rates / max bank angles / PIDs you want active on this switch position.&lt;/p&gt;&lt;/body&gt;&lt;/html&gt;</string>
                   </property>
                   <property name="objrelation" stdset="0">
                    <stringlist>
                     <string>objname:StabilizationSettings</string>
                     <string>fieldname:FlightModeMap</string>
                     <string>index:1</string>
                     <string>haslimits:no</string>
                     <string>scale:1</string>
                     <string>buttongroup:16</string>
                    </stringlist>
                   </property>
                  </widget>
                 </item>
                 <item>
                  <widget class="QComboBox" name="pidBankSs1_2">
                   <property name="minimumSize">
                    <size>
                     <width>75</width>
                     <height>0</height>
                    </size>
                   </property>
                   <property name="focusPolicy">
                    <enum>Qt::StrongFocus</enum>
                   </property>
                   <property name="toolTip">
                    <string>&lt;html&gt;&lt;head/&gt;&lt;body&gt;&lt;p&gt;Select which set of roll rates / max bank angles / PIDs you want active on this switch position.&lt;/p&gt;&lt;/body&gt;&lt;/html&gt;</string>
                   </property>
                   <property name="objrelation" stdset="0">
                    <stringlist>
                     <string>objname:StabilizationSettings</string>
                     <string>fieldname:FlightModeMap</string>
                     <string>index:2</string>
                     <string>haslimits:no</string>
                     <string>scale:1</string>
                     <string>buttongroup:16</string>
                    </stringlist>
                   </property>
                  </widget>
                 </item>
                 <item>
                  <widget class="QComboBox" name="pidBankSs1_3">
                   <property name="enabled">
                    <bool>false</bool>
                   </property>
                   <property name="minimumSize">
                    <size>
                     <width>75</width>
                     <height>0</height>
                    </size>
                   </property>
                   <property name="focusPolicy">
                    <enum>Qt::StrongFocus</enum>
                   </property>
                   <property name="toolTip">
                    <string>&lt;html&gt;&lt;head/&gt;&lt;body&gt;&lt;p&gt;Select which set of roll rates / max bank angles / PIDs you want active on this switch position.&lt;/p&gt;&lt;/body&gt;&lt;/html&gt;</string>
                   </property>
                   <property name="objrelation" stdset="0">
                    <stringlist>
                     <string>objname:StabilizationSettings</string>
                     <string>fieldname:FlightModeMap</string>
                     <string>index:3</string>
                     <string>haslimits:no</string>
                     <string>scale:1</string>
                     <string>buttongroup:16</string>
                    </stringlist>
                   </property>
                  </widget>
                 </item>
                 <item>
                  <widget class="QComboBox" name="pidBankSs1_4">
                   <property name="enabled">
                    <bool>false</bool>
                   </property>
                   <property name="minimumSize">
                    <size>
                     <width>75</width>
                     <height>0</height>
                    </size>
                   </property>
                   <property name="focusPolicy">
                    <enum>Qt::StrongFocus</enum>
                   </property>
                   <property name="toolTip">
                    <string>&lt;html&gt;&lt;head/&gt;&lt;body&gt;&lt;p&gt;Select which set of roll rates / max bank angles / PIDs you want active on this switch position.&lt;/p&gt;&lt;/body&gt;&lt;/html&gt;</string>
                   </property>
                   <property name="objrelation" stdset="0">
                    <stringlist>
                     <string>objname:StabilizationSettings</string>
                     <string>fieldname:FlightModeMap</string>
                     <string>index:4</string>
                     <string>haslimits:no</string>
                     <string>scale:1</string>
                     <string>buttongroup:16</string>
                    </stringlist>
                   </property>
                  </widget>
                 </item>
                 <item>
                  <widget class="QComboBox" name="pidBankSs1_5">
                   <property name="enabled">
                    <bool>false</bool>
                   </property>
                   <property name="minimumSize">
                    <size>
                     <width>75</width>
                     <height>0</height>
                    </size>
                   </property>
                   <property name="focusPolicy">
                    <enum>Qt::StrongFocus</enum>
                   </property>
                   <property name="toolTip">
                    <string>&lt;html&gt;&lt;head/&gt;&lt;body&gt;&lt;p&gt;Select which set of roll rates / max bank angles / PIDs you want active on this switch position.&lt;/p&gt;&lt;/body&gt;&lt;/html&gt;</string>
                   </property>
                   <property name="objrelation" stdset="0">
                    <stringlist>
                     <string>objname:StabilizationSettings</string>
                     <string>fieldname:FlightModeMap</string>
                     <string>index:5</string>
                     <string>haslimits:no</string>
                     <string>scale:1</string>
                     <string>buttongroup:16</string>
                    </stringlist>
                   </property>
                  </widget>
                 </item>
                </layout>
               </widget>
              </item>
              <item row="0" column="6">
               <widget class="QLabel" name="label_111">
                <property name="minimumSize">
                 <size>
                  <width>138</width>
                  <height>20</height>
                 </size>
                </property>
                <property name="maximumSize">
                 <size>
                  <width>16777215</width>
                  <height>20</height>
                 </size>
                </property>
                <property name="styleSheet">
                 <string notr="true">background-color: qlineargradient(spread:reflect, x1:0.507, y1:0, x2:0.507, y2:0.772, stop:0.208955 rgba(74, 74, 74, 255), stop:0.78607 rgba(36, 36, 36, 255));
color: rgb(255, 255, 255);
border-radius: 5;
margin:1px;
font:bold;</string>
                </property>
                <property name="text">
                 <string>Settings Bank</string>
                </property>
                <property name="alignment">
                 <set>Qt::AlignCenter</set>
                </property>
               </widget>
              </item>
              <item row="0" column="12">
               <widget class="QLabel" name="label_16">
                <property name="minimumSize">
                 <size>
                  <width>138</width>
                  <height>20</height>
                 </size>
                </property>
                <property name="maximumSize">
                 <size>
                  <width>16777215</width>
                  <height>20</height>
                 </size>
                </property>
                <property name="styleSheet">
                 <string notr="true">background-color: qlineargradient(spread:reflect, x1:0.507, y1:0, x2:0.507, y2:0.772, stop:0.208955 rgba(74, 74, 74, 255), stop:0.78607 rgba(36, 36, 36, 255));
color: rgb(255, 255, 255);
border-radius: 5;
margin:1px;
font:bold;</string>
                </property>
                <property name="text">
                 <string>Flight Mode Count</string>
                </property>
                <property name="alignment">
                 <set>Qt::AlignCenter</set>
                </property>
               </widget>
              </item>
              <item row="1" column="12">
               <widget class="QSpinBox" name="fmsPosNum">
                <property name="maximumSize">
                 <size>
                  <width>16777215</width>
                  <height>29</height>
                 </size>
                </property>
                <property name="toolTip">
                 <string>Number of positions your FlightMode switch has.

Default is 3.

It will be 2 or 3 for most of setups, but it also can be up to 6.
In that case you have to configure your radio mixers so the whole range
from min to max is split into N equal intervals, and you may set arbitrary
channel value for each flight mode.</string>
                </property>
                <property name="minimum">
                 <number>1</number>
                </property>
                <property name="maximum">
                 <number>6</number>
                </property>
                <property name="value">
                 <number>3</number>
                </property>
               </widget>
              </item>
              <item row="2" column="12">
               <widget class="QLabel" name="label_15">
                <property name="sizePolicy">
                 <sizepolicy hsizetype="Ignored" vsizetype="Preferred">
                  <horstretch>0</horstretch>
                  <verstretch>0</verstretch>
                 </sizepolicy>
                </property>
                <property name="font">
                 <font>
                  <pointsize>10</pointsize>
                  <weight>75</weight>
                  <bold>true</bold>
                 </font>
                </property>
                <property name="text">
                 <string>&lt;html&gt;&lt;head/&gt;&lt;body&gt;&lt;p&gt;Avoid &amp;quot;Manual&amp;quot; for multirotors! Never select &amp;quot;Altitude&amp;quot;, &amp;quot;VelocityControl&amp;quot; or &amp;quot;CruiseControl&amp;quot; on a fixed wing!&lt;/p&gt;&lt;/body&gt;&lt;/html&gt;</string>
                </property>
                <property name="alignment">
                 <set>Qt::AlignCenter</set>
                </property>
                <property name="wordWrap">
                 <bool>true</bool>
                </property>
               </widget>
              </item>
              <item row="1" column="3">
               <spacer name="horizontalSpacer_6">
                <property name="orientation">
                 <enum>Qt::Horizontal</enum>
                </property>
                <property name="sizeType">
                 <enum>QSizePolicy::Fixed</enum>
                </property>
                <property name="sizeHint" stdset="0">
                 <size>
                  <width>10</width>
                  <height>20</height>
                 </size>
                </property>
               </spacer>
              </item>
              <item row="1" column="7">
               <spacer name="horizontalSpacer_16">
                <property name="orientation">
                 <enum>Qt::Horizontal</enum>
                </property>
                <property name="sizeType">
                 <enum>QSizePolicy::Fixed</enum>
                </property>
                <property name="sizeHint" stdset="0">
                 <size>
                  <width>10</width>
                  <height>20</height>
                 </size>
                </property>
               </spacer>
              </item>
              <item row="1" column="1">
               <spacer name="horizontalSpacer_4">
                <property name="orientation">
                 <enum>Qt::Horizontal</enum>
                </property>
                <property name="sizeType">
                 <enum>QSizePolicy::Fixed</enum>
                </property>
                <property name="sizeHint" stdset="0">
                 <size>
                  <width>10</width>
                  <height>20</height>
                 </size>
                </property>
               </spacer>
              </item>
              <item row="0" column="10" rowspan="3">
               <widget class="Line" name="line">
                <property name="orientation">
                 <enum>Qt::Vertical</enum>
                </property>
               </widget>
              </item>
              <item row="0" column="2">
               <widget class="QLabel" name="label_13">
                <property name="minimumSize">
                 <size>
                  <width>138</width>
                  <height>20</height>
                 </size>
                </property>
                <property name="maximumSize">
                 <size>
                  <width>16777215</width>
                  <height>20</height>
                 </size>
                </property>
                <property name="styleSheet">
                 <string notr="true">background-color: qlineargradient(spread:reflect, x1:0.507, y1:0, x2:0.507, y2:0.772, stop:0.208955 rgba(74, 74, 74, 255), stop:0.78607 rgba(36, 36, 36, 255));
color: rgb(255, 255, 255);
border-radius: 5;
margin:1px;
font:bold;</string>
                </property>
                <property name="text">
                 <string>Flight Mode</string>
                </property>
                <property name="alignment">
                 <set>Qt::AlignCenter</set>
                </property>
               </widget>
              </item>
              <item row="0" column="8">
               <widget class="QLabel" name="label_20">
                <property name="minimumSize">
                 <size>
                  <width>138</width>
                  <height>0</height>
                 </size>
                </property>
                <property name="layoutDirection">
                 <enum>Qt::LeftToRight</enum>
                </property>
                <property name="styleSheet">
                 <string notr="true">background-color: qlineargradient(spread:reflect, x1:0.507, y1:0, x2:0.507, y2:0.772, stop:0.208955 rgba(74, 74, 74, 255), stop:0.78607 rgba(36, 36, 36, 255));
color: rgb(255, 255, 255);
border-radius: 5;
margin:1px;
font:bold;</string>
                </property>
                <property name="text">
                 <string>Assisted Control</string>
                </property>
                <property name="alignment">
                 <set>Qt::AlignCenter</set>
                </property>
               </widget>
              </item>
              <item row="1" column="8" rowspan="2">
               <widget class="QFrame" name="frame_4">
                <property name="minimumSize">
                 <size>
                  <width>75</width>
                  <height>0</height>
                 </size>
                </property>
                <property name="frameShape">
                 <enum>QFrame::NoFrame</enum>
                </property>
                <property name="frameShadow">
                 <enum>QFrame::Plain</enum>
                </property>
                <layout class="QVBoxLayout" name="verticalLayout_4">
                 <property name="leftMargin">
                  <number>1</number>
                 </property>
                 <property name="topMargin">
                  <number>1</number>
                 </property>
                 <property name="rightMargin">
                  <number>1</number>
                 </property>
                 <property name="bottomMargin">
                  <number>1</number>
                 </property>
                 <item>
                  <widget class="QComboBox" name="assistControlPos1">
                   <property name="minimumSize">
                    <size>
                     <width>75</width>
                     <height>0</height>
                    </size>
                   </property>
                   <property name="focusPolicy">
                    <enum>Qt::StrongFocus</enum>
                   </property>
                   <property name="toolTip">
                    <string>&lt;html&gt;&lt;head/&gt;&lt;body&gt;&lt;p&gt;Assisted Control options augment the primary flight mode.  GPSAssist adds brake/hold to Stabilization and PositionHold.&lt;/p&gt;&lt;/body&gt;&lt;/html&gt;</string>
                   </property>
                   <property name="objrelation" stdset="0">
                    <stringlist>
                     <string>objname:StabilizationSettings</string>
                     <string>fieldname:FlightModeAssistMap</string>
                     <string>index:0</string>
                     <string>haslimits:yes</string>
                     <string>scale:1</string>
                     <string>buttongroup:16</string>
                    </stringlist>
                   </property>
                  </widget>
                 </item>
                 <item>
                  <widget class="QComboBox" name="assistControlPos2">
                   <property name="minimumSize">
                    <size>
                     <width>75</width>
                     <height>0</height>
                    </size>
                   </property>
                   <property name="focusPolicy">
                    <enum>Qt::StrongFocus</enum>
                   </property>
                   <property name="toolTip">
                    <string>&lt;html&gt;&lt;head/&gt;&lt;body&gt;&lt;p&gt;Assisted Control options augment the primary flight mode.  GPSAssist adds brake/hold to Stabilization and PositionHold.&lt;/p&gt;&lt;/body&gt;&lt;/html&gt;</string>
                   </property>
                   <property name="objrelation" stdset="0">
                    <stringlist>
                     <string>objname:StabilizationSettings</string>
                     <string>fieldname:FlightModeAssistMap</string>
                     <string>index:1</string>
                     <string>haslimits:yes</string>
                     <string>scale:1</string>
                     <string>buttongroup:16</string>
                    </stringlist>
                   </property>
                  </widget>
                 </item>
                 <item>
                  <widget class="QComboBox" name="assistControlPos3">
                   <property name="minimumSize">
                    <size>
                     <width>75</width>
                     <height>0</height>
                    </size>
                   </property>
                   <property name="focusPolicy">
                    <enum>Qt::StrongFocus</enum>
                   </property>
                   <property name="toolTip">
                    <string>&lt;html&gt;&lt;head/&gt;&lt;body&gt;&lt;p&gt;Assisted Control options augment the primary flight mode.  GPSAssist adds brake/hold to Stabilization and PositionHold.&lt;/p&gt;&lt;/body&gt;&lt;/html&gt;</string>
                   </property>
                   <property name="objrelation" stdset="0">
                    <stringlist>
                     <string>objname:StabilizationSettings</string>
                     <string>fieldname:FlightModeAssistMap</string>
                     <string>index:2</string>
                     <string>haslimits:yes</string>
                     <string>scale:1</string>
                     <string>buttongroup:16</string>
                    </stringlist>
                   </property>
                  </widget>
                 </item>
                 <item>
                  <widget class="QComboBox" name="assistControlPos4">
                   <property name="enabled">
                    <bool>false</bool>
                   </property>
                   <property name="minimumSize">
                    <size>
                     <width>75</width>
                     <height>0</height>
                    </size>
                   </property>
                   <property name="focusPolicy">
                    <enum>Qt::StrongFocus</enum>
                   </property>
                   <property name="toolTip">
                    <string>&lt;html&gt;&lt;head/&gt;&lt;body&gt;&lt;p&gt;Assisted Control options augment the primary flight mode.  GPSAssist adds brake/hold to Stabilization and PositionHold.&lt;/p&gt;&lt;/body&gt;&lt;/html&gt;</string>
                   </property>
                   <property name="objrelation" stdset="0">
                    <stringlist>
                     <string>objname:StabilizationSettings</string>
                     <string>fieldname:FlightModeAssistMap</string>
                     <string>index:3</string>
                     <string>haslimits:yes</string>
                     <string>scale:1</string>
                     <string>buttongroup:16</string>
                    </stringlist>
                   </property>
                  </widget>
                 </item>
                 <item>
                  <widget class="QComboBox" name="assistControlPos5">
                   <property name="enabled">
                    <bool>false</bool>
                   </property>
                   <property name="minimumSize">
                    <size>
                     <width>75</width>
                     <height>0</height>
                    </size>
                   </property>
                   <property name="focusPolicy">
                    <enum>Qt::StrongFocus</enum>
                   </property>
                   <property name="toolTip">
                    <string>&lt;html&gt;&lt;head/&gt;&lt;body&gt;&lt;p&gt;Assisted Control options augment the primary flight mode.  GPSAssist adds brake/hold to Stabilization and PositionHold.&lt;/p&gt;&lt;/body&gt;&lt;/html&gt;</string>
                   </property>
                   <property name="objrelation" stdset="0">
                    <stringlist>
                     <string>objname:StabilizationSettings</string>
                     <string>fieldname:FlightModeAssistMap</string>
                     <string>index:4</string>
                     <string>haslimits:yes</string>
                     <string>scale:1</string>
                     <string>buttongroup:16</string>
                    </stringlist>
                   </property>
                  </widget>
                 </item>
                 <item>
                  <widget class="QComboBox" name="assistControlPos6">
                   <property name="enabled">
                    <bool>false</bool>
                   </property>
                   <property name="minimumSize">
                    <size>
                     <width>75</width>
                     <height>0</height>
                    </size>
                   </property>
                   <property name="focusPolicy">
                    <enum>Qt::StrongFocus</enum>
                   </property>
                   <property name="toolTip">
                    <string>&lt;html&gt;&lt;head/&gt;&lt;body&gt;&lt;p&gt;Assisted Control options augment the primary flight mode.  GPSAssist adds brake/hold to Stabilization and PositionHold.&lt;/p&gt;&lt;/body&gt;&lt;/html&gt;</string>
                   </property>
                   <property name="objrelation" stdset="0">
                    <stringlist>
                     <string>objname:StabilizationSettings</string>
                     <string>fieldname:FlightModeAssistMap</string>
                     <string>index:5</string>
                     <string>haslimits:yes</string>
                     <string>scale:1</string>
                     <string>buttongroup:16</string>
                    </stringlist>
                   </property>
                  </widget>
                 </item>
                </layout>
               </widget>
              </item>
             </layout>
            </widget>
           </item>
          </layout>
         </widget>
        </widget>
       </item>
      </layout>
     </widget>
     <widget class="QWidget" name="tab_4">
      <attribute name="title">
       <string>Arming Settings</string>
      </attribute>
      <layout class="QVBoxLayout" name="verticalLayout_12">
       <property name="leftMargin">
        <number>0</number>
       </property>
       <property name="topMargin">
        <number>0</number>
       </property>
       <property name="rightMargin">
        <number>0</number>
       </property>
       <property name="bottomMargin">
        <number>0</number>
       </property>
       <item>
        <widget class="QScrollArea" name="scrollArea_2">
         <property name="palette">
          <palette>
           <active>
            <colorrole role="Base">
             <brush brushstyle="SolidPattern">
              <color alpha="255">
               <red>255</red>
               <green>255</green>
               <blue>255</blue>
              </color>
             </brush>
            </colorrole>
            <colorrole role="Window">
             <brush brushstyle="SolidPattern">
              <color alpha="0">
               <red>232</red>
               <green>232</green>
               <blue>232</blue>
              </color>
             </brush>
            </colorrole>
           </active>
           <inactive>
            <colorrole role="Base">
             <brush brushstyle="SolidPattern">
              <color alpha="255">
               <red>255</red>
               <green>255</green>
               <blue>255</blue>
              </color>
             </brush>
            </colorrole>
            <colorrole role="Window">
             <brush brushstyle="SolidPattern">
              <color alpha="0">
               <red>232</red>
               <green>232</green>
               <blue>232</blue>
              </color>
             </brush>
            </colorrole>
           </inactive>
           <disabled>
            <colorrole role="Base">
             <brush brushstyle="SolidPattern">
              <color alpha="0">
               <red>232</red>
               <green>232</green>
               <blue>232</blue>
              </color>
             </brush>
            </colorrole>
            <colorrole role="Window">
             <brush brushstyle="SolidPattern">
              <color alpha="0">
               <red>232</red>
               <green>232</green>
               <blue>232</blue>
              </color>
             </brush>
            </colorrole>
           </disabled>
          </palette>
         </property>
         <property name="frameShape">
          <enum>QFrame::NoFrame</enum>
         </property>
         <property name="widgetResizable">
          <bool>true</bool>
         </property>
         <widget class="QWidget" name="scrollAreaWidgetContents_2">
          <property name="geometry">
           <rect>
            <x>0</x>
            <y>0</y>
            <width>1228</width>
<<<<<<< HEAD
            <height>661</height>
=======
            <height>669</height>
>>>>>>> e6f5b5c5
           </rect>
          </property>
          <layout class="QVBoxLayout" name="verticalLayout_2">
           <property name="leftMargin">
            <number>12</number>
           </property>
           <property name="topMargin">
            <number>12</number>
           </property>
           <property name="rightMargin">
            <number>12</number>
           </property>
           <property name="bottomMargin">
            <number>12</number>
           </property>
           <item>
            <widget class="QGroupBox" name="groupBox_6">
             <property name="title">
              <string>Arming Settings</string>
             </property>
             <layout class="QVBoxLayout" name="verticalLayout_7">
              <property name="leftMargin">
               <number>11</number>
              </property>
              <property name="topMargin">
               <number>12</number>
              </property>
              <property name="rightMargin">
               <number>12</number>
              </property>
              <property name="bottomMargin">
               <number>12</number>
              </property>
              <item>
               <layout class="QHBoxLayout" name="horizontalLayout">
                <item>
                 <widget class="QLabel" name="label_17">
                  <property name="font">
                   <font>
                    <weight>50</weight>
                    <bold>false</bold>
                   </font>
                  </property>
                  <property name="text">
                   <string>Arm airframe using throttle off and:</string>
                  </property>
                 </widget>
                </item>
                <item>
                 <widget class="QComboBox" name="armControl">
                  <property name="focusPolicy">
                   <enum>Qt::StrongFocus</enum>
                  </property>
                  <property name="toolTip">
                   <string>Indicate the control used for arming the airframe, in addition to setting the throttle to its minimum position. In other terms &quot;Throttle Off&quot;.</string>
                  </property>
                 </widget>
                </item>
                <item>
                 <spacer name="horizontalSpacer">
                  <property name="orientation">
                   <enum>Qt::Horizontal</enum>
                  </property>
                  <property name="sizeHint" stdset="0">
                   <size>
                    <width>40</width>
                    <height>20</height>
                   </size>
                  </property>
                 </spacer>
                </item>
               </layout>
              </item>
              <item>
               <layout class="QHBoxLayout" name="horizontalLayout_2">
                <item>
                 <widget class="QLabel" name="label_18">
                  <property name="text">
                   <string>Arming timeout:</string>
                  </property>
                 </widget>
                </item>
                <item>
                 <widget class="QSpinBox" name="armTimeout">
                  <property name="focusPolicy">
                   <enum>Qt::StrongFocus</enum>
                  </property>
                  <property name="toolTip">
                   <string>After the time indicated here, the frame go back to disarmed state.
Set to 0 to disable (recommended for soaring fixed wings).</string>
                  </property>
                  <property name="maximum">
                   <number>64</number>
                  </property>
                 </widget>
                </item>
                <item>
                 <widget class="QLabel" name="label_19">
                  <property name="text">
                   <string>seconds (0 to disable).</string>
                  </property>
                 </widget>
                </item>
                <item>
                 <spacer name="horizontalSpacer_2">
                  <property name="orientation">
                   <enum>Qt::Horizontal</enum>
                  </property>
                  <property name="sizeHint" stdset="0">
                   <size>
                    <width>40</width>
                    <height>20</height>
                   </size>
                  </property>
                 </spacer>
                </item>
               </layout>
              </item>
              <item>
               <widget class="QLabel" name="label_3">
                <property name="text">
                 <string>Airframe disarm is done by throttle off and opposite of above combination.</string>
                </property>
               </widget>
              </item>
             </layout>
            </widget>
           </item>
           <item>
            <spacer name="verticalSpacer">
             <property name="orientation">
              <enum>Qt::Vertical</enum>
             </property>
             <property name="sizeHint" stdset="0">
              <size>
               <width>20</width>
               <height>467</height>
              </size>
             </property>
            </spacer>
           </item>
          </layout>
         </widget>
        </widget>
       </item>
      </layout>
     </widget>
    </widget>
   </item>
   <item>
    <layout class="QHBoxLayout" name="horizontalLayout_5">
     <property name="spacing">
      <number>4</number>
     </property>
     <item>
      <spacer name="horizontalSpacer_5">
       <property name="orientation">
        <enum>Qt::Horizontal</enum>
       </property>
       <property name="sizeHint" stdset="0">
        <size>
         <width>483</width>
         <height>16</height>
        </size>
       </property>
      </spacer>
     </item>
     <item>
      <widget class="QPushButton" name="inputHelp">
       <property name="sizePolicy">
        <sizepolicy hsizetype="Preferred" vsizetype="Fixed">
         <horstretch>0</horstretch>
         <verstretch>0</verstretch>
        </sizepolicy>
       </property>
       <property name="maximumSize">
        <size>
         <width>25</width>
         <height>25</height>
        </size>
       </property>
       <property name="toolTip">
        <string>Takes you to the wiki page</string>
       </property>
       <property name="text">
        <string/>
       </property>
       <property name="icon">
        <iconset resource="../coreplugin/core.qrc">
         <normaloff>:/core/images/helpicon.svg</normaloff>:/core/images/helpicon.svg</iconset>
       </property>
       <property name="iconSize">
        <size>
         <width>25</width>
         <height>25</height>
        </size>
       </property>
       <property name="flat">
        <bool>true</bool>
       </property>
      </widget>
     </item>
     <item>
      <widget class="QPushButton" name="saveRCInputToRAM">
       <property name="minimumSize">
        <size>
         <width>0</width>
         <height>0</height>
        </size>
       </property>
       <property name="maximumSize">
        <size>
         <width>16777215</width>
         <height>16777215</height>
        </size>
       </property>
       <property name="toolTip">
        <string>Send to OpenPilot but don't write in SD.
Be sure to set the Neutral position on all sliders before sending!</string>
       </property>
       <property name="styleSheet">
        <string notr="true"/>
       </property>
       <property name="text">
        <string>Apply</string>
       </property>
      </widget>
     </item>
     <item>
      <widget class="QPushButton" name="saveRCInputToSD">
       <property name="minimumSize">
        <size>
         <width>0</width>
         <height>0</height>
        </size>
       </property>
       <property name="maximumSize">
        <size>
         <width>16777215</width>
         <height>16777215</height>
        </size>
       </property>
       <property name="toolTip">
        <string>Be sure to set the Neutral position on all sliders before sending!
Applies and Saves all settings to SD</string>
       </property>
       <property name="styleSheet">
        <string notr="true"/>
       </property>
       <property name="text">
        <string>Save</string>
       </property>
      </widget>
     </item>
    </layout>
   </item>
  </layout>
 </widget>
 <tabstops>
  <tabstop>tabWidget</tabstop>
  <tabstop>deadband</tabstop>
  <tabstop>armControl</tabstop>
  <tabstop>armTimeout</tabstop>
  <tabstop>inputHelp</tabstop>
  <tabstop>saveRCInputToRAM</tabstop>
  <tabstop>saveRCInputToSD</tabstop>
 </tabstops>
 <resources>
  <include location="../coreplugin/core.qrc"/>
 </resources>
 <connections/>
</ui><|MERGE_RESOLUTION|>--- conflicted
+++ resolved
@@ -117,11 +117,7 @@
             <x>0</x>
             <y>0</y>
             <width>1228</width>
-<<<<<<< HEAD
             <height>661</height>
-=======
-            <height>669</height>
->>>>>>> e6f5b5c5
            </rect>
           </property>
           <layout class="QGridLayout" name="gridLayout">
@@ -495,11 +491,7 @@
             <x>0</x>
             <y>0</y>
             <width>1228</width>
-<<<<<<< HEAD
-            <height>661</height>
-=======
             <height>669</height>
->>>>>>> e6f5b5c5
            </rect>
           </property>
           <layout class="QGridLayout" name="gridLayout_7" rowstretch="1,0,0,0">
@@ -2228,11 +2220,7 @@
             <x>0</x>
             <y>0</y>
             <width>1228</width>
-<<<<<<< HEAD
-            <height>661</height>
-=======
             <height>669</height>
->>>>>>> e6f5b5c5
            </rect>
           </property>
           <layout class="QVBoxLayout" name="verticalLayout_2">
