/**
 ******************************************************************************
 *
 * @file       outputchannelform.cpp
 * @author     The OpenPilot Team, http://www.openpilot.org Copyright (C) 2011.
 * @addtogroup GCSPlugins GCS Plugins
 * @{
 * @addtogroup ConfigPlugin Config Plugin
 * @{
 * @brief Servo output configuration form for the config output gadget
 *****************************************************************************/
/*
 * This program is free software; you can redistribute it and/or modify
 * it under the terms of the GNU General Public License as published by
 * the Free Software Foundation; either version 3 of the License, or
 * (at your option) any later version.
 *
 * This program is distributed in the hope that it will be useful, but
 * WITHOUT ANY WARRANTY; without even the implied warranty of MERCHANTABILITY
 * or FITNESS FOR A PARTICULAR PURPOSE. See the GNU General Public License
 * for more details.
 *
 * You should have received a copy of the GNU General Public License along
 * with this program; if not, write to the Free Software Foundation, Inc.,
 * 59 Temple Place, Suite 330, Boston, MA 02111-1307 USA
 */

#include "outputchannelform.h"

#define MAXOUTPUT_VALUE 2500
#define MINOUTPUT_VALUE 500

OutputChannelForm::OutputChannelForm(const int index, QWidget *parent) :
    ChannelForm(index, parent), ui(), m_inChannelTest(false)
{
    ui.setupUi(this);

    // The convention for OP is Channel 1 to Channel 10.
    ui.actuatorNumber->setText(QString("%1").arg(index + 1));

    // Register for ActuatorSettings changes:
    connect(ui.actuatorMin, SIGNAL(editingFinished()), this, SLOT(setChannelRange()));
    connect(ui.actuatorMax, SIGNAL(editingFinished()), this, SLOT(setChannelRange()));
    connect(ui.actuatorRev, SIGNAL(toggled(bool)), this, SLOT(reverseChannel(bool)));
    // Now connect the channel out sliders to our signal to send updates in test mode
    connect(ui.actuatorNeutral, SIGNAL(valueChanged(int)), this, SLOT(sendChannelTest(int)));

    ui.actuatorLink->setChecked(false);
    connect(ui.actuatorLink, SIGNAL(toggled(bool)), this, SLOT(linkToggled(bool)));

    // Set limits
    ui.actuatorMin->setMaximum(MAXOUTPUT_VALUE);
    ui.actuatorMax->setMaximum(MAXOUTPUT_VALUE);
    ui.actuatorValue->setMaximum(MAXOUTPUT_VALUE);
    ui.actuatorMin->setMinimum(MINOUTPUT_VALUE);
    ui.actuatorMax->setMinimum(MINOUTPUT_VALUE);
    ui.actuatorValue->setMinimum(MINOUTPUT_VALUE);

<<<<<<< HEAD
=======
    setChannelRange();

>>>>>>> f44a663e
    disableMouseWheelEvents();
}

OutputChannelForm::~OutputChannelForm()
{
    // Do nothing
}

QString OutputChannelForm::name()
{
    return ui.actuatorName->text();
}

QString OutputChannelForm::bank()
{
    return ui.actuatorBankNumber->text();
}

/**
 * Set the channel assignment label.
 */
void OutputChannelForm::setName(const QString &name)
{
    ui.actuatorName->setText(name);
}

void OutputChannelForm::setColor(const QColor &color)
{
    QString stylesheet = ui.actuatorNumberFrame->styleSheet();

    stylesheet = stylesheet.split("background-color").first();
    stylesheet.append(
        QString("background-color: rgb(%1, %2, %3)")
        .arg(color.red()).arg(color.green()).arg(color.blue()));
    ui.actuatorNumberFrame->setStyleSheet(stylesheet);
}

/**
 * Set the channel bank label.
 */
void OutputChannelForm::setBank(const QString &bank)
{
    ui.actuatorBankNumber->setText(bank);
}

/**
 * Restrict UI to protect users from accidental misuse.
 */
void OutputChannelForm::enableChannelTest(bool state)
{
    if (m_inChannelTest == state) {
        return;
    }
    m_inChannelTest = state;

    if (m_inChannelTest) {
        // Prevent stupid users from touching the minimum & maximum ranges while
        // moving the sliders. Thanks Ivan for the tip :)
        ui.actuatorMin->setEnabled(false);
        ui.actuatorMax->setEnabled(false);
        ui.actuatorRev->setEnabled(false);
    } else {
        ui.actuatorMin->setEnabled(true);
        ui.actuatorMax->setEnabled(true);
        if (m_mixerType != "Motor") {
            ui.actuatorRev->setEnabled(true);
        }
    }
}

/**
 * Toggles the channel linked state for use in testing mode
 */
void OutputChannelForm::linkToggled(bool state)
{
    Q_UNUSED(state)

    if (!m_inChannelTest) {
        return; // we are not in Test Output mode
    }
    // find the minimum slider value for the linked ones
    if (!parent()) {
        return;
    }
    int min = MAXOUTPUT_VALUE;
    int linked_count = 0;
    QList<OutputChannelForm *> outputChannelForms = parent()->findChildren<OutputChannelForm *>();
    // set the linked channels of the parent widget to the same value
    foreach(OutputChannelForm * outputChannelForm, outputChannelForms) {
        if (!outputChannelForm->ui.actuatorLink->checkState()) {
            continue;
        }
        if (this == outputChannelForm) {
            continue;
        }
        int value = outputChannelForm->ui.actuatorNeutral->value();
        if (min > value) {
            min = value;
        }
        linked_count++;
    }

    if (linked_count <= 0) {
        return; // no linked channels
    }
    // set the linked channels to the same value
    foreach(OutputChannelForm * outputChannelForm, outputChannelForms) {
        if (!outputChannelForm->ui.actuatorLink->checkState()) {
            continue;
        }
        outputChannelForm->ui.actuatorNeutral->setValue(min);
    }
}

int OutputChannelForm::max() const
{
    return ui.actuatorMax->value();
}

/**
 * Set maximal channel value.
 */
void OutputChannelForm::setMax(int maximum)
{
    setRange(ui.actuatorMax->value(), maximum);
}

int OutputChannelForm::min() const
{
    return ui.actuatorMin->value();
}

/**
 * Set minimal channel value.
 */
void OutputChannelForm::setMin(int minimum)
{
    setRange(minimum, ui.actuatorMin->value());
}

int OutputChannelForm::neutral() const
{
    return ui.actuatorNeutral->value();
}

/**
 * Set neutral of channel.
 */
void OutputChannelForm::setNeutral(int value)
{
    ui.actuatorNeutral->setValue(value);
}

/**
 * Set minimal and maximal channel value.
 */
void OutputChannelForm::setRange(int minimum, int maximum)
{
    ui.actuatorMin->setValue(minimum);
    ui.actuatorMax->setValue(maximum);
    setChannelRange();
}

/**
 * Sets the minimum/maximum value of the channel output sliders.
 * Have to do it here because setMinimum is not a slot.
 *
 * One added trick: if the slider is at its min when the value
 * is changed, then keep it on the min.
 */
void OutputChannelForm::setChannelRange()
{
<<<<<<< HEAD
    int oldMini  = ui.actuatorNeutral->minimum();
    int minValue = ui.actuatorMin->value();
    int maxValue = ui.actuatorMax->value();
=======
    int minValue     = ui.actuatorMin->value();
    int maxValue     = ui.actuatorMax->value();

    int oldMini = ui.actuatorNeutral->minimum();
    int oldMaxi = ui.actuatorNeutral->maximum();
>>>>>>> f44a663e

    m_mixerType = outputMixerType();

<<<<<<< HEAD
    if (minValue <= maxValue) {
        ui.actuatorNeutral->setRange(ui.actuatorMin->value(), ui.actuatorMax->value());
        ui.actuatorRev->setChecked(false);
=======
    // Red handle for Motors
    if ((m_mixerType == "Motor") || (m_mixerType == "ReversableMotor")) {
        ui.actuatorNeutral->setStyleSheet("QSlider::handle:horizontal { background: rgb(255, 100, 100); width: 18px; height: 28px;"
                                          "margin: -3px 0; border-radius: 3px; border: 1px solid #777; }");
>>>>>>> f44a663e
    } else {
        ui.actuatorNeutral->setStyleSheet("QSlider::handle:horizontal { background: rgb(196, 196, 196); width: 18px; height: 28px;"
                                          "margin: -3px 0; border-radius: 3px; border: 1px solid #777; }");
    }

    // Normal motor will be *** never *** reversed : without arming a "Min" value (like 1900) can be applied !
    if (m_mixerType == "Motor") {
        if (minValue >= maxValue) {
            // Keep old values
            ui.actuatorMin->setValue(oldMini);
            ui.actuatorMax->setValue(oldMaxi);
        }
        ui.actuatorRev->setChecked(false);
        ui.actuatorRev->setEnabled(false);
        ui.actuatorNeutral->setInvertedAppearance(false);
        ui.actuatorNeutral->setRange(ui.actuatorMin->value(), ui.actuatorMax->value());
    } else {
        // Others output (!Motor)
        // Auto check reverse checkbox SpinBox Min/Max changes
        ui.actuatorRev->setEnabled(true);
        if (minValue <= maxValue) {
            ui.actuatorRev->setChecked(false);
            ui.actuatorNeutral->setInvertedAppearance(false);
            ui.actuatorNeutral->setRange(minValue, maxValue);
        } else {
            ui.actuatorRev->setChecked(true);
            ui.actuatorNeutral->setInvertedAppearance(true);
            ui.actuatorNeutral->setRange(maxValue, minValue);
        }
    }
    // If old neutral was Min, stay Min
    if (ui.actuatorNeutral->value() == oldMini) {
        ui.actuatorNeutral->setValue(ui.actuatorNeutral->minimum());
    }

    // Enable only outputs already set in mixer
<<<<<<< HEAD
    if (name() != "-") {
=======
    if (m_mixerType != "Disabled") {
>>>>>>> f44a663e
        ui.actuatorMin->setEnabled(true);
        ui.actuatorMax->setEnabled(true);
        ui.actuatorNeutral->setEnabled(true);
        ui.actuatorValue->setEnabled(true);
<<<<<<< HEAD

        // Enable checkboxes Rev and Link if some range
        if (minValue != maxValue) {
            ui.actuatorRev->setEnabled(true);
            ui.actuatorLink->setEnabled(true);
        } else {
            ui.actuatorRev->setEnabled(false);
            ui.actuatorLink->setEnabled(false);
        }
=======
>>>>>>> f44a663e
    } else {
        ui.actuatorMin->setEnabled(false);
        ui.actuatorMax->setEnabled(false);
        ui.actuatorRev->setEnabled(false);
        ui.actuatorLink->setEnabled(false);
        ui.actuatorMin->setValue(1000);
        ui.actuatorMax->setValue(1000);
        ui.actuatorNeutral->setRange(minValue, maxValue);
<<<<<<< HEAD
        ui.actuatorNeutral->setEnabled(false);
        ui.actuatorValue->setEnabled(false);
    }

    // if (ui.actuatorNeutral->value() == oldMaxi)
    // this can be dangerous if it happens to be controlling a motor at the time!
    // ui.actuatorNeutral->setValue(ui.actuatorNeutral->maximum());
=======
        ui.actuatorNeutral->setValue(minValue);
        ui.actuatorValue->setEnabled(false);
    }
>>>>>>> f44a663e
}

/**
 * Reverses the channel when the checkbox is clicked
 */
void OutputChannelForm::reverseChannel(bool state)
{
    // if 'state' (reverse channel requested) apply only if not already reversed
    if ((state && (ui.actuatorMax->value() > ui.actuatorMin->value()))
        || (!state && (ui.actuatorMax->value() < ui.actuatorMin->value()))) {
        // Now, swap the min & max values (spin boxes)
        int temp = ui.actuatorMax->value();
        ui.actuatorMax->setValue(ui.actuatorMin->value());
        ui.actuatorMin->setValue(temp);
        ui.actuatorNeutral->setInvertedAppearance(state);

        setChannelRange();
        return;
    }

}

/**
 * Emits the channel value which will be send to the UAV to move the servo.
 * Returns immediately if we are not in testing mode.
 */
void OutputChannelForm::sendChannelTest(int value)
{
    int in_value = value;

    QSlider *ob  = (QSlider *)QObject::sender();

    if (!ob) {
        return;
    }

    // update the label
    ui.actuatorValue->setValue(value);

    if (ui.actuatorLink->checkState() && parent()) {
        // the channel is linked to other channels
        QList<OutputChannelForm *> outputChannelForms = parent()->findChildren<OutputChannelForm *>();
        // set the linked channels of the parent widget to the same value
        foreach(OutputChannelForm * outputChannelForm, outputChannelForms) {
            if (this == outputChannelForm) {
                continue;
            }
            if (!outputChannelForm->ui.actuatorLink->checkState()) {
                continue;
            }

            int val = in_value;
            if (val < outputChannelForm->ui.actuatorNeutral->minimum()) {
                val = outputChannelForm->ui.actuatorNeutral->minimum();
            }
            if (val > outputChannelForm->ui.actuatorNeutral->maximum()) {
                val = outputChannelForm->ui.actuatorNeutral->maximum();
            }

            if (outputChannelForm->ui.actuatorNeutral->value() == val) {
                continue;
            }

            outputChannelForm->ui.actuatorNeutral->setValue(val);
            outputChannelForm->ui.actuatorValue->setValue(val);
        }
    }

    if (!m_inChannelTest) {
        // we are not in Test Output mode
        return;
    }
    emit channelChanged(index(), value);
}

/**
 *
 * Returns MixerType
 */
QString OutputChannelForm::outputMixerType()
{
    UAVDataObject *mixer = dynamic_cast<UAVDataObject *>(getObjectManager()->getObject(QString("MixerSettings")));

    Q_ASSERT(mixer);

    QString mixerNumType  = QString("Mixer%1Type").arg(index() + 1);
    UAVObjectField *field = mixer->getField(mixerNumType);
    Q_ASSERT(field);
    QString mixerType     = field->getValue().toString();

    return mixerType;
}<|MERGE_RESOLUTION|>--- conflicted
+++ resolved
@@ -37,7 +37,7 @@
 
     // The convention for OP is Channel 1 to Channel 10.
     ui.actuatorNumber->setText(QString("%1").arg(index + 1));
-
+    setBank("-");
     // Register for ActuatorSettings changes:
     connect(ui.actuatorMin, SIGNAL(editingFinished()), this, SLOT(setChannelRange()));
     connect(ui.actuatorMax, SIGNAL(editingFinished()), this, SLOT(setChannelRange()));
@@ -56,11 +56,8 @@
     ui.actuatorMax->setMinimum(MINOUTPUT_VALUE);
     ui.actuatorValue->setMinimum(MINOUTPUT_VALUE);
 
-<<<<<<< HEAD
-=======
     setChannelRange();
 
->>>>>>> f44a663e
     disableMouseWheelEvents();
 }
 
@@ -233,30 +230,18 @@
  */
 void OutputChannelForm::setChannelRange()
 {
-<<<<<<< HEAD
-    int oldMini  = ui.actuatorNeutral->minimum();
-    int minValue = ui.actuatorMin->value();
-    int maxValue = ui.actuatorMax->value();
-=======
     int minValue     = ui.actuatorMin->value();
     int maxValue     = ui.actuatorMax->value();
 
     int oldMini = ui.actuatorNeutral->minimum();
     int oldMaxi = ui.actuatorNeutral->maximum();
->>>>>>> f44a663e
 
     m_mixerType = outputMixerType();
 
-<<<<<<< HEAD
-    if (minValue <= maxValue) {
-        ui.actuatorNeutral->setRange(ui.actuatorMin->value(), ui.actuatorMax->value());
-        ui.actuatorRev->setChecked(false);
-=======
     // Red handle for Motors
     if ((m_mixerType == "Motor") || (m_mixerType == "ReversableMotor")) {
         ui.actuatorNeutral->setStyleSheet("QSlider::handle:horizontal { background: rgb(255, 100, 100); width: 18px; height: 28px;"
                                           "margin: -3px 0; border-radius: 3px; border: 1px solid #777; }");
->>>>>>> f44a663e
     } else {
         ui.actuatorNeutral->setStyleSheet("QSlider::handle:horizontal { background: rgb(196, 196, 196); width: 18px; height: 28px;"
                                           "margin: -3px 0; border-radius: 3px; border: 1px solid #777; }");
@@ -293,27 +278,11 @@
     }
 
     // Enable only outputs already set in mixer
-<<<<<<< HEAD
-    if (name() != "-") {
-=======
     if (m_mixerType != "Disabled") {
->>>>>>> f44a663e
         ui.actuatorMin->setEnabled(true);
         ui.actuatorMax->setEnabled(true);
         ui.actuatorNeutral->setEnabled(true);
         ui.actuatorValue->setEnabled(true);
-<<<<<<< HEAD
-
-        // Enable checkboxes Rev and Link if some range
-        if (minValue != maxValue) {
-            ui.actuatorRev->setEnabled(true);
-            ui.actuatorLink->setEnabled(true);
-        } else {
-            ui.actuatorRev->setEnabled(false);
-            ui.actuatorLink->setEnabled(false);
-        }
-=======
->>>>>>> f44a663e
     } else {
         ui.actuatorMin->setEnabled(false);
         ui.actuatorMax->setEnabled(false);
@@ -322,19 +291,9 @@
         ui.actuatorMin->setValue(1000);
         ui.actuatorMax->setValue(1000);
         ui.actuatorNeutral->setRange(minValue, maxValue);
-<<<<<<< HEAD
-        ui.actuatorNeutral->setEnabled(false);
-        ui.actuatorValue->setEnabled(false);
-    }
-
-    // if (ui.actuatorNeutral->value() == oldMaxi)
-    // this can be dangerous if it happens to be controlling a motor at the time!
-    // ui.actuatorNeutral->setValue(ui.actuatorNeutral->maximum());
-=======
         ui.actuatorNeutral->setValue(minValue);
         ui.actuatorValue->setEnabled(false);
     }
->>>>>>> f44a663e
 }
 
 /**
