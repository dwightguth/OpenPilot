--- conflicted
+++ resolved
@@ -1,4 +1,3 @@
-<<<<<<< HEAD
 /**
  ******************************************************************************
  *
@@ -130,138 +129,4 @@
   // Expose the version description to the QML doc
 	view->rootContext()->setContextProperty("version", description);
  
-}
-=======
-/**
- ******************************************************************************
- *
- * @file       authorsdialog.cpp
- * @author     The OpenPilot Team, http://www.openpilot.org Copyright (C) 2010.
- *             Parts by Nokia Corporation (qt-info@nokia.com) Copyright (C) 2009.
- * @addtogroup GCSPlugins GCS Plugins
- * @{
- * @addtogroup CorePlugin Core Plugin
- * @{
- * @brief The Core GCS plugin
- *****************************************************************************/
-/*
- * This program is free software; you can redistribute it and/or modify 
- * it under the terms of the GNU General Public License as published by 
- * the Free Software Foundation; either version 3 of the License, or 
- * (at your option) any later version.
- * 
- * This program is distributed in the hope that it will be useful, but 
- * WITHOUT ANY WARRANTY; without even the implied warranty of MERCHANTABILITY 
- * or FITNESS FOR A PARTICULAR PURPOSE. See the GNU General Public License 
- * for more details.
- * 
- * You should have received a copy of the GNU General Public License along 
- * with this program; if not, write to the Free Software Foundation, Inc., 
- * 59 Temple Place, Suite 330, Boston, MA 02111-1307 USA
- */
-
-#include "authorsdialog.h"
-
-#include "../../gcs_version_info.h"
-#include "coreconstants.h"
-#include "icore.h"
-
-#include <utils/qtcassert.h>
-
-#include <QtCore/QDate>
-#include <QtCore/QFile>
-#include <QtCore/QSysInfo>
-
-#include <QtGui/QDialogButtonBox>
-#include <QtGui/QGridLayout>
-#include <QtGui/QLabel>
-#include <QtGui/QPushButton>
-#include <QtGui/QTextBrowser>
-	 
-#include <QtDeclarative/qdeclarative.h>
-#include <QtDeclarative/qdeclarativeview.h>
-#include <QtDeclarative/qdeclarativeengine.h>
-#include <QtDeclarative/qdeclarativecontext.h>
-
-using namespace Core;
-using namespace Core::Internal;
-using namespace Core::Constants;
-
-AuthorsDialog::AuthorsDialog(QWidget *parent)
-    : QDialog(parent)
-{
-    // We need to set the window icon explicitly here since for some reason the
-    // application icon isn't used when the size of the dialog is fixed (at least not on X11/GNOME)
-
-    setWindowIcon(QIcon(":/core/images/openpilot_logo_32.png"));
-    setWindowTitle(tr("About OpenPilot"));
-    setWindowFlags(windowFlags() & ~Qt::WindowContextHelpButtonHint);
-	// This loads a QML doc containing a Tabbed view
-	QDeclarativeView *view = new QDeclarativeView(this);
-	view->setSource(QUrl("qrc:/core/qml/AboutDialog.qml"));
-
-
-
-     QString version = QLatin1String(GCS_VERSION_LONG);
-     version += QDate(2007, 25, 10).toString(Qt::SystemLocaleDate);
- 
-     QString ideRev;
-#ifdef GCS_REVISION
-      //: This gets conditionally inserted as argument %8 into the description string.
-      ideRev = tr("From revision %1<br/>").arg(QString::fromLatin1(GCS_REVISION_STR).left(10));
-#endif
-
- #ifdef UAVO_HASH
-       //: This gets conditionally inserted as argument %11 into the description string.
-      QByteArray uavoHashArray;
-      QString uavoHash = QString::fromLatin1(Core::Constants::UAVOSHA1_STR);
-      uavoHash.chop(2);
-      uavoHash.remove(0, 2);
-      uavoHash = uavoHash.trimmed();
-      bool ok;
-      foreach(QString str, uavoHash.split(",")) {
-          uavoHashArray.append(str.toInt(&ok, 16));
-      }
-      QString gcsUavoHashStr;
-      foreach(char i, uavoHashArray) {
-          gcsUavoHashStr.append(QString::number(i, 16).right(2));
-      }
-      QString uavoHashStr = gcsUavoHashStr;
-#else
-	  QString uavoHashStr = "N/A";
-#endif
-	 const QString description = tr(
-		"<h3>OpenPilot Ground Control Station</h3>"
-		"GCS Revision: <b>%1</b><br/>"
-		"UAVO Hash: %2<br/>"
-		"<br/>"
-		"Built from %3<br/>"
-		"Built on %4 at %5<br/>"
-		"Based on Qt %6 (%7 bit)<br/>"
-		"<br/>"
-		"&copy; %8, 2010-%9. All rights reserved.<br/>"
-		"<br/>"
-		"<small>This program is free software; you can redistribute it and/or modify<br/>"
-		"it under the terms of the GNU General Public License as published by<br/>"
-		"the Free Software Foundation; either version 3 of the License, or<br/>"
-		"(at your option) any later version.<br/>"
-		"<br/>"
-		"The program is provided AS IS with NO WARRANTY OF ANY KIND, "
-		"INCLUDING THE WARRANTY OF DESIGN, MERCHANTABILITY AND FITNESS FOR A "
-		"PARTICULAR PURPOSE.</small>"
-      ).arg(
-         QString::fromLatin1(GCS_REVISION_STR).left(60), // %1
-         uavoHashStr,                                    // %2
-         QLatin1String(GCS_ORIGIN_STR),                  // $3
-         QLatin1String(__DATE__),                        // %4
-         QLatin1String(__TIME__),                        // %5
-         QLatin1String(QT_VERSION_STR),                  // %6
-         QString::number(QSysInfo::WordSize),            // %7
-         QLatin1String(GCS_AUTHOR),                      // %8
-         QLatin1String(GCS_YEAR_STR)                     // %9
-     );
-  // Expose the version description to the QML doc
-	view->rootContext()->setContextProperty("version", description);
- 
-}
->>>>>>> afbb11f4
+}