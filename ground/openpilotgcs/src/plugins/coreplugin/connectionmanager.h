/**
 ******************************************************************************
 *
 * @file       connectionmanager.h
 * @author     The OpenPilot Team, http://www.openpilot.org Copyright (C) 2010.
 *             Parts by Nokia Corporation (qt-info@nokia.com) Copyright (C) 2009.
 * @addtogroup GCSPlugins GCS Plugins
 * @{
 * @addtogroup CorePlugin Core Plugin
 * @{
 * @brief The Core GCS plugin
 *****************************************************************************/
/*
 * This program is free software; you can redistribute it and/or modify
 * it under the terms of the GNU General Public License as published by
 * the Free Software Foundation; either version 3 of the License, or
 * (at your option) any later version.
 *
 * This program is distributed in the hope that it will be useful, but
 * WITHOUT ANY WARRANTY; without even the implied warranty of MERCHANTABILITY
 * or FITNESS FOR A PARTICULAR PURPOSE. See the GNU General Public License
 * for more details.
 *
 * You should have received a copy of the GNU General Public License along
 * with this program; if not, write to the Free Software Foundation, Inc.,
 * 59 Temple Place, Suite 330, Boston, MA 02111-1307 USA
 */

#ifndef CONNECTIONMANAGER_H
#define CONNECTIONMANAGER_H

#include "mainwindow.h"
#include "generalsettings.h"
#include "telemetrymonitorwidget.h"
#include <coreplugin/iconnection.h>
#include <QWidget>
#include <QtCore/QVector>
#include <QtCore/QIODevice>
#include <QtCore/QLinkedList>
#include <QPushButton>
#include <QComboBox>

#include "core_global.h"
#include <QTimer>

namespace Core {

class IConnection;

namespace Internal {
<<<<<<< HEAD
    class MainWindow;
=======
class MainWindow;
>>>>>>> 09408b40
} // namespace Internal

class DevListItem {
public:
    DevListItem(IConnection *c, IConnection::device d) :
        connection(c), device(d) {}

    DevListItem() : connection(NULL) {}

    QString getConName()
    {
        if (connection == NULL) {
            return "";
        }
        return connection->shortName() + ": " + device.displayName;
    }

    bool operator==(const DevListItem &rhs)
    {
        return connection == rhs.connection && device == rhs.device;
    }

    IConnection *connection;
    IConnection::device device;
};


class CORE_EXPORT ConnectionManager : public QWidget {
    Q_OBJECT

public:
    ConnectionManager(Internal::MainWindow *mainWindow);
    virtual ~ConnectionManager();

    void init();

    QIODevice *getCurrentConnection()
    {
        return m_ioDev;
    }
    DevListItem getCurrentDevice()
    {
        return m_connectionDevice;
    }
    DevListItem findDevice(const QString &devName);

    QLinkedList<DevListItem> getAvailableDevices()
    {
        return m_devList;
    }

    bool isConnected()
    {
        return m_ioDev != 0;
    }

    bool connectDevice(DevListItem device);
    bool disconnectDevice();
    void suspendPolling();
    void resumePolling();

protected:
    void updateConnectionList(IConnection *connection);
    void registerDevice(IConnection *conn, IConnection::device device);
    void updateConnectionDropdown();

signals:
    void deviceConnected(QIODevice *device);
    void deviceAboutToDisconnect();
    void deviceDisconnected();
    void availableDevicesChanged(const QLinkedList<Core::DevListItem> devices);

public slots:
    void telemetryConnected();
    void telemetryDisconnected();
    void telemetryUpdated(double txRate, double rxRate);

private slots:
    void objectAdded(QObject *obj);
    void aboutToRemoveObject(QObject *obj);

    void onConnectClicked();
    void onDeviceSelectionChanged(int index);
    void devChanged(IConnection *connection);

    void onConnectionDestroyed(QObject *obj);
    void connectionsCallBack(); // used to call devChange after all the plugins are loaded
    void reconnectSlot();
    void reconnectCheckSlot();

protected:
    QComboBox *m_availableDevList;
    QPushButton *m_connectBtn;
    QLinkedList<DevListItem> m_devList;
    QList<IConnection *> m_connectionsList;

    // tx/rx telemetry monitor
    TelemetryMonitorWidget *m_monitorWidget;

    // currently connected connection plugin
    DevListItem m_connectionDevice;

    // currently connected QIODevice
    QIODevice *m_ioDev;

private:
    bool connectDevice();
    bool polling;
    Internal::MainWindow *m_mainWindow;
    QList <IConnection *> connectionBackup;
    QTimer *reconnect;
    QTimer *reconnectCheck;
};
} // namespace Core

#endif // CONNECTIONMANAGER_H<|MERGE_RESOLUTION|>--- conflicted
+++ resolved
@@ -48,11 +48,7 @@
 class IConnection;
 
 namespace Internal {
-<<<<<<< HEAD
-    class MainWindow;
-=======
 class MainWindow;
->>>>>>> 09408b40
 } // namespace Internal
 
 class DevListItem {
