--- conflicted
+++ resolved
@@ -168,11 +168,7 @@
         case VehicleConfigurationSource::CONTROLLER_CC3D:
             prefix = "cc-";
             if (m_configSource->getEscType() == VehicleConfigurationSource::ESC_ONESHOT ||
-<<<<<<< HEAD
-                m_configSource->getEscType() == VehicleConfigurationSource::ESC_RAPID) {
-=======
                 m_configSource->getEscType() == VehicleConfigurationSource::ESC_SYNCHED) {
->>>>>>> e6f5b5c5
                 suffix = "-oneshot";
             }
             break;
