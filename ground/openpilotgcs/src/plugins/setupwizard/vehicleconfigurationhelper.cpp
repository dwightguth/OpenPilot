/**
 ******************************************************************************
 *
 * @file       vehicleconfigurationhelper.cpp
 * @author     The OpenPilot Team, http://www.openpilot.org Copyright (C) 2012.
 * @addtogroup
 * @{
 * @addtogroup VehicleConfigurationHelper
 * @{
 * @brief
 *****************************************************************************/
/*
 * This program is free software; you can redistribute it and/or modify
 * it under the terms of the GNU General Public License as published by
 * the Free Software Foundation; either version 3 of the License, or
 * (at your option) any later version.
 *
 * This program is distributed in the hope that it will be useful, but
 * WITHOUT ANY WARRANTY; without even the implied warranty of MERCHANTABILITY
 * or FITNESS FOR A PARTICULAR PURPOSE. See the GNU General Public License
 * for more details.
 *
 * You should have received a copy of the GNU General Public License along
 * with this program; if not, write to the Free Software Foundation, Inc.,
 * 59 Temple Place, Suite 330, Boston, MA 02111-1307 USA
 */

#include "vehicleconfigurationhelper.h"
#include "extensionsystem/pluginmanager.h"
#include "hwsettings.h"
#include "actuatorsettings.h"
#include "attitudesettings.h"
#include "mixersettings.h"
#include "systemsettings.h"
#include "manualcontrolsettings.h"
#include "flightmodesettings.h"
#include "stabilizationsettings.h"
#include "stabilizationbank.h"
#include "stabilizationsettingsbank1.h"
#include "revocalibration.h"
#include "accelgyrosettings.h"
#include "gpssettings.h"
#include "airspeedsettings.h"
#include <QtCore/qmath.h>

const qint16 VehicleConfigurationHelper::LEGACY_ESC_FREQUENCE    = 50;
const qint16 VehicleConfigurationHelper::RAPID_ESC_FREQUENCE     = 400;
const qint16 VehicleConfigurationHelper::ANALOG_SERVO_FREQUENCE  = 50;
const qint16 VehicleConfigurationHelper::DIGITAL_SERVO_FREQUENCE = 333;

VehicleConfigurationHelper::VehicleConfigurationHelper(VehicleConfigurationSource *configSource)
    : m_configSource(configSource), m_uavoManager(0),
    m_transactionOK(false), m_transactionTimeout(false), m_currentTransactionObjectID(-1),
    m_progress(0)
{
    Q_ASSERT(m_configSource);
    ExtensionSystem::PluginManager *pm = ExtensionSystem::PluginManager::instance();
    m_uavoManager = pm->getObject<UAVObjectManager>();
    Q_ASSERT(m_uavoManager);
}

bool VehicleConfigurationHelper::setupVehicle(bool save)
{
    m_progress = 0;
    clearModifiedObjects();
    resetVehicleConfig();
    resetGUIData();
    if (!saveChangesToController(save)) {
        return false;
    }

    m_progress = 0;
    applyHardwareConfiguration();
    applyVehicleConfiguration();
    applyActuatorConfiguration();
    applyFlightModeConfiguration();

    if (save) {
        applySensorBiasConfiguration();
    }

    applyStabilizationConfiguration();
    applyManualControlDefaults();

    bool result = saveChangesToController(save);
    emit saveProgress(m_modifiedObjects.count() + 1, ++m_progress, result ? tr("Done!") : tr("Failed!"));
    return result;
}

bool VehicleConfigurationHelper::setupHardwareSettings(bool save)
{
    m_progress = 0;
    clearModifiedObjects();
    applyHardwareConfiguration();
    applyManualControlDefaults();

    bool result = saveChangesToController(save);
    emit saveProgress(m_modifiedObjects.count() + 1, ++m_progress, result ? tr("Done!") : tr("Failed!"));
    return result;
}

void VehicleConfigurationHelper::addModifiedObject(UAVDataObject *object, QString description)
{
    m_modifiedObjects << new QPair<UAVDataObject *, QString>(object, description);
}

void VehicleConfigurationHelper::clearModifiedObjects()
{
    for (int i = 0; i < m_modifiedObjects.count(); i++) {
        QPair<UAVDataObject *, QString> *pair = m_modifiedObjects.at(i);
        delete pair;
    }
    m_modifiedObjects.clear();
}

void VehicleConfigurationHelper::applyHardwareConfiguration()
{
    HwSettings *hwSettings = HwSettings::GetInstance(m_uavoManager);

    Q_ASSERT(hwSettings);
    HwSettings::DataFields data = hwSettings->getData();

    data.OptionalModules[HwSettings::OPTIONALMODULES_GPS] = 0;
    data.OptionalModules[HwSettings::OPTIONALMODULES_AIRSPEED] = 0;

    switch (m_configSource->getControllerType()) {
    case VehicleConfigurationSource::CONTROLLER_CC:
    case VehicleConfigurationSource::CONTROLLER_CC3D:
        // Reset all ports
        data.CC_RcvrPort  = HwSettings::CC_RCVRPORT_DISABLED;

        // Default mainport to be active telemetry link
        data.CC_MainPort  = HwSettings::CC_MAINPORT_TELEMETRY;

        data.CC_FlexiPort = HwSettings::CC_FLEXIPORT_DISABLED;
        switch (m_configSource->getInputType()) {
        case VehicleConfigurationSource::INPUT_PWM:
            data.CC_RcvrPort = HwSettings::CC_RCVRPORT_PWM;
            break;
        case VehicleConfigurationSource::INPUT_PPM:
            data.CC_RcvrPort = HwSettings::CC_RCVRPORT_PPM;
            break;
        case VehicleConfigurationSource::INPUT_SBUS:
            // We have to set teletry on flexport since s.bus needs the mainport.
            data.CC_MainPort  = HwSettings::CC_MAINPORT_SBUS;
            data.CC_FlexiPort = HwSettings::CC_FLEXIPORT_TELEMETRY;
            break;
        case VehicleConfigurationSource::INPUT_DSMX10:
            data.CC_FlexiPort = HwSettings::CC_FLEXIPORT_DSMX10BIT;
            break;
        case VehicleConfigurationSource::INPUT_DSMX11:
            data.CC_FlexiPort = HwSettings::CC_FLEXIPORT_DSMX11BIT;
            break;
        case VehicleConfigurationSource::INPUT_DSM2:
            data.CC_FlexiPort = HwSettings::CC_FLEXIPORT_DSM2;
            break;
        default:
            break;
        }
        break;
    case VehicleConfigurationSource::CONTROLLER_REVO:
<<<<<<< HEAD
    case VehicleConfigurationSource::CONTROLLER_NANO:
=======
    case VehicleConfigurationSource::CONTROLLER_DISCOVERYF4:
>>>>>>> bbb1c9ae
        // Reset all ports
        data.RM_RcvrPort  = HwSettings::RM_RCVRPORT_DISABLED;

        // Default mainport to be active telemetry link
        data.RM_MainPort  = HwSettings::RM_MAINPORT_TELEMETRY;

        data.RM_FlexiPort = HwSettings::RM_FLEXIPORT_DISABLED;

        switch (m_configSource->getInputType()) {
        case VehicleConfigurationSource::INPUT_PWM:
            data.RM_RcvrPort = HwSettings::RM_RCVRPORT_PWM;
            break;
        case VehicleConfigurationSource::INPUT_PPM:
            data.RM_RcvrPort = HwSettings::RM_RCVRPORT_PPM;
            break;
        case VehicleConfigurationSource::INPUT_SBUS:
            // We have to set telemetry on flexport since s.bus needs the mainport.
            data.RM_MainPort  = HwSettings::RM_MAINPORT_SBUS;
            data.RM_FlexiPort = HwSettings::RM_FLEXIPORT_TELEMETRY;
            break;
        case VehicleConfigurationSource::INPUT_DSMX10:
            data.RM_FlexiPort = HwSettings::RM_FLEXIPORT_DSMX10BIT;
            break;
        case VehicleConfigurationSource::INPUT_DSMX11:
            data.RM_FlexiPort = HwSettings::RM_FLEXIPORT_DSMX11BIT;
            break;
        case VehicleConfigurationSource::INPUT_DSM2:
            data.RM_FlexiPort = HwSettings::RM_FLEXIPORT_DSM2;
            break;
        default:
            break;
        }

        if (m_configSource->getGpsType() != VehicleConfigurationSource::GPS_DISABLED) {
            GPSSettings *gpsSettings = GPSSettings::GetInstance(m_uavoManager);
            Q_ASSERT(gpsSettings);
            GPSSettings::DataFields gpsData = gpsSettings->getData();

            switch (m_configSource->getGpsType()) {
            case VehicleConfigurationSource::GPS_NMEA:
                data.OptionalModules[HwSettings::OPTIONALMODULES_GPS] = 1;
                data.RM_MainPort     = HwSettings::RM_MAINPORT_GPS;
                data.GPSSpeed        = HwSettings::GPSSPEED_57600;
                gpsData.DataProtocol = GPSSettings::DATAPROTOCOL_NMEA;
                break;
            case VehicleConfigurationSource::GPS_UBX:
                data.OptionalModules[HwSettings::OPTIONALMODULES_GPS] = 1;
                data.RM_MainPort     = HwSettings::RM_MAINPORT_GPS;
                data.GPSSpeed        = HwSettings::GPSSPEED_57600;
                gpsData.DataProtocol = GPSSettings::DATAPROTOCOL_UBX;
                break;
            case VehicleConfigurationSource::GPS_PLATINUM:
                data.OptionalModules[HwSettings::OPTIONALMODULES_GPS] = 1;
                data.RM_MainPort = HwSettings::RM_MAINPORT_GPS;
                data.GPSSpeed    = HwSettings::GPSSPEED_115200;
                /*
                   gpsData.DataProtocol = GPSSettings::DATAPROTOCOL_UBLOX;
                   AuxMagSettings *magSettings = AuxMagSettings::GetInstance(m_uavoManager);
                   AuxMagSettings::DataFields magsData = magSettings->getData();
                   magsData.usage = AuxMagSettings::Both;
                   magSettings->setData(magsData);
                   addModifiedObject(magSettings, tr("Writing External Mag sensor settings"));
                 */
                break;
            default:
                data.OptionalModules[HwSettings::OPTIONALMODULES_GPS] = 0;
                break;
            }

            gpsSettings->setData(gpsData);
            addModifiedObject(gpsSettings, tr("Writing GPS sensor settings"));
        }

        if (m_configSource->getVehicleType() == VehicleConfigurationSource::VEHICLE_FIXEDWING &&
            m_configSource->getAirspeedType() != VehicleConfigurationSource::AIRSPEED_DISABLED) {
            AirspeedSettings *airspeedSettings = AirspeedSettings::GetInstance(m_uavoManager);
            Q_ASSERT(airspeedSettings);
            AirspeedSettings::DataFields airspeedData = airspeedSettings->getData();

            switch (m_configSource->getAirspeedType()) {
            case VehicleConfigurationSource::AIRSPEED_ESTIMATE:
                data.OptionalModules[HwSettings::OPTIONALMODULES_AIRSPEED] = 1;
                airspeedData.AirspeedSensorType = AirspeedSettings::AIRSPEEDSENSORTYPE_GROUNDSPEEDBASEDWINDESTIMATION;
                break;
            case VehicleConfigurationSource::AIRSPEED_EAGLETREE:
                data.OptionalModules[HwSettings::OPTIONALMODULES_AIRSPEED] = 1;
                data.RM_FlexiPort = HwSettings::RM_FLEXIPORT_I2C;
                airspeedData.AirspeedSensorType = AirspeedSettings::AIRSPEEDSENSORTYPE_EAGLETREEAIRSPEEDV3;
                break;
            case VehicleConfigurationSource::AIRSPEED_MS4525:
                data.OptionalModules[HwSettings::OPTIONALMODULES_AIRSPEED] = 1;
                data.RM_FlexiPort = HwSettings::RM_FLEXIPORT_I2C;
                airspeedData.AirspeedSensorType = AirspeedSettings::AIRSPEEDSENSORTYPE_PIXHAWKAIRSPEEDMS4525DO;
                break;
            default:
                data.OptionalModules[HwSettings::OPTIONALMODULES_AIRSPEED] = 0;
                break;
            }

            airspeedSettings->setData(airspeedData);
            addModifiedObject(airspeedSettings, tr("Writing Airspeed sensor settings"));
        }
        break;
    default:
        break;
    }
    hwSettings->setData(data);
    addModifiedObject(hwSettings, tr("Writing hardware settings"));
}

void VehicleConfigurationHelper::applyVehicleConfiguration()
{
    switch (m_configSource->getVehicleType()) {
    case VehicleConfigurationSource::VEHICLE_MULTI:
    {
        switch (m_configSource->getVehicleSubType()) {
        case VehicleConfigurationSource::MULTI_ROTOR_TRI_Y:
            setupTriCopter();
            break;
        case VehicleConfigurationSource::MULTI_ROTOR_QUAD_X:
        case VehicleConfigurationSource::MULTI_ROTOR_QUAD_PLUS:
        case VehicleConfigurationSource::MULTI_ROTOR_QUAD_H:
            setupQuadCopter();
            break;
        case VehicleConfigurationSource::MULTI_ROTOR_HEXA:
        case VehicleConfigurationSource::MULTI_ROTOR_HEXA_COAX_Y:
        case VehicleConfigurationSource::MULTI_ROTOR_HEXA_H:
        case VehicleConfigurationSource::MULTI_ROTOR_HEXA_X:
            setupHexaCopter();
            break;
        case VehicleConfigurationSource::MULTI_ROTOR_OCTO:
        case VehicleConfigurationSource::MULTI_ROTOR_OCTO_X:
        case VehicleConfigurationSource::MULTI_ROTOR_OCTO_COAX_X:
        case VehicleConfigurationSource::MULTI_ROTOR_OCTO_COAX_PLUS:
        case VehicleConfigurationSource::MULTI_ROTOR_OCTO_V:
            setupOctoCopter();
            break;
        default:
            break;
        }
        break;
    }
    case VehicleConfigurationSource::VEHICLE_FIXEDWING:
    {
        switch (m_configSource->getVehicleSubType()) {
        case VehicleConfigurationSource::FIXED_WING_DUAL_AILERON:
            setupDualAileron();
            break;
        case VehicleConfigurationSource::FIXED_WING_AILERON:
            setupAileron();
            break;
        case VehicleConfigurationSource::FIXED_WING_ELEVON:
            setupElevon();
            break;
        default:
            break;
        }
        break;
    }
    case VehicleConfigurationSource::VEHICLE_HELI:
        // TODO: Implement settings for Helis
        break;
    case VehicleConfigurationSource::VEHICLE_SURFACE:
        // TODO: Implement settings for Surface
        break;
    default:
        break;
    }
}

void VehicleConfigurationHelper::applyActuatorConfiguration()
{
    ActuatorSettings *actSettings = ActuatorSettings::GetInstance(m_uavoManager);

    qint16 escFrequence = LEGACY_ESC_FREQUENCE;

    switch (m_configSource->getEscType()) {
    case VehicleConfigurationSource::ESC_STANDARD:
        escFrequence = LEGACY_ESC_FREQUENCE;
        break;
    case VehicleConfigurationSource::ESC_RAPID:
        escFrequence = RAPID_ESC_FREQUENCE;
        break;
    default:
        break;
    }

    qint16 servoFrequence = ANALOG_SERVO_FREQUENCE;
    switch (m_configSource->getServoType()) {
    case VehicleConfigurationSource::SERVO_ANALOG:
        servoFrequence = ANALOG_SERVO_FREQUENCE;
        break;
    case VehicleConfigurationSource::SERVO_DIGITAL:
        servoFrequence = DIGITAL_SERVO_FREQUENCE;
        break;
    default:
        break;
    }

    switch (m_configSource->getVehicleType()) {
    case VehicleConfigurationSource::VEHICLE_MULTI:
    {
        ActuatorSettings::DataFields data = actSettings->getData();

        QList<actuatorChannelSettings> actuatorSettings = m_configSource->getActuatorSettings();
        for (quint16 i = 0; i < ActuatorSettings::CHANNELMAX_NUMELEM; i++) {
            data.ChannelType[i]    = ActuatorSettings::CHANNELTYPE_PWM;
            data.ChannelAddr[i]    = i;
            data.ChannelMin[i]     = actuatorSettings[i].channelMin;
            data.ChannelNeutral[i] = actuatorSettings[i].channelNeutral;
            data.ChannelMax[i]     = actuatorSettings[i].channelMax;
        }

        data.MotorsSpinWhileArmed = ActuatorSettings::MOTORSSPINWHILEARMED_FALSE;

        for (quint16 i = 0; i < ActuatorSettings::CHANNELUPDATEFREQ_NUMELEM; i++) {
            data.ChannelUpdateFreq[i] = LEGACY_ESC_FREQUENCE;
        }

        switch (m_configSource->getVehicleSubType()) {
        case VehicleConfigurationSource::MULTI_ROTOR_TRI_Y:
            // Servo always on channel 4
            data.ChannelUpdateFreq[0] = escFrequence;
            if (m_configSource->getControllerType() == VehicleConfigurationSource::CONTROLLER_CC ||
                m_configSource->getControllerType() == VehicleConfigurationSource::CONTROLLER_CC3D) {
                data.ChannelUpdateFreq[1] = servoFrequence;
            } else if (m_configSource->getControllerType() == VehicleConfigurationSource::CONTROLLER_REVO) {
                data.ChannelUpdateFreq[1] = escFrequence;
                data.ChannelUpdateFreq[2] = servoFrequence;
            } else if (m_configSource->getControllerType() == VehicleConfigurationSource::CONTROLLER_NANO) {
                data.ChannelUpdateFreq[1] = escFrequence;
                data.ChannelUpdateFreq[2] = escFrequence;
                data.ChannelUpdateFreq[3] = servoFrequence;
            }
            break;
        case VehicleConfigurationSource::MULTI_ROTOR_QUAD_X:
        case VehicleConfigurationSource::MULTI_ROTOR_QUAD_H:
        case VehicleConfigurationSource::MULTI_ROTOR_QUAD_PLUS:
            data.ChannelUpdateFreq[0] = escFrequence;
            data.ChannelUpdateFreq[1] = escFrequence;
            if (m_configSource->getControllerType() == VehicleConfigurationSource::CONTROLLER_REVO) {
                data.ChannelUpdateFreq[2] = escFrequence;
            }
            break;
        case VehicleConfigurationSource::MULTI_ROTOR_HEXA:
        case VehicleConfigurationSource::MULTI_ROTOR_HEXA_COAX_Y:
        case VehicleConfigurationSource::MULTI_ROTOR_HEXA_H:
        case VehicleConfigurationSource::MULTI_ROTOR_HEXA_X:
        case VehicleConfigurationSource::MULTI_ROTOR_OCTO:
        case VehicleConfigurationSource::MULTI_ROTOR_OCTO_X:
        case VehicleConfigurationSource::MULTI_ROTOR_OCTO_COAX_X:
        case VehicleConfigurationSource::MULTI_ROTOR_OCTO_COAX_PLUS:
        case VehicleConfigurationSource::MULTI_ROTOR_OCTO_V:
            data.ChannelUpdateFreq[0] = escFrequence;
            data.ChannelUpdateFreq[1] = escFrequence;
            data.ChannelUpdateFreq[2] = escFrequence;
            data.ChannelUpdateFreq[3] = escFrequence;
            break;
        default:
            break;
        }
        actSettings->setData(data);
        addModifiedObject(actSettings, tr("Writing actuator settings"));
        break;
    }

    case VehicleConfigurationSource::VEHICLE_FIXEDWING:
    {
        ActuatorSettings::DataFields data = actSettings->getData();

        QList<actuatorChannelSettings> actuatorSettings = m_configSource->getActuatorSettings();
        for (quint16 i = 0; i < ActuatorSettings::CHANNELMAX_NUMELEM; i++) {
            data.ChannelType[i]    = ActuatorSettings::CHANNELTYPE_PWM;
            data.ChannelAddr[i]    = i;
            data.ChannelMin[i]     = actuatorSettings[i].channelMin;
            data.ChannelNeutral[i] = actuatorSettings[i].channelNeutral;
            data.ChannelMax[i]     = actuatorSettings[i].channelMax;
        }

        for (quint16 i = 0; i < ActuatorSettings::CHANNELUPDATEFREQ_NUMELEM; i++) {
            data.ChannelUpdateFreq[i] = servoFrequence;
            if (m_configSource->getControllerType() == VehicleConfigurationSource::CONTROLLER_REVO) {
                if (i == 1) {
                    data.ChannelUpdateFreq[i] = escFrequence;
                }
            } else if (m_configSource->getControllerType() == VehicleConfigurationSource::CONTROLLER_NANO) {
                if (i == 2) {
                    data.ChannelUpdateFreq[i] = escFrequence;
                }
            }
        }

        actSettings->setData(data);
        addModifiedObject(actSettings, tr("Writing actuator settings"));

        break;
    }

    case VehicleConfigurationSource::VEHICLE_HELI:
        // TODO: Implement settings for Heli vehicle types
        break;

    case VehicleConfigurationSource::VEHICLE_SURFACE:
        // TODO: Implement settings for ground vehicle types
        break;

    default:
        break;
    }
}

void VehicleConfigurationHelper::applyFlightModeConfiguration()
{
    FlightModeSettings *modeSettings = FlightModeSettings::GetInstance(m_uavoManager);
    ManualControlSettings *controlSettings = ManualControlSettings::GetInstance(m_uavoManager);

    Q_ASSERT(modeSettings);
    Q_ASSERT(controlSettings);

    FlightModeSettings::DataFields data     = modeSettings->getData();
    ManualControlSettings::DataFields data2 = controlSettings->getData();
    data.Stabilization1Settings[0] = FlightModeSettings::STABILIZATION1SETTINGS_ATTITUDE;
    data.Stabilization1Settings[1] = FlightModeSettings::STABILIZATION1SETTINGS_ATTITUDE;
    data.Stabilization1Settings[2] = FlightModeSettings::STABILIZATION1SETTINGS_AXISLOCK;
    data.Stabilization1Settings[3] = FlightModeSettings::STABILIZATION1SETTINGS_MANUAL;
    data.Stabilization2Settings[0] = FlightModeSettings::STABILIZATION2SETTINGS_ATTITUDE;
    data.Stabilization2Settings[1] = FlightModeSettings::STABILIZATION2SETTINGS_ATTITUDE;
    data.Stabilization2Settings[2] = FlightModeSettings::STABILIZATION2SETTINGS_RATE;
    data.Stabilization2Settings[3] = FlightModeSettings::STABILIZATION2SETTINGS_MANUAL;
    data.Stabilization3Settings[0] = FlightModeSettings::STABILIZATION3SETTINGS_RATE;
    data.Stabilization3Settings[1] = FlightModeSettings::STABILIZATION3SETTINGS_RATE;
    data.Stabilization3Settings[2] = FlightModeSettings::STABILIZATION3SETTINGS_RATE;
    data.Stabilization3Settings[3] = FlightModeSettings::STABILIZATION3SETTINGS_MANUAL;
    data.Stabilization4Settings[0] = FlightModeSettings::STABILIZATION4SETTINGS_ATTITUDE;
    data.Stabilization4Settings[1] = FlightModeSettings::STABILIZATION4SETTINGS_ATTITUDE;
    data.Stabilization4Settings[2] = FlightModeSettings::STABILIZATION4SETTINGS_AXISLOCK;
    data.Stabilization4Settings[3] = FlightModeSettings::STABILIZATION4SETTINGS_CRUISECONTROL;
    data.Stabilization5Settings[0] = FlightModeSettings::STABILIZATION5SETTINGS_ATTITUDE;
    data.Stabilization5Settings[1] = FlightModeSettings::STABILIZATION5SETTINGS_ATTITUDE;
    data.Stabilization5Settings[2] = FlightModeSettings::STABILIZATION5SETTINGS_RATE;
    data.Stabilization5Settings[3] = FlightModeSettings::STABILIZATION5SETTINGS_CRUISECONTROL;
    data.Stabilization6Settings[0] = FlightModeSettings::STABILIZATION6SETTINGS_RATE;
    data.Stabilization6Settings[1] = FlightModeSettings::STABILIZATION6SETTINGS_RATE;
    data.Stabilization6Settings[2] = FlightModeSettings::STABILIZATION6SETTINGS_RATE;
    data.Stabilization6Settings[3] = FlightModeSettings::STABILIZATION6SETTINGS_CRUISECONTROL;
    data2.FlightModeNumber = 3;
    data.FlightModePosition[0]     = FlightModeSettings::FLIGHTMODEPOSITION_STABILIZED1;
    data.FlightModePosition[1]     = FlightModeSettings::FLIGHTMODEPOSITION_STABILIZED2;
    data.FlightModePosition[2]     = FlightModeSettings::FLIGHTMODEPOSITION_STABILIZED3;
    data.FlightModePosition[3]     = FlightModeSettings::FLIGHTMODEPOSITION_STABILIZED4;
    data.FlightModePosition[4]     = FlightModeSettings::FLIGHTMODEPOSITION_STABILIZED5;
    data.FlightModePosition[5]     = FlightModeSettings::FLIGHTMODEPOSITION_STABILIZED6;
    modeSettings->setData(data);
    addModifiedObject(modeSettings, tr("Writing flight mode settings 1/2"));
    controlSettings->setData(data2);
    addModifiedObject(controlSettings, tr("Writing flight mode settings 2/2"));
}

void VehicleConfigurationHelper::applySensorBiasConfiguration()
{
    if (m_configSource->isCalibrationPerformed()) {
        accelGyroBias bias = m_configSource->getCalibrationBias();
        float G = 9.81f;

        AccelGyroSettings *accelGyroSettings = AccelGyroSettings::GetInstance(m_uavoManager);
        Q_ASSERT(accelGyroSettings);
        AccelGyroSettings::DataFields accelGyroSettingsData = accelGyroSettings->getData();

        accelGyroSettingsData.accel_bias[AccelGyroSettings::ACCEL_BIAS_X] += bias.m_accelerometerXBias;
        accelGyroSettingsData.accel_bias[AccelGyroSettings::ACCEL_BIAS_Y] += bias.m_accelerometerYBias;
        accelGyroSettingsData.accel_bias[AccelGyroSettings::ACCEL_BIAS_Z] += bias.m_accelerometerZBias + G;
        accelGyroSettingsData.gyro_bias[AccelGyroSettings::GYRO_BIAS_X]    = bias.m_gyroXBias;
        accelGyroSettingsData.gyro_bias[AccelGyroSettings::GYRO_BIAS_Y]    = bias.m_gyroYBias;
        accelGyroSettingsData.gyro_bias[AccelGyroSettings::GYRO_BIAS_Z]    = bias.m_gyroZBias;

        accelGyroSettings->setData(accelGyroSettingsData);
        addModifiedObject(accelGyroSettings, tr("Writing gyro and accelerometer bias settings"));

        switch (m_configSource->getControllerType()) {
        case VehicleConfigurationSource::CONTROLLER_CC:
        case VehicleConfigurationSource::CONTROLLER_CC3D:
        {
            AttitudeSettings *copterControlCalibration = AttitudeSettings::GetInstance(m_uavoManager);
            Q_ASSERT(copterControlCalibration);
            AttitudeSettings::DataFields data = copterControlCalibration->getData();

            data.AccelTau = DEFAULT_ENABLED_ACCEL_TAU;
            data.BiasCorrectGyro = AttitudeSettings::BIASCORRECTGYRO_TRUE;

            copterControlCalibration->setData(data);
            addModifiedObject(copterControlCalibration, tr("Writing board settings"));
            break;
        }
        case VehicleConfigurationSource::CONTROLLER_REVO:
        {
            RevoCalibration *revolutionCalibration = RevoCalibration::GetInstance(m_uavoManager);
            Q_ASSERT(revolutionCalibration);
            RevoCalibration::DataFields data = revolutionCalibration->getData();

            data.BiasCorrectedRaw = RevoCalibration::BIASCORRECTEDRAW_TRUE;

            revolutionCalibration->setData(data);
            addModifiedObject(revolutionCalibration, tr("Writing board settings"));
            break;
        }
        default:
            // Something went terribly wrong.
            break;
        }
    }
}

void VehicleConfigurationHelper::applyStabilizationConfiguration()
{
    StabilizationSettings *stabSettings = StabilizationSettings::GetInstance(m_uavoManager);

    Q_ASSERT(stabSettings);

    StabilizationSettings defaultSettings;
    stabSettings->setData(defaultSettings.getData());
    addModifiedObject(stabSettings, tr("Writing stabilization settings"));
}

void VehicleConfigurationHelper::applyMixerConfiguration(mixerChannelSettings channels[])
{
    // Set all mixer data
    MixerSettings *mSettings = MixerSettings::GetInstance(m_uavoManager);

    Q_ASSERT(mSettings);

    // Set Mixer types and values
    QString mixerTypePattern   = "Mixer%1Type";
    QString mixerVectorPattern = "Mixer%1Vector";
    for (int i = 0; i < 10; i++) {
        UAVObjectField *field = mSettings->getField(mixerTypePattern.arg(i + 1));
        Q_ASSERT(field);
        field->setValue(field->getOptions().at(channels[i].type));

        field = mSettings->getField(mixerVectorPattern.arg(i + 1));
        Q_ASSERT(field);
        field->setValue((channels[i].throttle1 * 127) / 100, 0);
        field->setValue((channels[i].throttle2 * 127) / 100, 1);

        // Normalize mixer values, allow a well balanced mixer saved
        if (channels[i].roll < 0) {
            field->setValue(qFloor((double)(channels[i].roll * 127) / 100), 2);
        } else {
            field->setValue(qCeil((double)(channels[i].roll * 127) / 100), 2);
        }

        if (channels[i].pitch < 0) {
            field->setValue(qFloor((double)(channels[i].pitch * 127) / 100), 3);
        } else {
            field->setValue(qCeil((double)(channels[i].pitch * 127) / 100), 3);
        }

        if (channels[i].yaw < 0) {
            field->setValue(qFloor((double)(channels[i].yaw * 127) / 100), 4);
        } else {
            field->setValue(qCeil((double)(channels[i].yaw * 127) / 100), 4);
        }
    }

    MixerSettings *mixSettings = MixerSettings::GetInstance(m_uavoManager);

    // Save mixer values for sliders
    switch (m_configSource->getVehicleType()) {
    case VehicleConfigurationSource::VEHICLE_MULTI:
    {
        switch (m_configSource->getVehicleSubType()) {
        case VehicleConfigurationSource::MULTI_ROTOR_TRI_Y:
        case VehicleConfigurationSource::MULTI_ROTOR_HEXA:
        case VehicleConfigurationSource::MULTI_ROTOR_HEXA_H:
        case VehicleConfigurationSource::MULTI_ROTOR_HEXA_X:
            mixSettings->setMixerValueRoll(100);
            mixSettings->setMixerValuePitch(100);
            mixSettings->setMixerValueYaw(100);
            break;
        case VehicleConfigurationSource::MULTI_ROTOR_QUAD_X:
            mixSettings->setMixerValueRoll(50);
            mixSettings->setMixerValuePitch(50);
            mixSettings->setMixerValueYaw(50);
            break;
        case VehicleConfigurationSource::MULTI_ROTOR_QUAD_PLUS:
            mixSettings->setMixerValueRoll(100);
            mixSettings->setMixerValuePitch(100);
            mixSettings->setMixerValueYaw(50);
            break;
        case VehicleConfigurationSource::MULTI_ROTOR_QUAD_H:
            mixSettings->setMixerValueRoll(50);
            mixSettings->setMixerValuePitch(70);
            mixSettings->setMixerValueYaw(50);
            break;
        case VehicleConfigurationSource::MULTI_ROTOR_HEXA_COAX_Y:
            mixSettings->setMixerValueRoll(100);
            mixSettings->setMixerValuePitch(50);
            mixSettings->setMixerValueYaw(66);
            break;
        case VehicleConfigurationSource::MULTI_ROTOR_OCTO:
        case VehicleConfigurationSource::MULTI_ROTOR_OCTO_X:
            mixSettings->setMixerValueRoll(100);
            mixSettings->setMixerValuePitch(100);
            mixSettings->setMixerValueYaw(100);
            break;
        case VehicleConfigurationSource::MULTI_ROTOR_OCTO_COAX_X:
        case VehicleConfigurationSource::MULTI_ROTOR_OCTO_COAX_PLUS:
        case VehicleConfigurationSource::MULTI_ROTOR_OCTO_V:
            break;
        default:
            break;
        }
        break;
    }
    case VehicleConfigurationSource::VEHICLE_FIXEDWING:
    case VehicleConfigurationSource::VEHICLE_HELI:
    case VehicleConfigurationSource::VEHICLE_SURFACE:
        // TODO: Implement mixer / sliders settings for other vehicle types?
        break;
    default:
        break;
    }

    // Apply updates
    mSettings->setData(mSettings->getData());
    addModifiedObject(mSettings, tr("Writing mixer settings"));
}

void VehicleConfigurationHelper::applyMultiGUISettings(SystemSettings::AirframeTypeOptions airframe, GUIConfigDataUnion guiConfig)
{
    SystemSettings *sSettings = SystemSettings::GetInstance(m_uavoManager);

    Q_ASSERT(sSettings);
    SystemSettings::DataFields data = sSettings->getData();
    data.AirframeType = airframe;

    for (int i = 0; i < (int)(SystemSettings::GUICONFIGDATA_NUMELEM); i++) {
        data.GUIConfigData[i] = guiConfig.UAVObject[i];
    }

    sSettings->setData(data);
    addModifiedObject(sSettings, tr("Writing vehicle settings"));
}

void VehicleConfigurationHelper::applyManualControlDefaults()
{
    ManualControlSettings *mcSettings = ManualControlSettings::GetInstance(m_uavoManager);

    Q_ASSERT(mcSettings);
    ManualControlSettings::DataFields cData = mcSettings->getData();

    ManualControlSettings::ChannelGroupsOptions channelType = ManualControlSettings::CHANNELGROUPS_PWM;
    switch (m_configSource->getInputType()) {
    case VehicleConfigurationSource::INPUT_PWM:
        channelType = ManualControlSettings::CHANNELGROUPS_PWM;
        break;
    case VehicleConfigurationSource::INPUT_PPM:
        channelType = ManualControlSettings::CHANNELGROUPS_PPM;
        break;
    case VehicleConfigurationSource::INPUT_SBUS:
        channelType = ManualControlSettings::CHANNELGROUPS_SBUS;
        break;
    case VehicleConfigurationSource::INPUT_DSMX10:
    case VehicleConfigurationSource::INPUT_DSMX11:
    case VehicleConfigurationSource::INPUT_DSM2:
        channelType = ManualControlSettings::CHANNELGROUPS_DSMMAINPORT;
        break;
    default:
        break;
    }

    cData.ChannelGroups[ManualControlSettings::CHANNELGROUPS_THROTTLE]   = channelType;
    cData.ChannelGroups[ManualControlSettings::CHANNELGROUPS_ROLL]       = channelType;
    cData.ChannelGroups[ManualControlSettings::CHANNELGROUPS_YAW] = channelType;
    cData.ChannelGroups[ManualControlSettings::CHANNELGROUPS_PITCH]      = channelType;
    cData.ChannelGroups[ManualControlSettings::CHANNELGROUPS_FLIGHTMODE] = channelType;

    cData.ChannelNumber[ManualControlSettings::CHANNELGROUPS_THROTTLE]   = 1;
    cData.ChannelNumber[ManualControlSettings::CHANNELGROUPS_ROLL]       = 2;
    cData.ChannelNumber[ManualControlSettings::CHANNELGROUPS_YAW] = 3;
    cData.ChannelNumber[ManualControlSettings::CHANNELGROUPS_PITCH]      = 4;
    cData.ChannelNumber[ManualControlSettings::CHANNELGROUPS_FLIGHTMODE] = 5;

    mcSettings->setData(cData);
    addModifiedObject(mcSettings, tr("Writing manual control defaults"));
}

bool VehicleConfigurationHelper::saveChangesToController(bool save)
{
    qDebug() << "Saving modified objects to controller. " << m_modifiedObjects.count() << " objects in found.";
    const int OUTER_TIMEOUT = 3000 * 20; // 10 seconds timeout for saving all objects
    const int INNER_TIMEOUT = 2000; // 1 second timeout on every save attempt

    ExtensionSystem::PluginManager *pm = ExtensionSystem::PluginManager::instance();
    Q_ASSERT(pm);
    UAVObjectUtilManager *utilMngr     = pm->getObject<UAVObjectUtilManager>();
    Q_ASSERT(utilMngr);

    QTimer outerTimeoutTimer;
    outerTimeoutTimer.setSingleShot(true);

    QTimer innerTimeoutTimer;
    innerTimeoutTimer.setSingleShot(true);

    connect(utilMngr, SIGNAL(saveCompleted(int, bool)), this, SLOT(uAVOTransactionCompleted(int, bool)));
    connect(&innerTimeoutTimer, SIGNAL(timeout()), &m_eventLoop, SLOT(quit()));
    connect(&outerTimeoutTimer, SIGNAL(timeout()), this, SLOT(saveChangesTimeout()));

    outerTimeoutTimer.start(OUTER_TIMEOUT);
    for (int i = 0; i < m_modifiedObjects.count(); i++) {
        QPair<UAVDataObject *, QString> *objPair = m_modifiedObjects.at(i);
        m_transactionOK = false;
        UAVDataObject *obj     = objPair->first;
        QString objDescription = objPair->second;
        if (UAVObject::GetGcsAccess(obj->getMetadata()) != UAVObject::ACCESS_READONLY && obj->isSettingsObject()) {
            emit saveProgress(m_modifiedObjects.count() + 1, ++m_progress, objDescription);

            m_currentTransactionObjectID = obj->getObjID();

            connect(obj, SIGNAL(transactionCompleted(UAVObject *, bool)), this, SLOT(uAVOTransactionCompleted(UAVObject *, bool)));
            while (!m_transactionOK && !m_transactionTimeout) {
                // Allow the transaction to take some time
                innerTimeoutTimer.start(INNER_TIMEOUT);

                // Set object updated
                obj->updated();
                if (!m_transactionOK) {
                    m_eventLoop.exec();
                }
                innerTimeoutTimer.stop();
            }
            disconnect(obj, SIGNAL(transactionCompleted(UAVObject *, bool)), this, SLOT(uAVOTransactionCompleted(UAVObject *, bool)));
            if (m_transactionOK) {
                qDebug() << "Object " << obj->getName() << " was successfully updated.";
                if (save) {
                    m_transactionOK = false;
                    m_currentTransactionObjectID = obj->getObjID();
                    // Try to save until success or timeout
                    while (!m_transactionOK && !m_transactionTimeout) {
                        // Allow the transaction to take some time
                        innerTimeoutTimer.start(INNER_TIMEOUT);

                        // Persist object in controller
                        utilMngr->saveObjectToSD(obj);
                        if (!m_transactionOK) {
                            m_eventLoop.exec();
                        }
                        innerTimeoutTimer.stop();
                    }
                    m_currentTransactionObjectID = -1;
                }
            }

            if (!m_transactionOK) {
                qDebug() << "Transaction timed out when trying to save: " << obj->getName();
            } else {
                qDebug() << "Object " << obj->getName() << " was successfully saved.";
            }
        } else {
            qDebug() << "Trying to save a UAVDataObject that is read only or is not a settings object.";
        }
        if (m_transactionTimeout) {
            qDebug() << "Transaction timed out when trying to save " << m_modifiedObjects.count() << " objects.";
            break;
        }
    }

    outerTimeoutTimer.stop();
    disconnect(&outerTimeoutTimer, SIGNAL(timeout()), this, SLOT(saveChangesTimeout()));
    disconnect(&innerTimeoutTimer, SIGNAL(timeout()), &m_eventLoop, SLOT(quit()));
    disconnect(utilMngr, SIGNAL(saveCompleted(int, bool)), this, SLOT(uAVOTransactionCompleted(int, bool)));

    qDebug() << "Finished saving modified objects to controller. Success = " << m_transactionOK;

    return m_transactionOK;
}

void VehicleConfigurationHelper::uAVOTransactionCompleted(int oid, bool success)
{
    if (oid == m_currentTransactionObjectID) {
        m_transactionOK = success;
        m_eventLoop.quit();
    }
}

void VehicleConfigurationHelper::uAVOTransactionCompleted(UAVObject *object, bool success)
{
    if (object) {
        uAVOTransactionCompleted(object->getObjID(), success);
    }
}

void VehicleConfigurationHelper::saveChangesTimeout()
{
    m_transactionOK = false;
    m_transactionTimeout = true;
    m_eventLoop.quit();
}

void VehicleConfigurationHelper::resetVehicleConfig()
{
    // Reset all vehicle data
    MixerSettings *mSettings = MixerSettings::GetInstance(m_uavoManager);

    // Reset feed forward, accel times etc
    mSettings->setFeedForward(0.0f);
    mSettings->setMaxAccel(1000.0f);
    mSettings->setAccelTime(0.0f);
    mSettings->setDecelTime(0.0f);

    // Reset throttle curves
    QString throttlePattern = "ThrottleCurve%1";
    for (int i = 1; i <= 2; i++) {
        UAVObjectField *field = mSettings->getField(throttlePattern.arg(i));
        Q_ASSERT(field);
        // Wizard support only Multirotors - Set default curve with 90% max
        for (quint32 i = 0; i < field->getNumElements(); i++) {
            field->setValue(i * (0.9f / (field->getNumElements() - 1)), i);
        }
    }

    // Reset Mixer types and values
    QString mixerTypePattern   = "Mixer%1Type";
    QString mixerVectorPattern = "Mixer%1Vector";
    for (int i = 1; i <= 10; i++) {
        UAVObjectField *field = mSettings->getField(mixerTypePattern.arg(i));
        Q_ASSERT(field);
        field->setValue(field->getOptions().at(0));

        field = mSettings->getField(mixerVectorPattern.arg(i));
        Q_ASSERT(field);
        for (quint32 i = 0; i < field->getNumElements(); i++) {
            field->setValue(0, i);
        }
    }

    // Apply updates
    // mSettings->setData(mSettings->getData());
    addModifiedObject(mSettings, tr("Preparing mixer settings"));
}

void VehicleConfigurationHelper::resetGUIData()
{
    SystemSettings *sSettings = SystemSettings::GetInstance(m_uavoManager);

    Q_ASSERT(sSettings);
    SystemSettings::DataFields data = sSettings->getData();
    data.AirframeType = SystemSettings::AIRFRAMETYPE_CUSTOM;
    for (quint32 i = 0; i < SystemSettings::GUICONFIGDATA_NUMELEM; i++) {
        data.GUIConfigData[i] = 0;
    }
    sSettings->setData(data);
    addModifiedObject(sSettings, tr("Preparing vehicle settings"));
}


void VehicleConfigurationHelper::setupTriCopter()
{
    // Typical vehicle setup
    // 1. Setup mixer data
    // 2. Setup GUI data
    // 3. Apply changes

    mixerChannelSettings channels[10];
    GUIConfigDataUnion guiSettings = getGUIConfigData();

    channels[0].type      = MIXER_TYPE_MOTOR;
    channels[0].throttle1 = 100;
    channels[0].throttle2 = 0;
    channels[0].roll      = 100;
    channels[0].pitch     = 50;
    channels[0].yaw = 0;

    channels[1].type      = MIXER_TYPE_MOTOR;
    channels[1].throttle1 = 100;
    channels[1].throttle2 = 0;
    channels[1].roll      = -100;
    channels[1].pitch     = 50;
    channels[1].yaw = 0;

    channels[2].type      = MIXER_TYPE_MOTOR;
    channels[2].throttle1 = 100;
    channels[2].throttle2 = 0;
    channels[2].roll      = 0;
    channels[2].pitch     = -100;
    channels[2].yaw = 0;

    channels[3].type      = MIXER_TYPE_SERVO;
    channels[3].throttle1 = 0;
    channels[3].throttle2 = 0;
    channels[3].roll      = 0;
    channels[3].pitch     = 0;
    channels[3].yaw = 100;

    guiSettings.multi.VTOLMotorNW = 1;
    guiSettings.multi.VTOLMotorNE = 2;
    guiSettings.multi.VTOLMotorS  = 3;
    guiSettings.multi.TRIYaw = 4;

    applyMixerConfiguration(channels);
    applyMultiGUISettings(SystemSettings::AIRFRAMETYPE_TRI, guiSettings);
}

GUIConfigDataUnion VehicleConfigurationHelper::getGUIConfigData()
{
    GUIConfigDataUnion configData;

    for (int i = 0; i < (int)(SystemSettings::GUICONFIGDATA_NUMELEM); i++) {
        configData.UAVObject[i] = 0; // systemSettingsData.GUIConfigData[i];
    }

    return configData;
}

void VehicleConfigurationHelper::setupQuadCopter()
{
    mixerChannelSettings channels[10];
    GUIConfigDataUnion guiSettings = getGUIConfigData();
    SystemSettings::AirframeTypeOptions frame = SystemSettings::AIRFRAMETYPE_QUADX;

    switch (m_configSource->getVehicleSubType()) {
    case VehicleConfigurationSource::MULTI_ROTOR_QUAD_PLUS:
    {
        frame = SystemSettings::AIRFRAMETYPE_QUADP;
        channels[0].type      = MIXER_TYPE_MOTOR;
        channels[0].throttle1 = 100;
        channels[0].throttle2 = 0;
        channels[0].roll      = 0;
        channels[0].pitch     = 100;
        channels[0].yaw = -50;

        channels[1].type      = MIXER_TYPE_MOTOR;
        channels[1].throttle1 = 100;
        channels[1].throttle2 = 0;
        channels[1].roll      = -100;
        channels[1].pitch     = 0;
        channels[1].yaw = 50;

        channels[2].type      = MIXER_TYPE_MOTOR;
        channels[2].throttle1 = 100;
        channels[2].throttle2 = 0;
        channels[2].roll      = 0;
        channels[2].pitch     = -100;
        channels[2].yaw = -50;

        channels[3].type      = MIXER_TYPE_MOTOR;
        channels[3].throttle1 = 100;
        channels[3].throttle2 = 0;
        channels[3].roll      = 100;
        channels[3].pitch     = 0;
        channels[3].yaw = 50;

        guiSettings.multi.VTOLMotorN = 1;
        guiSettings.multi.VTOLMotorE = 2;
        guiSettings.multi.VTOLMotorS = 3;
        guiSettings.multi.VTOLMotorW = 4;

        break;
    }
    case VehicleConfigurationSource::MULTI_ROTOR_QUAD_X:
    {
        frame = SystemSettings::AIRFRAMETYPE_QUADX;
        channels[0].type      = MIXER_TYPE_MOTOR;
        channels[0].throttle1 = 100;
        channels[0].throttle2 = 0;
        channels[0].roll      = 50;
        channels[0].pitch     = 50;
        channels[0].yaw = -50;

        channels[1].type      = MIXER_TYPE_MOTOR;
        channels[1].throttle1 = 100;
        channels[1].throttle2 = 0;
        channels[1].roll      = -50;
        channels[1].pitch     = 50;
        channels[1].yaw = 50;

        channels[2].type      = MIXER_TYPE_MOTOR;
        channels[2].throttle1 = 100;
        channels[2].throttle2 = 0;
        channels[2].roll      = -50;
        channels[2].pitch     = -50;
        channels[2].yaw = -50;

        channels[3].type      = MIXER_TYPE_MOTOR;
        channels[3].throttle1 = 100;
        channels[3].throttle2 = 0;
        channels[3].roll      = 50;
        channels[3].pitch     = -50;
        channels[3].yaw = 50;

        guiSettings.multi.VTOLMotorNW = 1;
        guiSettings.multi.VTOLMotorNE = 2;
        guiSettings.multi.VTOLMotorSE = 3;
        guiSettings.multi.VTOLMotorSW = 4;

        break;
    }
    case VehicleConfigurationSource::MULTI_ROTOR_QUAD_H:
    {
        frame = SystemSettings::AIRFRAMETYPE_QUADH;
        channels[0].type      = MIXER_TYPE_MOTOR;
        channels[0].throttle1 = 100;
        channels[0].throttle2 = 0;
        channels[0].roll      = 50;
        channels[0].pitch     = 70;
        channels[0].yaw = -50;

        channels[1].type      = MIXER_TYPE_MOTOR;
        channels[1].throttle1 = 100;
        channels[1].throttle2 = 0;
        channels[1].roll      = -50;
        channels[1].pitch     = 70;
        channels[1].yaw = 50;

        channels[2].type      = MIXER_TYPE_MOTOR;
        channels[2].throttle1 = 100;
        channels[2].throttle2 = 0;
        channels[2].roll      = -50;
        channels[2].pitch     = -70;
        channels[2].yaw = -50;

        channels[3].type      = MIXER_TYPE_MOTOR;
        channels[3].throttle1 = 100;
        channels[3].throttle2 = 0;
        channels[3].roll      = 50;
        channels[3].pitch     = -70;
        channels[3].yaw = 50;

        guiSettings.multi.VTOLMotorNW = 1;
        guiSettings.multi.VTOLMotorNE = 2;
        guiSettings.multi.VTOLMotorSE = 3;
        guiSettings.multi.VTOLMotorSW = 4;

        break;
    }
    default:
        break;
    }
    applyMixerConfiguration(channels);
    applyMultiGUISettings(frame, guiSettings);
}

void VehicleConfigurationHelper::setupHexaCopter()
{
    mixerChannelSettings channels[10];
    GUIConfigDataUnion guiSettings = getGUIConfigData();
    SystemSettings::AirframeTypeOptions frame = SystemSettings::AIRFRAMETYPE_HEXA;

    switch (m_configSource->getVehicleSubType()) {
    case VehicleConfigurationSource::MULTI_ROTOR_HEXA:
    {
        frame = SystemSettings::AIRFRAMETYPE_HEXA;
        // HexaPlus according to new mixer table and pitch-roll-yaw mixing at 100%
        // Pitch Roll Yaw
        // M1 {  1  , 0 , -1 },
        // M2 {  0.5, -1,  1 },
        // M3 { -0.5, -1, -1 },
        // M4 { -1  , 0 ,  1 },
        // M5 { -0.5, 1 , -1 },
        // M6 {  0.5, 1 ,  1 },
        channels[0].type      = MIXER_TYPE_MOTOR;
        channels[0].throttle1 = 100;
        channels[0].throttle2 = 0;
        channels[0].roll      = 0;
        channels[0].pitch     = 100;
        channels[0].yaw = -100;

        channels[1].type      = MIXER_TYPE_MOTOR;
        channels[1].throttle1 = 100;
        channels[1].throttle2 = 0;
        channels[1].roll      = -100;
        channels[1].pitch     = 50;
        channels[1].yaw = 100;

        channels[2].type      = MIXER_TYPE_MOTOR;
        channels[2].throttle1 = 100;
        channels[2].throttle2 = 0;
        channels[2].roll      = -100;
        channels[2].pitch     = -50;
        channels[2].yaw = -100;

        channels[3].type      = MIXER_TYPE_MOTOR;
        channels[3].throttle1 = 100;
        channels[3].throttle2 = 0;
        channels[3].roll      = 0;
        channels[3].pitch     = -100;
        channels[3].yaw = 100;

        channels[4].type      = MIXER_TYPE_MOTOR;
        channels[4].throttle1 = 100;
        channels[4].throttle2 = 0;
        channels[4].roll      = 100;
        channels[4].pitch     = -50;
        channels[4].yaw = -100;

        channels[5].type      = MIXER_TYPE_MOTOR;
        channels[5].throttle1 = 100;
        channels[5].throttle2 = 0;
        channels[5].roll      = 100;
        channels[5].pitch     = 50;
        channels[5].yaw = 100;

        guiSettings.multi.VTOLMotorN  = 1;
        guiSettings.multi.VTOLMotorNE = 2;
        guiSettings.multi.VTOLMotorSE = 3;
        guiSettings.multi.VTOLMotorS  = 4;
        guiSettings.multi.VTOLMotorSW = 5;
        guiSettings.multi.VTOLMotorNW = 6;

        break;
    }
    case VehicleConfigurationSource::MULTI_ROTOR_HEXA_COAX_Y:
    {
        frame = SystemSettings::AIRFRAMETYPE_HEXACOAX;

        channels[0].type      = MIXER_TYPE_MOTOR;
        channels[0].throttle1 = 100;
        channels[0].throttle2 = 0;
        channels[0].roll      = 100;
        channels[0].pitch     = 25;
        channels[0].yaw = -66;

        channels[1].type      = MIXER_TYPE_MOTOR;
        channels[1].throttle1 = 100;
        channels[1].throttle2 = 0;
        channels[1].roll      = 100;
        channels[1].pitch     = 25;
        channels[1].yaw = 66;

        channels[2].type      = MIXER_TYPE_MOTOR;
        channels[2].throttle1 = 100;
        channels[2].throttle2 = 0;
        channels[2].roll      = -100;
        channels[2].pitch     = 25;
        channels[2].yaw = -66;

        channels[3].type      = MIXER_TYPE_MOTOR;
        channels[3].throttle1 = 100;
        channels[3].throttle2 = 0;
        channels[3].roll      = -100;
        channels[3].pitch     = 25;
        channels[3].yaw = 66;

        channels[4].type      = MIXER_TYPE_MOTOR;
        channels[4].throttle1 = 100;
        channels[4].throttle2 = 0;
        channels[4].roll      = 0;
        channels[4].pitch     = -50;
        channels[4].yaw = -66;

        channels[5].type      = MIXER_TYPE_MOTOR;
        channels[5].throttle1 = 100;
        channels[5].throttle2 = 0;
        channels[5].roll      = 0;
        channels[5].pitch     = -50;
        channels[5].yaw = 66;

        guiSettings.multi.VTOLMotorNW = 1;
        guiSettings.multi.VTOLMotorW  = 2;
        guiSettings.multi.VTOLMotorNE = 3;
        guiSettings.multi.VTOLMotorE  = 4;
        guiSettings.multi.VTOLMotorS  = 5;
        guiSettings.multi.VTOLMotorSE = 6;

        break;
    }
    case VehicleConfigurationSource::MULTI_ROTOR_HEXA_H:
    {
        frame = SystemSettings::AIRFRAMETYPE_HEXAH;
        // HexaH according to new mixer table and pitch-roll-yaw mixing at 100%
        // Pitch Roll Yaw
        // M1 {  1 , -0.5, -0.5 },
        // M2 {  0 , -1  ,  1   },
        // M3 { -1 , -0.5, -0.5 },
        // M4 { -1 ,  0.5,  0.5 },
        // M5 {  0 ,  1  , -1   },
        // M6 {  1 ,  0.5,  0.5 },
        channels[0].type      = MIXER_TYPE_MOTOR;
        channels[0].throttle1 = 100;
        channels[0].throttle2 = 0;
        channels[0].roll      = -50;
        channels[0].pitch     = 100;
        channels[0].yaw = -50;

        channels[1].type      = MIXER_TYPE_MOTOR;
        channels[1].throttle1 = 100;
        channels[1].throttle2 = 0;
        channels[1].roll      = -100;
        channels[1].pitch     = 0;
        channels[1].yaw = 100;

        channels[2].type      = MIXER_TYPE_MOTOR;
        channels[2].throttle1 = 100;
        channels[2].throttle2 = 0;
        channels[2].roll      = -50;
        channels[2].pitch     = -100;
        channels[2].yaw = -50;

        channels[3].type      = MIXER_TYPE_MOTOR;
        channels[3].throttle1 = 100;
        channels[3].throttle2 = 0;
        channels[3].roll      = 50;
        channels[3].pitch     = -100;
        channels[3].yaw = 50;

        channels[4].type      = MIXER_TYPE_MOTOR;
        channels[4].throttle1 = 100;
        channels[4].throttle2 = 0;
        channels[4].roll      = 100;
        channels[4].pitch     = 0;
        channels[4].yaw = -100;

        channels[5].type      = MIXER_TYPE_MOTOR;
        channels[5].throttle1 = 100;
        channels[5].throttle2 = 0;
        channels[5].roll      = 50;
        channels[5].pitch     = 100;
        channels[5].yaw = 50;

        guiSettings.multi.VTOLMotorNE = 1;
        guiSettings.multi.VTOLMotorE  = 2;
        guiSettings.multi.VTOLMotorSE = 3;
        guiSettings.multi.VTOLMotorSW = 4;
        guiSettings.multi.VTOLMotorW  = 5;
        guiSettings.multi.VTOLMotorNW = 6;

        break;
    }
    case VehicleConfigurationSource::MULTI_ROTOR_HEXA_X:
    {
        frame = SystemSettings::AIRFRAMETYPE_HEXAX;
        // HexaX according to new mixer table and pitch-roll-yaw mixing at 100%
        // Pitch Roll Yaw
        // M1 {  1, -0.5, -1 },
        // M2 {  0, -1  ,  1 },
        // M3 { -1, -0.5, -1 },
        // M4 { -1,  0.5,  1 },
        // M5 {  0,  1  , -1 },
        // M6 {  1,  0.5,  1 },
        channels[0].type      = MIXER_TYPE_MOTOR;
        channels[0].throttle1 = 100;
        channels[0].throttle2 = 0;
        channels[0].roll      = -50;
        channels[0].pitch     = 100;
        channels[0].yaw = -100;

        channels[1].type      = MIXER_TYPE_MOTOR;
        channels[1].throttle1 = 100;
        channels[1].throttle2 = 0;
        channels[1].roll      = -100;
        channels[1].pitch     = 0;
        channels[1].yaw = 100;

        channels[2].type      = MIXER_TYPE_MOTOR;
        channels[2].throttle1 = 100;
        channels[2].throttle2 = 0;
        channels[2].roll      = -50;
        channels[2].pitch     = -100;
        channels[2].yaw = -100;

        channels[3].type      = MIXER_TYPE_MOTOR;
        channels[3].throttle1 = 100;
        channels[3].throttle2 = 0;
        channels[3].roll      = 50;
        channels[3].pitch     = -100;
        channels[3].yaw = 100;

        channels[4].type      = MIXER_TYPE_MOTOR;
        channels[4].throttle1 = 100;
        channels[4].throttle2 = 0;
        channels[4].roll      = 100;
        channels[4].pitch     = 0;
        channels[4].yaw = -100;

        channels[5].type      = MIXER_TYPE_MOTOR;
        channels[5].throttle1 = 100;
        channels[5].throttle2 = 0;
        channels[5].roll      = 50;
        channels[5].pitch     = 100;
        channels[5].yaw = 100;

        guiSettings.multi.VTOLMotorNE = 1;
        guiSettings.multi.VTOLMotorE  = 2;
        guiSettings.multi.VTOLMotorSE = 3;
        guiSettings.multi.VTOLMotorSW = 4;
        guiSettings.multi.VTOLMotorW  = 5;
        guiSettings.multi.VTOLMotorNW = 6;

        break;
    }
    default:
        break;
    }
    applyMixerConfiguration(channels);
    applyMultiGUISettings(frame, guiSettings);
}

void VehicleConfigurationHelper::setupOctoCopter()
{
    mixerChannelSettings channels[10];
    GUIConfigDataUnion guiSettings = getGUIConfigData();
    SystemSettings::AirframeTypeOptions frame = SystemSettings::AIRFRAMETYPE_OCTO;

    switch (m_configSource->getVehicleSubType()) {
    case VehicleConfigurationSource::MULTI_ROTOR_OCTO:
    {
        frame = SystemSettings::AIRFRAMETYPE_OCTO;
        // OctoP according to new mixer table and pitch-roll-yaw mixing at 100%
        // Pitch Roll Yaw
        // M1{  1   , 0   , -1 },
        // M2{  0.71,-0.71,  1 },
        // M3{  0   ,-1   , -1 },
        // M4{ -0.71,-0.71,  1 },
        // M5{ -1   , 0   , -1 },
        // M6{ -0.71, 0.71,  1 },
        // M7{  0   ,  1  , -1 },
        // M8{  0.71, 0.71,  1 }
        channels[0].type      = MIXER_TYPE_MOTOR;
        channels[0].throttle1 = 100;
        channels[0].throttle2 = 0;
        channels[0].roll      = 0;
        channels[0].pitch     = 100;
        channels[0].yaw = -100;

        channels[1].type      = MIXER_TYPE_MOTOR;
        channels[1].throttle1 = 100;
        channels[1].throttle2 = 0;
        channels[1].roll      = -71;
        channels[1].pitch     = 71;
        channels[1].yaw = 100;

        channels[2].type      = MIXER_TYPE_MOTOR;
        channels[2].throttle1 = 100;
        channels[2].throttle2 = 0;
        channels[2].roll      = -71;
        channels[2].pitch     = 0;
        channels[2].yaw = -100;

        channels[3].type      = MIXER_TYPE_MOTOR;
        channels[3].throttle1 = 100;
        channels[3].throttle2 = 0;
        channels[3].roll      = -71;
        channels[3].pitch     = -71;
        channels[3].yaw = 100;

        channels[4].type      = MIXER_TYPE_MOTOR;
        channels[4].throttle1 = 100;
        channels[4].throttle2 = 0;
        channels[4].roll      = 0;
        channels[4].pitch     = -100;
        channels[4].yaw = -100;

        channels[5].type      = MIXER_TYPE_MOTOR;
        channels[5].throttle1 = 100;
        channels[5].throttle2 = 0;
        channels[5].roll      = 71;
        channels[5].pitch     = -71;
        channels[5].yaw = 100;

        channels[6].type      = MIXER_TYPE_MOTOR;
        channels[6].throttle1 = 100;
        channels[6].throttle2 = 0;
        channels[6].roll      = 100;
        channels[6].pitch     = 0;
        channels[6].yaw = -100;

        channels[7].type      = MIXER_TYPE_MOTOR;
        channels[7].throttle1 = 100;
        channels[7].throttle2 = 0;
        channels[7].roll      = 71;
        channels[7].pitch     = 71;
        channels[7].yaw = 100;

        guiSettings.multi.VTOLMotorN  = 1;
        guiSettings.multi.VTOLMotorNE = 2;
        guiSettings.multi.VTOLMotorE  = 3;
        guiSettings.multi.VTOLMotorSE = 4;
        guiSettings.multi.VTOLMotorS  = 5;
        guiSettings.multi.VTOLMotorSW = 6;
        guiSettings.multi.VTOLMotorW  = 7;
        guiSettings.multi.VTOLMotorNW = 8;

        break;
    }
    case VehicleConfigurationSource::MULTI_ROTOR_OCTO_X:
    {
        frame = SystemSettings::AIRFRAMETYPE_OCTOX;
        // OctoX according to new mixer table and pitch-roll-yaw mixing at 100%
        // Pitch  Roll   Yaw
        // M1{  1   ,-0.41,  -1 },
        // M2{  0.41,  -1 ,   1 },
        // M3{ -0.41,  -1 ,  -1 },
        // M4{ -1   ,-0.41,   1 },
        // M5{ -1   , 0.41,  -1 },
        // M6{ -0.41,   1 ,   1 },
        // M7{  0.41,   1 ,  -1 },
        // M8{  1   , 0.41,   1 }
        channels[0].type      = MIXER_TYPE_MOTOR;
        channels[0].throttle1 = 100;
        channels[0].throttle2 = 0;
        channels[0].roll      = -41;
        channels[0].pitch     = 100;
        channels[0].yaw = -100;

        channels[1].type      = MIXER_TYPE_MOTOR;
        channels[1].throttle1 = 100;
        channels[1].throttle2 = 0;
        channels[1].roll      = -100;
        channels[1].pitch     = 41;
        channels[1].yaw = 100;

        channels[2].type      = MIXER_TYPE_MOTOR;
        channels[2].throttle1 = 100;
        channels[2].throttle2 = 0;
        channels[2].roll      = -100;
        channels[2].pitch     = -41;
        channels[2].yaw = -100;

        channels[3].type      = MIXER_TYPE_MOTOR;
        channels[3].throttle1 = 100;
        channels[3].throttle2 = 0;
        channels[3].roll      = -41;
        channels[3].pitch     = -100;
        channels[3].yaw = 100;

        channels[4].type      = MIXER_TYPE_MOTOR;
        channels[4].throttle1 = 100;
        channels[4].throttle2 = 0;
        channels[4].roll      = 41;
        channels[4].pitch     = -100;
        channels[4].yaw = -100;

        channels[5].type      = MIXER_TYPE_MOTOR;
        channels[5].throttle1 = 100;
        channels[5].throttle2 = 0;
        channels[5].roll      = 100;
        channels[5].pitch     = -41;
        channels[5].yaw = 100;

        channels[6].type      = MIXER_TYPE_MOTOR;
        channels[6].throttle1 = 100;
        channels[6].throttle2 = 0;
        channels[6].roll      = 100;
        channels[6].pitch     = 41;
        channels[6].yaw = -100;

        channels[7].type      = MIXER_TYPE_MOTOR;
        channels[7].throttle1 = 100;
        channels[7].throttle2 = 0;
        channels[7].roll      = 41;
        channels[7].pitch     = 100;
        channels[7].yaw = 100;

        guiSettings.multi.VTOLMotorNNE = 1;
        guiSettings.multi.VTOLMotorENE = 2;
        guiSettings.multi.VTOLMotorESE = 3;
        guiSettings.multi.VTOLMotorSSE = 4;
        guiSettings.multi.VTOLMotorSSW = 5;
        guiSettings.multi.VTOLMotorWSW = 6;
        guiSettings.multi.VTOLMotorWNW = 7;
        guiSettings.multi.VTOLMotorNNW = 8;

        break;
    }
    case VehicleConfigurationSource::MULTI_ROTOR_OCTO_COAX_X:
    {
        frame = SystemSettings::AIRFRAMETYPE_OCTOCOAXX;

        channels[0].type      = MIXER_TYPE_MOTOR;
        channels[0].throttle1 = 100;
        channels[0].throttle2 = 0;
        channels[0].roll      = 50;
        channels[0].pitch     = 50;
        channels[0].yaw = -50;

        channels[1].type      = MIXER_TYPE_MOTOR;
        channels[1].throttle1 = 100;
        channels[1].throttle2 = 0;
        channels[1].roll      = 50;
        channels[1].pitch     = 50;
        channels[1].yaw = 50;

        channels[2].type      = MIXER_TYPE_MOTOR;
        channels[2].throttle1 = 100;
        channels[2].throttle2 = 0;
        channels[2].roll      = -50;
        channels[2].pitch     = 50;
        channels[2].yaw = -50;

        channels[3].type      = MIXER_TYPE_MOTOR;
        channels[3].throttle1 = 100;
        channels[3].throttle2 = 0;
        channels[3].roll      = -50;
        channels[3].pitch     = 50;
        channels[3].yaw = 50;

        channels[4].type      = MIXER_TYPE_MOTOR;
        channels[4].throttle1 = 100;
        channels[4].throttle2 = 0;
        channels[4].roll      = -50;
        channels[4].pitch     = -50;
        channels[4].yaw = -50;

        channels[5].type      = MIXER_TYPE_MOTOR;
        channels[5].throttle1 = 100;
        channels[5].throttle2 = 0;
        channels[5].roll      = -50;
        channels[5].pitch     = -50;
        channels[5].yaw = 50;

        channels[6].type      = MIXER_TYPE_MOTOR;
        channels[6].throttle1 = 100;
        channels[6].throttle2 = 0;
        channels[6].roll      = 50;
        channels[6].pitch     = -50;
        channels[6].yaw = -50;

        channels[7].type      = MIXER_TYPE_MOTOR;
        channels[7].throttle1 = 100;
        channels[7].throttle2 = 0;
        channels[7].roll      = 50;
        channels[7].pitch     = -50;
        channels[7].yaw = 50;

        guiSettings.multi.VTOLMotorNW = 1;
        guiSettings.multi.VTOLMotorN  = 2;
        guiSettings.multi.VTOLMotorNE = 3;
        guiSettings.multi.VTOLMotorE  = 4;
        guiSettings.multi.VTOLMotorSE = 5;
        guiSettings.multi.VTOLMotorS  = 6;
        guiSettings.multi.VTOLMotorSW = 7;
        guiSettings.multi.VTOLMotorW  = 8;

        break;
    }
    case VehicleConfigurationSource::MULTI_ROTOR_OCTO_COAX_PLUS:
    {
        frame = SystemSettings::AIRFRAMETYPE_OCTOCOAXP;

        channels[0].type      = MIXER_TYPE_MOTOR;
        channels[0].throttle1 = 100;
        channels[0].throttle2 = 0;
        channels[0].roll      = 0;
        channels[0].pitch     = 100;
        channels[0].yaw = -50;

        channels[1].type      = MIXER_TYPE_MOTOR;
        channels[1].throttle1 = 100;
        channels[1].throttle2 = 0;
        channels[1].roll      = 0;
        channels[1].pitch     = 100;
        channels[1].yaw = 50;

        channels[2].type      = MIXER_TYPE_MOTOR;
        channels[2].throttle1 = 100;
        channels[2].throttle2 = 0;
        channels[2].roll      = -100;
        channels[2].pitch     = 0;
        channels[2].yaw = -50;

        channels[3].type      = MIXER_TYPE_MOTOR;
        channels[3].throttle1 = 100;
        channels[3].throttle2 = 0;
        channels[3].roll      = -100;
        channels[3].pitch     = 0;
        channels[3].yaw = 50;

        channels[4].type      = MIXER_TYPE_MOTOR;
        channels[4].throttle1 = 100;
        channels[4].throttle2 = 0;
        channels[4].roll      = 0;
        channels[4].pitch     = -100;
        channels[4].yaw = -50;

        channels[5].type      = MIXER_TYPE_MOTOR;
        channels[5].throttle1 = 100;
        channels[5].throttle2 = 0;
        channels[5].roll      = 0;
        channels[5].pitch     = -100;
        channels[5].yaw = 50;

        channels[6].type      = MIXER_TYPE_MOTOR;
        channels[6].throttle1 = 100;
        channels[6].throttle2 = 0;
        channels[6].roll      = 100;
        channels[6].pitch     = 0;
        channels[6].yaw = -50;

        channels[7].type      = MIXER_TYPE_MOTOR;
        channels[7].throttle1 = 100;
        channels[7].throttle2 = 0;
        channels[7].roll      = 100;
        channels[7].pitch     = 0;
        channels[7].yaw = 50;

        guiSettings.multi.VTOLMotorN  = 1;
        guiSettings.multi.VTOLMotorNE = 2;
        guiSettings.multi.VTOLMotorE  = 3;
        guiSettings.multi.VTOLMotorSE = 4;
        guiSettings.multi.VTOLMotorS  = 5;
        guiSettings.multi.VTOLMotorSW = 6;
        guiSettings.multi.VTOLMotorW  = 7;
        guiSettings.multi.VTOLMotorNW = 8;

        break;
    }
    case VehicleConfigurationSource::MULTI_ROTOR_OCTO_V:
    {
        frame = SystemSettings::AIRFRAMETYPE_OCTOV;
        channels[0].type      = MIXER_TYPE_MOTOR;
        channels[0].throttle1 = 100;
        channels[0].throttle2 = 0;
        channels[0].roll      = -25;
        channels[0].pitch     = 8;
        channels[0].yaw = -25;

        channels[1].type      = MIXER_TYPE_MOTOR;
        channels[1].throttle1 = 100;
        channels[1].throttle2 = 0;
        channels[1].roll      = -25;
        channels[1].pitch     = 25;
        channels[1].yaw = 25;

        channels[2].type      = MIXER_TYPE_MOTOR;
        channels[2].throttle1 = 100;
        channels[2].throttle2 = 0;
        channels[2].roll      = -25;
        channels[2].pitch     = -25;
        channels[2].yaw = -25;

        channels[3].type      = MIXER_TYPE_MOTOR;
        channels[3].throttle1 = 100;
        channels[3].throttle2 = 0;
        channels[3].roll      = -25;
        channels[3].pitch     = -8;
        channels[3].yaw = 25;

        channels[4].type      = MIXER_TYPE_MOTOR;
        channels[4].throttle1 = 100;
        channels[4].throttle2 = 0;
        channels[4].roll      = 25;
        channels[4].pitch     = -8;
        channels[4].yaw = -25;

        channels[5].type      = MIXER_TYPE_MOTOR;
        channels[5].throttle1 = 100;
        channels[5].throttle2 = 0;
        channels[5].roll      = 25;
        channels[5].pitch     = -25;
        channels[5].yaw = 25;

        channels[6].type      = MIXER_TYPE_MOTOR;
        channels[6].throttle1 = 100;
        channels[6].throttle2 = 0;
        channels[6].roll      = 25;
        channels[6].pitch     = 25;
        channels[6].yaw = -25;

        channels[7].type      = MIXER_TYPE_MOTOR;
        channels[7].throttle1 = 100;
        channels[7].throttle2 = 0;
        channels[7].roll      = 25;
        channels[7].pitch     = 8;
        channels[7].yaw = 25;

        guiSettings.multi.VTOLMotorN  = 1;
        guiSettings.multi.VTOLMotorNE = 2;
        guiSettings.multi.VTOLMotorE  = 3;
        guiSettings.multi.VTOLMotorSE = 4;
        guiSettings.multi.VTOLMotorS  = 5;
        guiSettings.multi.VTOLMotorSW = 6;
        guiSettings.multi.VTOLMotorW  = 7;
        guiSettings.multi.VTOLMotorNW = 8;

        break;
    }
    default:
        break;
    }

    applyMixerConfiguration(channels);
    applyMultiGUISettings(frame, guiSettings);
}

void VehicleConfigurationHelper::setupElevon()
{
    mixerChannelSettings channels[10];
    GUIConfigDataUnion guiSettings = getGUIConfigData();

    // Motor (Chan 3)
    channels[2].type      = MIXER_TYPE_MOTOR;
    channels[2].throttle1 = 100;
    channels[2].throttle2 = 0;
    channels[2].roll      = 0;
    channels[2].pitch     = 0;
    channels[2].yaw       = 0;

    // Elevon Servo 1 (Chan 1)
    channels[0].type      = MIXER_TYPE_SERVO;
    channels[0].throttle1 = 0;
    channels[0].throttle2 = 0;
    channels[0].roll      = 100;
    channels[0].pitch     = -100;
    channels[0].yaw       = 0;

    // Elevon Servo 1 (Chan 2)
    channels[1].type      = MIXER_TYPE_SERVO;
    channels[1].throttle1 = 0;
    channels[1].throttle2 = 0;
    channels[1].roll      = 100;
    channels[1].pitch     = 100;
    channels[1].yaw       = 0;

    guiSettings.fixedwing.FixedWingThrottle = 3;
    guiSettings.fixedwing.FixedWingRoll1    = 1;
    guiSettings.fixedwing.FixedWingRoll2    = 2;

    applyMixerConfiguration(channels);
    applyMultiGUISettings(SystemSettings::AIRFRAMETYPE_FIXEDWINGELEVON, guiSettings);
}

void VehicleConfigurationHelper::setupDualAileron()
{
    // Typical vehicle setup
    // 1. Setup mixer data
    // 2. Setup GUI data
    // 3. Apply changes

    mixerChannelSettings channels[10];
    GUIConfigDataUnion guiSettings = getGUIConfigData();

    // Motor (Chan 3)
    channels[2].type      = MIXER_TYPE_MOTOR;
    channels[2].throttle1 = 100;
    channels[2].throttle2 = 0;
    channels[2].roll      = 0;
    channels[2].pitch     = 0;
    channels[2].yaw       = 0;

    // Aileron Servo 1 (Chan 1)
    channels[0].type      = MIXER_TYPE_SERVO;
    channels[0].throttle1 = 0;
    channels[0].throttle2 = 0;
    channels[0].roll      = -100;
    channels[0].pitch     = 0;
    channels[0].yaw       = 0;

    // Aileron Servo 2 (Chan 6)
    channels[5].type      = MIXER_TYPE_SERVO;
    channels[5].throttle1 = 0;
    channels[5].throttle2 = 0;
    channels[5].roll      = 100;
    channels[5].pitch     = 0;
    channels[5].yaw       = 0;

    // Elevator Servo (Chan 2)
    channels[1].type      = MIXER_TYPE_SERVO;
    channels[1].throttle1 = 0;
    channels[1].throttle2 = 0;
    channels[1].roll      = 0;
    channels[1].pitch     = 100;
    channels[1].yaw       = 0;

    // Rudder Servo (Chan 4)
    channels[3].type      = MIXER_TYPE_SERVO;
    channels[3].throttle1 = 0;
    channels[3].throttle2 = 0;
    channels[3].roll      = 0;
    channels[3].pitch     = 0;
    channels[3].yaw       = 100;

    guiSettings.fixedwing.FixedWingThrottle = 3;
    guiSettings.fixedwing.FixedWingRoll1    = 1;
    guiSettings.fixedwing.FixedWingRoll2    = 6;
    guiSettings.fixedwing.FixedWingPitch1   = 2;
    guiSettings.fixedwing.FixedWingYaw1     = 4;

    applyMixerConfiguration(channels);
    applyMultiGUISettings(SystemSettings::AIRFRAMETYPE_FIXEDWING, guiSettings);
}

void VehicleConfigurationHelper::setupAileron()
{
    // Typical vehicle setup
    // 1. Setup mixer data
    // 2. Setup GUI data
    // 3. Apply changes

    mixerChannelSettings channels[10];
    GUIConfigDataUnion guiSettings = getGUIConfigData();

    // Motor (Chan 3)
    channels[2].type      = MIXER_TYPE_MOTOR;
    channels[2].throttle1 = 100;
    channels[2].throttle2 = 0;
    channels[2].roll      = 0;
    channels[2].pitch     = 0;
    channels[2].yaw       = 0;

    // Aileron Servo (Chan 1)
    channels[0].type      = MIXER_TYPE_SERVO;
    channels[0].throttle1 = 0;
    channels[0].throttle2 = 0;
    channels[0].roll      = 100;
    channels[0].pitch     = 0;
    channels[0].yaw       = 0;

    // Elevator Servo (Chan 2)
    channels[1].type      = MIXER_TYPE_SERVO;
    channels[1].throttle1 = 0;
    channels[1].throttle2 = 0;
    channels[1].roll      = 0;
    channels[1].pitch     = 100;
    channels[1].yaw       = 0;

    // Rudder Servo (Chan 4)
    channels[3].type      = MIXER_TYPE_SERVO;
    channels[3].throttle1 = 0;
    channels[3].throttle2 = 0;
    channels[3].roll      = 0;
    channels[3].pitch     = 0;
    channels[3].yaw       = 100;

    guiSettings.fixedwing.FixedWingThrottle = 3;
    guiSettings.fixedwing.FixedWingRoll1    = 1;
    guiSettings.fixedwing.FixedWingPitch1   = 2;
    guiSettings.fixedwing.FixedWingYaw1     = 4;

    applyMixerConfiguration(channels);
    applyMultiGUISettings(SystemSettings::AIRFRAMETYPE_FIXEDWING, guiSettings);
}<|MERGE_RESOLUTION|>--- conflicted
+++ resolved
@@ -159,11 +159,8 @@
         }
         break;
     case VehicleConfigurationSource::CONTROLLER_REVO:
-<<<<<<< HEAD
     case VehicleConfigurationSource::CONTROLLER_NANO:
-=======
     case VehicleConfigurationSource::CONTROLLER_DISCOVERYF4:
->>>>>>> bbb1c9ae
         // Reset all ports
         data.RM_RcvrPort  = HwSettings::RM_RCVRPORT_DISABLED;
 
