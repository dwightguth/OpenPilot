/**
 ******************************************************************************
 *
 * @file       systemhealthgadgetwidget.cpp
 * @author     OpenPilot Team & Edouard Lafargue Copyright (C) 2012.
 * @addtogroup GCSPlugins GCS Plugins
 * @{
 * @addtogroup SystemHealthPlugin System Health Plugin
 * @{
 * @brief The System Health gadget plugin
 *****************************************************************************/
/*
 * This program is free software; you can redistribute it and/or modify
 * it under the terms of the GNU General Public License as published by
 * the Free Software Foundation; either version 3 of the License, or
 * (at your option) any later version.
 *
 * This program is distributed in the hope that it will be useful, but
 * WITHOUT ANY WARRANTY; without even the implied warranty of MERCHANTABILITY
 * or FITNESS FOR A PARTICULAR PURPOSE. See the GNU General Public License
 * for more details.
 *
 * You should have received a copy of the GNU General Public License along
 * with this program; if not, write to the Free Software Foundation, Inc.,
 * 59 Temple Place, Suite 330, Boston, MA 02111-1307 USA
 */

#include "systemhealthgadgetwidget.h"
#include "utils/stylehelper.h"
#include "extensionsystem/pluginmanager.h"
#include "uavobjectmanager.h"
#include "systemalarms.h"

#include <QDebug>
#include <QWhatsThis>

/*
 * Initialize the widget
 */
SystemHealthGadgetWidget::SystemHealthGadgetWidget(QWidget *parent) : QGraphicsView(parent)
{
    setMinimumSize(128,128);
    setSizePolicy(QSizePolicy::MinimumExpanding, QSizePolicy::MinimumExpanding);
    setScene(new QGraphicsScene(this));

 
    m_renderer = new QSvgRenderer();
    background = new QGraphicsSvgItem();
    foreground = new QGraphicsSvgItem();
    nolink = new QGraphicsSvgItem();

    paint();

    // Now connect the widget to the SystemAlarms UAVObject
    ExtensionSystem::PluginManager *pm = ExtensionSystem::PluginManager::instance();
    UAVObjectManager *objManager = pm->getObject<UAVObjectManager>();

    SystemAlarms* obj = dynamic_cast<SystemAlarms*>(objManager->getObject(QString("SystemAlarms")));
    connect(obj, SIGNAL(objectUpdated(UAVObject*)), this, SLOT(updateAlarms(UAVObject*)));

    // Listen to autopilot connection events
    TelemetryManager* telMngr = pm->getObject<TelemetryManager>();
    connect(telMngr, SIGNAL(connected()), this, SLOT(onAutopilotConnect()));
    connect(telMngr, SIGNAL(disconnected()), this, SLOT(onAutopilotDisconnect()));

    setToolTip(tr("Displays flight system errors. Click on an alarm for more information."));
}

/**
  * Hide the "No Link" overlay
  */
void SystemHealthGadgetWidget::onAutopilotConnect()
{
    nolink->setVisible(false);
}

/**
  * Show the "No Link" overlay
  */
void SystemHealthGadgetWidget::onAutopilotDisconnect()
{
    nolink->setVisible(true);
}

void SystemHealthGadgetWidget::updateAlarms(UAVObject* systemAlarm)
{
    // This code does not know anything about alarms beforehand, and
    // I found no efficient way to locate items inside the scene by
    // name, so it's just as simple to reset the scene:
    // And add the one with the right name.
    QGraphicsScene *m_scene = scene();
    foreach ( QGraphicsItem* item ,background->childItems()){
        m_scene->removeItem(item);
        delete item; // removeItem does _not_ delete the item.
    }

    QString alarm = systemAlarm->getName();
    foreach (UAVObjectField *field, systemAlarm->getFields()) {
        for (uint i = 0; i < field->getNumElements(); ++i) {
            QString element = field->getElementNames()[i];
            QString value = field->getValue(i).toString();
            if (m_renderer->elementExists(element)) {
                QMatrix blockMatrix = m_renderer->matrixForElement(element);
                qreal startX = blockMatrix.mapRect(m_renderer->boundsOnElement(element)).x();
                qreal startY = blockMatrix.mapRect(m_renderer->boundsOnElement(element)).y();
                QString element2 = element + "-" + value;
                if (m_renderer->elementExists(element2)) {
                    QGraphicsSvgItem *ind = new QGraphicsSvgItem();
                    ind->setSharedRenderer(m_renderer);
                    ind->setElementId(element2);
                    ind->setParentItem(background);
                    QTransform matrix;
                    matrix.translate(startX,startY);
                    ind->setTransform(matrix,false);
                } else {
                    if (value.compare("Uninitialised")!=0)qDebug() << "Warning: element " << element2 << " not found in SVG.";
                }
            } else {
                qDebug() << "Warning: Element " << element << " not found in SVG.";
            }
        }
    }
}

SystemHealthGadgetWidget::~SystemHealthGadgetWidget()
{
   // Do nothing
}


void SystemHealthGadgetWidget::setSystemFile(QString dfn)
{
    setBackgroundBrush(QBrush(Utils::StyleHelper::baseColor()));
   if (QFile::exists(dfn)) {
       m_renderer->load(dfn);
       if(m_renderer->isValid()) {
           fgenabled = false;
           background->setSharedRenderer(m_renderer);
           background->setElementId("background");

           if (m_renderer->elementExists("foreground")) {
               foreground->setSharedRenderer(m_renderer);
               foreground->setElementId("foreground");
               foreground->setZValue(99);
               fgenabled = true;
           }
           if (m_renderer->elementExists("nolink")) {
               nolink->setSharedRenderer(m_renderer);
               nolink->setElementId("nolink");
               nolink->setZValue(100);
           }

         QGraphicsScene *l_scene = scene();
         l_scene->setSceneRect(background->boundingRect());
         fitInView(background, Qt::KeepAspectRatio );

         // Check whether the autopilot is connected already, by the way:
         ExtensionSystem::PluginManager *pm = ExtensionSystem::PluginManager::instance();
         UAVObjectManager *objManager = pm->getObject<UAVObjectManager>();
         TelemetryManager* telMngr = pm->getObject<TelemetryManager>();
         if (telMngr->isConnected()) {
             onAutopilotConnect();
             SystemAlarms* obj = dynamic_cast<SystemAlarms*>(objManager->getObject(QString("SystemAlarms")));
             updateAlarms(obj);
         }
       }
   }
   else
   { qDebug() <<"SystemHealthGadget: no file"; }
}

void SystemHealthGadgetWidget::paint()
{
    QGraphicsScene *l_scene = scene();
    l_scene->clear();
    l_scene->addItem(background);
    l_scene->addItem(foreground);
    l_scene->addItem(nolink);
    update();
}

void SystemHealthGadgetWidget::paintEvent(QPaintEvent *event)
{
    // Skip painting until the dial file is loaded
    if (! m_renderer->isValid()) {
        qDebug() <<"SystemHealthGadget: System file not loaded, not rendering";
        return;
    }
   QGraphicsView::paintEvent(event);
}

// This event enables the dial to be dynamically resized
// whenever the gadget is resized, taking advantage of the vector
// nature of SVG dials.
void SystemHealthGadgetWidget::resizeEvent(QResizeEvent *event)
{
    Q_UNUSED(event);
    fitInView(background, Qt::KeepAspectRatio );
}

void SystemHealthGadgetWidget::mousePressEvent ( QMouseEvent * event )
{
    QGraphicsScene *graphicsScene = scene();
    if(graphicsScene){
        QPoint point = event->pos();
        bool haveAlarmItem = false;
        foreach(QGraphicsItem* sceneItem, items(point)){
            QGraphicsSvgItem *clickedItem = dynamic_cast<QGraphicsSvgItem*>(sceneItem);

<<<<<<< HEAD
            if(clickedItem && (clickedItem != foreground) && clickedItem != background){
	        QFile alarmDescription(":/systemhealth/html/" + clickedItem->elementId() + ".html");
                if(alarmDescription.open(QIODevice::ReadOnly | QIODevice::Text)){
                    QTextStream textStream(&alarmDescription);
                    QWhatsThis::showText(event->globalPos(), textStream.readAll());
=======
            if(clickedItem){
                if((clickedItem != foreground) && (clickedItem != background)){
                    // Clicked an actual alarm. We need to set haveAlarmItem to true
                    // as two of the items in this loop will always be foreground and
                    // background. Without this flag, at some point in the loop we
                    // would always call showAllAlarmDescriptions...
                    haveAlarmItem = true;
                    QString itemId = clickedItem->elementId();
                    if(itemId.contains("OK")){
                        // No alarm set for this item
                        showAlarmDescriptionForItemId("AlarmOK", event->globalPos());
                    }else{
                        // Warning, error or critical alarm
                        showAlarmDescriptionForItemId(itemId, event->globalPos());
                    }
                }else if(!haveAlarmItem){
                    // Clicked foreground or background
                    showAllAlarmDescriptions(event->globalPos());
>>>>>>> 37ecfdcf
                }
            }
        }
    }
}

void SystemHealthGadgetWidget::showAlarmDescriptionForItemId(const QString itemId, const QPoint& location){
    QFile alarmDescription(":/systemhealth/html/" + itemId + ".html");
    if(alarmDescription.open(QIODevice::ReadOnly | QIODevice::Text)){
        QTextStream textStream(&alarmDescription);
        QWhatsThis::showText(location, textStream.readAll());
    }
}

void SystemHealthGadgetWidget::showAllAlarmDescriptions(const QPoint& location){
    QGraphicsScene *graphicsScene = scene();
    if(graphicsScene){
        QString alarmsText;

        // Loop through all items in the scene looking for svg items that represent alarms
        foreach(QGraphicsItem* curItem, graphicsScene->items()){
            QGraphicsSvgItem* curSvgItem = dynamic_cast<QGraphicsSvgItem*>(curItem);
            if(curSvgItem && (curSvgItem != foreground) && (curSvgItem != background)){
                QString elementId = curSvgItem->elementId();
                if(!elementId.contains("OK")){
                    // Found an alarm, get its corresponding alarm html file contents
                    // and append to the cumulative string for all alarms.
                    QFile alarmDescription(":/systemhealth/html/" + elementId + ".html");
                    if(alarmDescription.open(QIODevice::ReadOnly | QIODevice::Text)){
                        QTextStream textStream(&alarmDescription);
                        alarmsText.append(textStream.readAll());
                    }
                }
            }
        }

        // Show alarms text if we have any
        if(alarmsText.length() > 0){
            QWhatsThis::showText(location, alarmsText);
        }
    }
}<|MERGE_RESOLUTION|>--- conflicted
+++ resolved
@@ -207,13 +207,6 @@
         foreach(QGraphicsItem* sceneItem, items(point)){
             QGraphicsSvgItem *clickedItem = dynamic_cast<QGraphicsSvgItem*>(sceneItem);
 
-<<<<<<< HEAD
-            if(clickedItem && (clickedItem != foreground) && clickedItem != background){
-	        QFile alarmDescription(":/systemhealth/html/" + clickedItem->elementId() + ".html");
-                if(alarmDescription.open(QIODevice::ReadOnly | QIODevice::Text)){
-                    QTextStream textStream(&alarmDescription);
-                    QWhatsThis::showText(event->globalPos(), textStream.readAll());
-=======
             if(clickedItem){
                 if((clickedItem != foreground) && (clickedItem != background)){
                     // Clicked an actual alarm. We need to set haveAlarmItem to true
@@ -232,7 +225,6 @@
                 }else if(!haveAlarmItem){
                     // Clicked foreground or background
                     showAllAlarmDescriptions(event->globalPos());
->>>>>>> 37ecfdcf
                 }
             }
         }
