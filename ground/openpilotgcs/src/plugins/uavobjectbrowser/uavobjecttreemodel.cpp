/**
 ******************************************************************************
 *
 * @file       uavobjecttreemodel.cpp
 * @author     The OpenPilot Team, http://www.openpilot.org Copyright (C) 2010.
 * @addtogroup GCSPlugins GCS Plugins
 * @{
 * @addtogroup UAVObjectBrowserPlugin UAVObject Browser Plugin
 * @{
 * @brief The UAVObject Browser gadget plugin
 *****************************************************************************/
/*
 * This program is free software; you can redistribute it and/or modify 
 * it under the terms of the GNU General Public License as published by 
 * the Free Software Foundation; either version 3 of the License, or 
 * (at your option) any later version.
 * 
 * This program is distributed in the hope that it will be useful, but 
 * WITHOUT ANY WARRANTY; without even the implied warranty of MERCHANTABILITY 
 * or FITNESS FOR A PARTICULAR PURPOSE. See the GNU General Public License 
 * for more details.
 * 
 * You should have received a copy of the GNU General Public License along 
 * with this program; if not, write to the Free Software Foundation, Inc., 
 * 59 Temple Place, Suite 330, Boston, MA 02111-1307 USA
 */

#include "uavobjecttreemodel.h"
#include "fieldtreeitem.h"
#include "uavobjectmanager.h"
#include "uavdataobject.h"
#include "uavmetaobject.h"
#include "uavobjectfield.h"
#include "extensionsystem/pluginmanager.h"
#include <QtGui/QColor>
//#include <QtGui/QIcon>
#include <QtCore/QTimer>
#include <QtCore/QSignalMapper>
#include <QtCore/QDebug>

<<<<<<< HEAD
UAVObjectTreeModel::UAVObjectTreeModel(QObject *parent, bool categorize) :
=======
UAVObjectTreeModel::UAVObjectTreeModel(QObject *parent, bool useScientificNotation) :
>>>>>>> 9f9d294f
        QAbstractItemModel(parent),
        m_useScientificFloatNotation(useScientificNotation),
        m_recentlyUpdatedTimeout(500), // ms
        m_recentlyUpdatedColor(QColor(255, 230, 230)),
        m_manuallyChangedColor(QColor(230, 230, 255))
{
    ExtensionSystem::PluginManager *pm = ExtensionSystem::PluginManager::instance();
    UAVObjectManager *objManager = pm->getObject<UAVObjectManager>();

    // Create highlight manager, let it run every 300 ms.
    m_highlightManager = new HighLightManager(300);
    connect(objManager, SIGNAL(newObject(UAVObject*)), this, SLOT(newObject(UAVObject*)));
    connect(objManager, SIGNAL(newInstance(UAVObject*)), this, SLOT(newObject(UAVObject*)));

    TreeItem::setHighlightTime(m_recentlyUpdatedTimeout);
    setupModelData(objManager, categorize);
}

UAVObjectTreeModel::~UAVObjectTreeModel()
{
    delete m_highlightManager;
    delete m_rootItem;
}

void UAVObjectTreeModel::setupModelData(UAVObjectManager *objManager, bool categorize)
{
    // root
    QList<QVariant> rootData;
    rootData << tr("Property") << tr("Value") << tr("Unit");
    m_rootItem = new TreeItem(rootData);

    m_settingsTree = new TopTreeItem(tr("Settings"), m_rootItem);
    m_settingsTree->setHighlightManager(m_highlightManager);
    m_rootItem->appendChild(m_settingsTree);
    m_nonSettingsTree = new TopTreeItem(tr("Data Objects"), m_rootItem);
    m_nonSettingsTree->setHighlightManager(m_highlightManager);
    m_rootItem->appendChild(m_nonSettingsTree);
    m_rootItem->setHighlightManager(m_highlightManager);
    connect(m_settingsTree, SIGNAL(updateHighlight(TreeItem*)), this, SLOT(updateHighlight(TreeItem*)));
    connect(m_nonSettingsTree, SIGNAL(updateHighlight(TreeItem*)), this, SLOT(updateHighlight(TreeItem*)));

    QList< QList<UAVDataObject*> > objList = objManager->getDataObjects();
    foreach (QList<UAVDataObject*> list, objList) {
        foreach (UAVDataObject* obj, list) {
            addDataObject(obj, categorize);
        }
    }
}

void UAVObjectTreeModel::newObject(UAVObject *obj)
{
    UAVDataObject *dobj = qobject_cast<UAVDataObject*>(obj);
    if (dobj) {
        addDataObject(dobj);
    }
}

void UAVObjectTreeModel::addDataObject(UAVDataObject *obj, bool categorize)
{
    TopTreeItem *root = obj->isSettings() ? m_settingsTree : m_nonSettingsTree;

    TreeItem* parent = root;

    if(categorize && obj->getCategory() != 0 && !obj->getCategory().isEmpty()) {
        QStringList categoryPath = obj->getCategory().split('/');
        parent = createCategoryItems(categoryPath, root);
    }

    ObjectTreeItem* existing = root->findDataObjectTreeItemByObjectId(obj->getObjID());
    if (existing) {
        addInstance(obj, existing);
    } else {
        DataObjectTreeItem *dataTreeItem = new DataObjectTreeItem(obj->getName() + " (" + QString::number(obj->getNumBytes()) + " bytes)");
        dataTreeItem->setHighlightManager(m_highlightManager);
        connect(dataTreeItem, SIGNAL(updateHighlight(TreeItem*)), this, SLOT(updateHighlight(TreeItem*)));
        parent->insertChild(dataTreeItem);
        root->addObjectTreeItem(obj->getObjID(), dataTreeItem);
        UAVMetaObject *meta = obj->getMetaObject();
        MetaObjectTreeItem* metaTreeItem = addMetaObject(meta, dataTreeItem);
        root->addMetaObjectTreeItem(meta->getObjID(), metaTreeItem);
        addInstance(obj, dataTreeItem);
    }
}

TreeItem* UAVObjectTreeModel::createCategoryItems(QStringList categoryPath, TreeItem* root)
{
    TreeItem* parent = root;
    foreach(QString category, categoryPath) {
        TreeItem* existing = parent->findChildByName(category);
        if(!existing) {
            TreeItem* categoryItem = new TreeItem(category);
            connect(categoryItem, SIGNAL(updateHighlight(TreeItem*)), this, SLOT(updateHighlight(TreeItem*)));
            categoryItem->setHighlightManager(m_highlightManager);
            parent->insertChild(categoryItem);
            parent = categoryItem;
        }
        else {
            parent = existing;
        }
    }
    return parent;
}

MetaObjectTreeItem* UAVObjectTreeModel::addMetaObject(UAVMetaObject *obj, TreeItem *parent)
{
    connect(obj, SIGNAL(objectUpdated(UAVObject*)), this, SLOT(highlightUpdatedObject(UAVObject*)));
    MetaObjectTreeItem *meta = new MetaObjectTreeItem(obj, tr("Meta Data"));

    meta->setHighlightManager(m_highlightManager);
    connect(meta, SIGNAL(updateHighlight(TreeItem*)), this, SLOT(updateHighlight(TreeItem*)));
    foreach (UAVObjectField *field, obj->getFields()) {
        if (field->getNumElements() > 1) {
            addArrayField(field, meta);
        } else {
            addSingleField(0, field, meta);
        }
    }
    parent->appendChild(meta);
    return meta;
}

void UAVObjectTreeModel::addInstance(UAVObject *obj, TreeItem *parent)
{
    connect(obj, SIGNAL(objectUpdated(UAVObject*)), this, SLOT(highlightUpdatedObject(UAVObject*)));
    TreeItem *item;
    if (obj->isSingleInstance()) {
        item = parent;
        DataObjectTreeItem *p = static_cast<DataObjectTreeItem*>(parent);
        p->setObject(obj);
    } else {
        QString name = tr("Instance") +  " " + QString::number(obj->getInstID());
        item = new InstanceTreeItem(obj, name);
        item->setHighlightManager(m_highlightManager);
        connect(item, SIGNAL(updateHighlight(TreeItem*)), this, SLOT(updateHighlight(TreeItem*)));
        parent->appendChild(item);
    }
    foreach (UAVObjectField *field, obj->getFields()) {
        if (field->getNumElements() > 1) {
            addArrayField(field, item);
        } else {
            addSingleField(0, field, item);
        }
    }
}

void UAVObjectTreeModel::addArrayField(UAVObjectField *field, TreeItem *parent)
{
    TreeItem *item = new ArrayFieldTreeItem(field->getName());
    item->setHighlightManager(m_highlightManager);
    connect(item, SIGNAL(updateHighlight(TreeItem*)), this, SLOT(updateHighlight(TreeItem*)));
    for (uint i = 0; i < field->getNumElements(); ++i) {
        addSingleField(i, field, item);
    }
    parent->appendChild(item);
}

void UAVObjectTreeModel::addSingleField(int index, UAVObjectField *field, TreeItem *parent)
{
    QList<QVariant> data;
    if (field->getNumElements() == 1)
        data.append(field->getName());
    else
        data.append( QString("[%1]").arg((field->getElementNames())[index]) );

    FieldTreeItem *item;
    UAVObjectField::FieldType type = field->getType();
    switch (type) {
    case UAVObjectField::BITFIELD:
    case UAVObjectField::ENUM: {
        QStringList options = field->getOptions();
        QVariant value = field->getValue();
        data.append( options.indexOf(value.toString()) );
        data.append(field->getUnits());
        item = new EnumFieldTreeItem(field, index, data);
        break;
    }
    case UAVObjectField::INT8:
    case UAVObjectField::INT16:
    case UAVObjectField::INT32:
    case UAVObjectField::UINT8:
    case UAVObjectField::UINT16:
    case UAVObjectField::UINT32:
        data.append(field->getValue(index));
        data.append(field->getUnits());
        item = new IntFieldTreeItem(field, index, data);
        break;
    case UAVObjectField::FLOAT32:
        data.append(field->getValue(index));
        data.append(field->getUnits());
        item = new FloatFieldTreeItem(field, index, data, m_useScientificFloatNotation);
        break;
    default:
        Q_ASSERT(false);
    }
    item->setHighlightManager(m_highlightManager);
    connect(item, SIGNAL(updateHighlight(TreeItem*)), this, SLOT(updateHighlight(TreeItem*)));
    parent->appendChild(item);
}

QModelIndex UAVObjectTreeModel::index(int row, int column, const QModelIndex &parent)
        const
{
    if (!hasIndex(row, column, parent))
        return QModelIndex();

    TreeItem *parentItem;

    if (!parent.isValid())
        parentItem = m_rootItem;
    else
        parentItem = static_cast<TreeItem*>(parent.internalPointer());

    TreeItem *childItem = parentItem->getChild(row);
    if (childItem)
        return createIndex(row, column, childItem);
    else
        return QModelIndex();
}

QModelIndex UAVObjectTreeModel::index(TreeItem *item)
{
    if (item->parent() == 0)
        return QModelIndex();

    QModelIndex root = index(item->parent());

    for (int i = 0; i < rowCount(root); ++i) {
        QModelIndex childIndex = index(i, 0, root);
        TreeItem *child = static_cast<TreeItem*>(childIndex.internalPointer());
        if (child == item)
            return childIndex;
    }
    Q_ASSERT(false);
    return QModelIndex();
}

QModelIndex UAVObjectTreeModel::parent(const QModelIndex &index) const
{
    if (!index.isValid())
        return QModelIndex();

    TreeItem *childItem = static_cast<TreeItem*>(index.internalPointer());
    TreeItem *parentItem = childItem->parent();

    if (parentItem == m_rootItem)
        return QModelIndex();

    return createIndex(parentItem->row(), 0, parentItem);
}

int UAVObjectTreeModel::rowCount(const QModelIndex &parent) const
{
    TreeItem *parentItem;
    if (parent.column() > 0)
        return 0;

    if (!parent.isValid())
        parentItem = m_rootItem;
    else
        parentItem = static_cast<TreeItem*>(parent.internalPointer());

    return parentItem->childCount();
}

int UAVObjectTreeModel::columnCount(const QModelIndex &parent) const
{
    if (parent.isValid())
        return static_cast<TreeItem*>(parent.internalPointer())->columnCount();
    else
        return m_rootItem->columnCount();
}

QList<QModelIndex> UAVObjectTreeModel::getMetaDataIndexes()
{
    QList<QModelIndex> metaIndexes;
    foreach(MetaObjectTreeItem *metaItem , m_settingsTree->getMetaObjectItems())
    {
        metaIndexes.append(index(metaItem));
    }

    foreach(MetaObjectTreeItem *metaItem , m_nonSettingsTree->getMetaObjectItems())
    {
        metaIndexes.append(index(metaItem));
    }
    return metaIndexes;
}

QVariant UAVObjectTreeModel::data(const QModelIndex &index, int role) const
{
    if (!index.isValid())
        return QVariant();    

    if (index.column() == TreeItem::dataColumn && role == Qt::EditRole) {
        TreeItem *item = static_cast<TreeItem*>(index.internalPointer());
        return item->data(index.column());
    }

//    if (role == Qt::DecorationRole)
//        return QIcon(":/core/images/openpilot_logo_128.png");

    if (role == Qt::ToolTipRole) {
        TreeItem *item = static_cast<TreeItem*>(index.internalPointer());
        return item->description();
    }

    TreeItem *item = static_cast<TreeItem*>(index.internalPointer());

    if (index.column() == 0 && role == Qt::BackgroundRole) {
        if (!dynamic_cast<TopTreeItem*>(item) && item->highlighted())
            return QVariant(m_recentlyUpdatedColor);
    }

    if (index.column() == TreeItem::dataColumn && role == Qt::BackgroundRole) {
        FieldTreeItem *fieldItem = dynamic_cast<FieldTreeItem*>(item);
        if (fieldItem && fieldItem->highlighted())
            return QVariant(m_recentlyUpdatedColor);

        if (fieldItem && fieldItem->changed())
            return QVariant(m_manuallyChangedColor);       
    }

    if (role != Qt::DisplayRole)
        return QVariant();

    if (index.column() == TreeItem::dataColumn) {
        EnumFieldTreeItem *fieldItem = dynamic_cast<EnumFieldTreeItem*>(item);
        if (fieldItem) {
            int enumIndex = fieldItem->data(index.column()).toInt();
            return fieldItem->enumOptions(enumIndex);
        }
    }

    return item->data(index.column());
}

bool UAVObjectTreeModel::setData(const QModelIndex &index, const QVariant & value, int role)
{
    Q_UNUSED(role)
    TreeItem *item = static_cast<TreeItem*>(index.internalPointer());
    item->setData(value, index.column());
    return true;
}


Qt::ItemFlags UAVObjectTreeModel::flags(const QModelIndex &index) const
{
    if (!index.isValid())
        return 0;

    if (index.column() == TreeItem::dataColumn) {
        TreeItem *item = static_cast<TreeItem*>(index.internalPointer());
        if (item->isEditable())
            return Qt::ItemIsEnabled | Qt::ItemIsSelectable | Qt::ItemIsEditable;
    }

    return Qt::ItemIsEnabled | Qt::ItemIsSelectable;
}

QVariant UAVObjectTreeModel::headerData(int section, Qt::Orientation orientation,
                                        int role) const
{
    if (orientation == Qt::Horizontal && role == Qt::DisplayRole)
        return m_rootItem->data(section);

    return QVariant();
}

void UAVObjectTreeModel::highlightUpdatedObject(UAVObject *obj)
{
    Q_ASSERT(obj);
    ObjectTreeItem *item = findObjectTreeItem(obj);
    Q_ASSERT(item);
    if(!m_onlyHilightChangedValues){
        item->setHighlight(true);
    }
    item->update();
    if(!m_onlyHilightChangedValues){
        QModelIndex itemIndex = index(item);
        Q_ASSERT(itemIndex != QModelIndex());
        emit dataChanged(itemIndex, itemIndex);
    }
}

ObjectTreeItem *UAVObjectTreeModel::findObjectTreeItem(UAVObject *object)
{
    UAVDataObject *dataObject = qobject_cast<UAVDataObject*>(object);
    UAVMetaObject *metaObject = qobject_cast<UAVMetaObject*>(object);
    Q_ASSERT(dataObject || metaObject);
    if (dataObject) {
        return findDataObjectTreeItem(dataObject);
    } else {
        return findMetaObjectTreeItem(metaObject);
    }
    return 0;
}

DataObjectTreeItem* UAVObjectTreeModel::findDataObjectTreeItem(UAVDataObject *obj)
{
    TopTreeItem *root = obj->isSettings() ? m_settingsTree : m_nonSettingsTree;
    return root->findDataObjectTreeItemByObjectId(obj->getObjID());
}

MetaObjectTreeItem* UAVObjectTreeModel::findMetaObjectTreeItem(UAVMetaObject *obj)
{
    UAVDataObject *dataObject = qobject_cast<UAVDataObject*>(obj->getParentObject());
    Q_ASSERT(dataObject);
    TopTreeItem *root = dataObject->isSettings() ? m_settingsTree : m_nonSettingsTree;
    return root->findMetaObjectTreeItemByObjectId(obj->getObjID());
}

void UAVObjectTreeModel::updateHighlight(TreeItem *item)
{
    QModelIndex itemIndex = index(item);
    Q_ASSERT(itemIndex != QModelIndex());
    emit dataChanged(itemIndex, itemIndex.sibling(itemIndex.row(), TreeItem::dataColumn));
}


<|MERGE_RESOLUTION|>--- conflicted
+++ resolved
@@ -1,463 +1,459 @@
-/**
- ******************************************************************************
- *
- * @file       uavobjecttreemodel.cpp
- * @author     The OpenPilot Team, http://www.openpilot.org Copyright (C) 2010.
- * @addtogroup GCSPlugins GCS Plugins
- * @{
- * @addtogroup UAVObjectBrowserPlugin UAVObject Browser Plugin
- * @{
- * @brief The UAVObject Browser gadget plugin
- *****************************************************************************/
-/*
- * This program is free software; you can redistribute it and/or modify 
- * it under the terms of the GNU General Public License as published by 
- * the Free Software Foundation; either version 3 of the License, or 
- * (at your option) any later version.
- * 
- * This program is distributed in the hope that it will be useful, but 
- * WITHOUT ANY WARRANTY; without even the implied warranty of MERCHANTABILITY 
- * or FITNESS FOR A PARTICULAR PURPOSE. See the GNU General Public License 
- * for more details.
- * 
- * You should have received a copy of the GNU General Public License along 
- * with this program; if not, write to the Free Software Foundation, Inc., 
- * 59 Temple Place, Suite 330, Boston, MA 02111-1307 USA
- */
-
-#include "uavobjecttreemodel.h"
-#include "fieldtreeitem.h"
-#include "uavobjectmanager.h"
-#include "uavdataobject.h"
-#include "uavmetaobject.h"
-#include "uavobjectfield.h"
-#include "extensionsystem/pluginmanager.h"
-#include <QtGui/QColor>
-//#include <QtGui/QIcon>
-#include <QtCore/QTimer>
-#include <QtCore/QSignalMapper>
-#include <QtCore/QDebug>
-
-<<<<<<< HEAD
-UAVObjectTreeModel::UAVObjectTreeModel(QObject *parent, bool categorize) :
-=======
-UAVObjectTreeModel::UAVObjectTreeModel(QObject *parent, bool useScientificNotation) :
->>>>>>> 9f9d294f
-        QAbstractItemModel(parent),
-        m_useScientificFloatNotation(useScientificNotation),
-        m_recentlyUpdatedTimeout(500), // ms
-        m_recentlyUpdatedColor(QColor(255, 230, 230)),
-        m_manuallyChangedColor(QColor(230, 230, 255))
-{
-    ExtensionSystem::PluginManager *pm = ExtensionSystem::PluginManager::instance();
-    UAVObjectManager *objManager = pm->getObject<UAVObjectManager>();
-
-    // Create highlight manager, let it run every 300 ms.
-    m_highlightManager = new HighLightManager(300);
-    connect(objManager, SIGNAL(newObject(UAVObject*)), this, SLOT(newObject(UAVObject*)));
-    connect(objManager, SIGNAL(newInstance(UAVObject*)), this, SLOT(newObject(UAVObject*)));
-
-    TreeItem::setHighlightTime(m_recentlyUpdatedTimeout);
-    setupModelData(objManager, categorize);
-}
-
-UAVObjectTreeModel::~UAVObjectTreeModel()
-{
-    delete m_highlightManager;
-    delete m_rootItem;
-}
-
-void UAVObjectTreeModel::setupModelData(UAVObjectManager *objManager, bool categorize)
-{
-    // root
-    QList<QVariant> rootData;
-    rootData << tr("Property") << tr("Value") << tr("Unit");
-    m_rootItem = new TreeItem(rootData);
-
-    m_settingsTree = new TopTreeItem(tr("Settings"), m_rootItem);
-    m_settingsTree->setHighlightManager(m_highlightManager);
-    m_rootItem->appendChild(m_settingsTree);
-    m_nonSettingsTree = new TopTreeItem(tr("Data Objects"), m_rootItem);
-    m_nonSettingsTree->setHighlightManager(m_highlightManager);
-    m_rootItem->appendChild(m_nonSettingsTree);
-    m_rootItem->setHighlightManager(m_highlightManager);
-    connect(m_settingsTree, SIGNAL(updateHighlight(TreeItem*)), this, SLOT(updateHighlight(TreeItem*)));
-    connect(m_nonSettingsTree, SIGNAL(updateHighlight(TreeItem*)), this, SLOT(updateHighlight(TreeItem*)));
-
-    QList< QList<UAVDataObject*> > objList = objManager->getDataObjects();
-    foreach (QList<UAVDataObject*> list, objList) {
-        foreach (UAVDataObject* obj, list) {
-            addDataObject(obj, categorize);
-        }
-    }
-}
-
-void UAVObjectTreeModel::newObject(UAVObject *obj)
-{
-    UAVDataObject *dobj = qobject_cast<UAVDataObject*>(obj);
-    if (dobj) {
-        addDataObject(dobj);
-    }
-}
-
-void UAVObjectTreeModel::addDataObject(UAVDataObject *obj, bool categorize)
-{
-    TopTreeItem *root = obj->isSettings() ? m_settingsTree : m_nonSettingsTree;
-
-    TreeItem* parent = root;
-
-    if(categorize && obj->getCategory() != 0 && !obj->getCategory().isEmpty()) {
-        QStringList categoryPath = obj->getCategory().split('/');
-        parent = createCategoryItems(categoryPath, root);
-    }
-
-    ObjectTreeItem* existing = root->findDataObjectTreeItemByObjectId(obj->getObjID());
-    if (existing) {
-        addInstance(obj, existing);
-    } else {
-        DataObjectTreeItem *dataTreeItem = new DataObjectTreeItem(obj->getName() + " (" + QString::number(obj->getNumBytes()) + " bytes)");
-        dataTreeItem->setHighlightManager(m_highlightManager);
-        connect(dataTreeItem, SIGNAL(updateHighlight(TreeItem*)), this, SLOT(updateHighlight(TreeItem*)));
-        parent->insertChild(dataTreeItem);
-        root->addObjectTreeItem(obj->getObjID(), dataTreeItem);
-        UAVMetaObject *meta = obj->getMetaObject();
-        MetaObjectTreeItem* metaTreeItem = addMetaObject(meta, dataTreeItem);
-        root->addMetaObjectTreeItem(meta->getObjID(), metaTreeItem);
-        addInstance(obj, dataTreeItem);
-    }
-}
-
-TreeItem* UAVObjectTreeModel::createCategoryItems(QStringList categoryPath, TreeItem* root)
-{
-    TreeItem* parent = root;
-    foreach(QString category, categoryPath) {
-        TreeItem* existing = parent->findChildByName(category);
-        if(!existing) {
-            TreeItem* categoryItem = new TreeItem(category);
-            connect(categoryItem, SIGNAL(updateHighlight(TreeItem*)), this, SLOT(updateHighlight(TreeItem*)));
-            categoryItem->setHighlightManager(m_highlightManager);
-            parent->insertChild(categoryItem);
-            parent = categoryItem;
-        }
-        else {
-            parent = existing;
-        }
-    }
-    return parent;
-}
-
-MetaObjectTreeItem* UAVObjectTreeModel::addMetaObject(UAVMetaObject *obj, TreeItem *parent)
-{
-    connect(obj, SIGNAL(objectUpdated(UAVObject*)), this, SLOT(highlightUpdatedObject(UAVObject*)));
-    MetaObjectTreeItem *meta = new MetaObjectTreeItem(obj, tr("Meta Data"));
-
-    meta->setHighlightManager(m_highlightManager);
-    connect(meta, SIGNAL(updateHighlight(TreeItem*)), this, SLOT(updateHighlight(TreeItem*)));
-    foreach (UAVObjectField *field, obj->getFields()) {
-        if (field->getNumElements() > 1) {
-            addArrayField(field, meta);
-        } else {
-            addSingleField(0, field, meta);
-        }
-    }
-    parent->appendChild(meta);
-    return meta;
-}
-
-void UAVObjectTreeModel::addInstance(UAVObject *obj, TreeItem *parent)
-{
-    connect(obj, SIGNAL(objectUpdated(UAVObject*)), this, SLOT(highlightUpdatedObject(UAVObject*)));
-    TreeItem *item;
-    if (obj->isSingleInstance()) {
-        item = parent;
-        DataObjectTreeItem *p = static_cast<DataObjectTreeItem*>(parent);
-        p->setObject(obj);
-    } else {
-        QString name = tr("Instance") +  " " + QString::number(obj->getInstID());
-        item = new InstanceTreeItem(obj, name);
-        item->setHighlightManager(m_highlightManager);
-        connect(item, SIGNAL(updateHighlight(TreeItem*)), this, SLOT(updateHighlight(TreeItem*)));
-        parent->appendChild(item);
-    }
-    foreach (UAVObjectField *field, obj->getFields()) {
-        if (field->getNumElements() > 1) {
-            addArrayField(field, item);
-        } else {
-            addSingleField(0, field, item);
-        }
-    }
-}
-
-void UAVObjectTreeModel::addArrayField(UAVObjectField *field, TreeItem *parent)
-{
-    TreeItem *item = new ArrayFieldTreeItem(field->getName());
-    item->setHighlightManager(m_highlightManager);
-    connect(item, SIGNAL(updateHighlight(TreeItem*)), this, SLOT(updateHighlight(TreeItem*)));
-    for (uint i = 0; i < field->getNumElements(); ++i) {
-        addSingleField(i, field, item);
-    }
-    parent->appendChild(item);
-}
-
-void UAVObjectTreeModel::addSingleField(int index, UAVObjectField *field, TreeItem *parent)
-{
-    QList<QVariant> data;
-    if (field->getNumElements() == 1)
-        data.append(field->getName());
-    else
-        data.append( QString("[%1]").arg((field->getElementNames())[index]) );
-
-    FieldTreeItem *item;
-    UAVObjectField::FieldType type = field->getType();
-    switch (type) {
-    case UAVObjectField::BITFIELD:
-    case UAVObjectField::ENUM: {
-        QStringList options = field->getOptions();
-        QVariant value = field->getValue();
-        data.append( options.indexOf(value.toString()) );
-        data.append(field->getUnits());
-        item = new EnumFieldTreeItem(field, index, data);
-        break;
-    }
-    case UAVObjectField::INT8:
-    case UAVObjectField::INT16:
-    case UAVObjectField::INT32:
-    case UAVObjectField::UINT8:
-    case UAVObjectField::UINT16:
-    case UAVObjectField::UINT32:
-        data.append(field->getValue(index));
-        data.append(field->getUnits());
-        item = new IntFieldTreeItem(field, index, data);
-        break;
-    case UAVObjectField::FLOAT32:
-        data.append(field->getValue(index));
-        data.append(field->getUnits());
-        item = new FloatFieldTreeItem(field, index, data, m_useScientificFloatNotation);
-        break;
-    default:
-        Q_ASSERT(false);
-    }
-    item->setHighlightManager(m_highlightManager);
-    connect(item, SIGNAL(updateHighlight(TreeItem*)), this, SLOT(updateHighlight(TreeItem*)));
-    parent->appendChild(item);
-}
-
-QModelIndex UAVObjectTreeModel::index(int row, int column, const QModelIndex &parent)
-        const
-{
-    if (!hasIndex(row, column, parent))
-        return QModelIndex();
-
-    TreeItem *parentItem;
-
-    if (!parent.isValid())
-        parentItem = m_rootItem;
-    else
-        parentItem = static_cast<TreeItem*>(parent.internalPointer());
-
-    TreeItem *childItem = parentItem->getChild(row);
-    if (childItem)
-        return createIndex(row, column, childItem);
-    else
-        return QModelIndex();
-}
-
-QModelIndex UAVObjectTreeModel::index(TreeItem *item)
-{
-    if (item->parent() == 0)
-        return QModelIndex();
-
-    QModelIndex root = index(item->parent());
-
-    for (int i = 0; i < rowCount(root); ++i) {
-        QModelIndex childIndex = index(i, 0, root);
-        TreeItem *child = static_cast<TreeItem*>(childIndex.internalPointer());
-        if (child == item)
-            return childIndex;
-    }
-    Q_ASSERT(false);
-    return QModelIndex();
-}
-
-QModelIndex UAVObjectTreeModel::parent(const QModelIndex &index) const
-{
-    if (!index.isValid())
-        return QModelIndex();
-
-    TreeItem *childItem = static_cast<TreeItem*>(index.internalPointer());
-    TreeItem *parentItem = childItem->parent();
-
-    if (parentItem == m_rootItem)
-        return QModelIndex();
-
-    return createIndex(parentItem->row(), 0, parentItem);
-}
-
-int UAVObjectTreeModel::rowCount(const QModelIndex &parent) const
-{
-    TreeItem *parentItem;
-    if (parent.column() > 0)
-        return 0;
-
-    if (!parent.isValid())
-        parentItem = m_rootItem;
-    else
-        parentItem = static_cast<TreeItem*>(parent.internalPointer());
-
-    return parentItem->childCount();
-}
-
-int UAVObjectTreeModel::columnCount(const QModelIndex &parent) const
-{
-    if (parent.isValid())
-        return static_cast<TreeItem*>(parent.internalPointer())->columnCount();
-    else
-        return m_rootItem->columnCount();
-}
-
-QList<QModelIndex> UAVObjectTreeModel::getMetaDataIndexes()
-{
-    QList<QModelIndex> metaIndexes;
-    foreach(MetaObjectTreeItem *metaItem , m_settingsTree->getMetaObjectItems())
-    {
-        metaIndexes.append(index(metaItem));
-    }
-
-    foreach(MetaObjectTreeItem *metaItem , m_nonSettingsTree->getMetaObjectItems())
-    {
-        metaIndexes.append(index(metaItem));
-    }
-    return metaIndexes;
-}
-
-QVariant UAVObjectTreeModel::data(const QModelIndex &index, int role) const
-{
-    if (!index.isValid())
-        return QVariant();    
-
-    if (index.column() == TreeItem::dataColumn && role == Qt::EditRole) {
-        TreeItem *item = static_cast<TreeItem*>(index.internalPointer());
-        return item->data(index.column());
-    }
-
-//    if (role == Qt::DecorationRole)
-//        return QIcon(":/core/images/openpilot_logo_128.png");
-
-    if (role == Qt::ToolTipRole) {
-        TreeItem *item = static_cast<TreeItem*>(index.internalPointer());
-        return item->description();
-    }
-
-    TreeItem *item = static_cast<TreeItem*>(index.internalPointer());
-
-    if (index.column() == 0 && role == Qt::BackgroundRole) {
-        if (!dynamic_cast<TopTreeItem*>(item) && item->highlighted())
-            return QVariant(m_recentlyUpdatedColor);
-    }
-
-    if (index.column() == TreeItem::dataColumn && role == Qt::BackgroundRole) {
-        FieldTreeItem *fieldItem = dynamic_cast<FieldTreeItem*>(item);
-        if (fieldItem && fieldItem->highlighted())
-            return QVariant(m_recentlyUpdatedColor);
-
-        if (fieldItem && fieldItem->changed())
-            return QVariant(m_manuallyChangedColor);       
-    }
-
-    if (role != Qt::DisplayRole)
-        return QVariant();
-
-    if (index.column() == TreeItem::dataColumn) {
-        EnumFieldTreeItem *fieldItem = dynamic_cast<EnumFieldTreeItem*>(item);
-        if (fieldItem) {
-            int enumIndex = fieldItem->data(index.column()).toInt();
-            return fieldItem->enumOptions(enumIndex);
-        }
-    }
-
-    return item->data(index.column());
-}
-
-bool UAVObjectTreeModel::setData(const QModelIndex &index, const QVariant & value, int role)
-{
-    Q_UNUSED(role)
-    TreeItem *item = static_cast<TreeItem*>(index.internalPointer());
-    item->setData(value, index.column());
-    return true;
-}
-
-
-Qt::ItemFlags UAVObjectTreeModel::flags(const QModelIndex &index) const
-{
-    if (!index.isValid())
-        return 0;
-
-    if (index.column() == TreeItem::dataColumn) {
-        TreeItem *item = static_cast<TreeItem*>(index.internalPointer());
-        if (item->isEditable())
-            return Qt::ItemIsEnabled | Qt::ItemIsSelectable | Qt::ItemIsEditable;
-    }
-
-    return Qt::ItemIsEnabled | Qt::ItemIsSelectable;
-}
-
-QVariant UAVObjectTreeModel::headerData(int section, Qt::Orientation orientation,
-                                        int role) const
-{
-    if (orientation == Qt::Horizontal && role == Qt::DisplayRole)
-        return m_rootItem->data(section);
-
-    return QVariant();
-}
-
-void UAVObjectTreeModel::highlightUpdatedObject(UAVObject *obj)
-{
-    Q_ASSERT(obj);
-    ObjectTreeItem *item = findObjectTreeItem(obj);
-    Q_ASSERT(item);
-    if(!m_onlyHilightChangedValues){
-        item->setHighlight(true);
-    }
-    item->update();
-    if(!m_onlyHilightChangedValues){
-        QModelIndex itemIndex = index(item);
-        Q_ASSERT(itemIndex != QModelIndex());
-        emit dataChanged(itemIndex, itemIndex);
-    }
-}
-
-ObjectTreeItem *UAVObjectTreeModel::findObjectTreeItem(UAVObject *object)
-{
-    UAVDataObject *dataObject = qobject_cast<UAVDataObject*>(object);
-    UAVMetaObject *metaObject = qobject_cast<UAVMetaObject*>(object);
-    Q_ASSERT(dataObject || metaObject);
-    if (dataObject) {
-        return findDataObjectTreeItem(dataObject);
-    } else {
-        return findMetaObjectTreeItem(metaObject);
-    }
-    return 0;
-}
-
-DataObjectTreeItem* UAVObjectTreeModel::findDataObjectTreeItem(UAVDataObject *obj)
-{
-    TopTreeItem *root = obj->isSettings() ? m_settingsTree : m_nonSettingsTree;
-    return root->findDataObjectTreeItemByObjectId(obj->getObjID());
-}
-
-MetaObjectTreeItem* UAVObjectTreeModel::findMetaObjectTreeItem(UAVMetaObject *obj)
-{
-    UAVDataObject *dataObject = qobject_cast<UAVDataObject*>(obj->getParentObject());
-    Q_ASSERT(dataObject);
-    TopTreeItem *root = dataObject->isSettings() ? m_settingsTree : m_nonSettingsTree;
-    return root->findMetaObjectTreeItemByObjectId(obj->getObjID());
-}
-
-void UAVObjectTreeModel::updateHighlight(TreeItem *item)
-{
-    QModelIndex itemIndex = index(item);
-    Q_ASSERT(itemIndex != QModelIndex());
-    emit dataChanged(itemIndex, itemIndex.sibling(itemIndex.row(), TreeItem::dataColumn));
-}
-
-
+/**
+ ******************************************************************************
+ *
+ * @file       uavobjecttreemodel.cpp
+ * @author     The OpenPilot Team, http://www.openpilot.org Copyright (C) 2010.
+ * @addtogroup GCSPlugins GCS Plugins
+ * @{
+ * @addtogroup UAVObjectBrowserPlugin UAVObject Browser Plugin
+ * @{
+ * @brief The UAVObject Browser gadget plugin
+ *****************************************************************************/
+/*
+ * This program is free software; you can redistribute it and/or modify 
+ * it under the terms of the GNU General Public License as published by 
+ * the Free Software Foundation; either version 3 of the License, or 
+ * (at your option) any later version.
+ * 
+ * This program is distributed in the hope that it will be useful, but 
+ * WITHOUT ANY WARRANTY; without even the implied warranty of MERCHANTABILITY 
+ * or FITNESS FOR A PARTICULAR PURPOSE. See the GNU General Public License 
+ * for more details.
+ * 
+ * You should have received a copy of the GNU General Public License along 
+ * with this program; if not, write to the Free Software Foundation, Inc., 
+ * 59 Temple Place, Suite 330, Boston, MA 02111-1307 USA
+ */
+
+#include "uavobjecttreemodel.h"
+#include "fieldtreeitem.h"
+#include "uavobjectmanager.h"
+#include "uavdataobject.h"
+#include "uavmetaobject.h"
+#include "uavobjectfield.h"
+#include "extensionsystem/pluginmanager.h"
+#include <QtGui/QColor>
+//#include <QtGui/QIcon>
+#include <QtCore/QTimer>
+#include <QtCore/QSignalMapper>
+#include <QtCore/QDebug>
+
+UAVObjectTreeModel::UAVObjectTreeModel(QObject *parent, bool categorize, bool useScientificNotation) :
+        QAbstractItemModel(parent),
+        m_useScientificFloatNotation(useScientificNotation),
+        m_recentlyUpdatedTimeout(500), // ms
+        m_recentlyUpdatedColor(QColor(255, 230, 230)),
+        m_manuallyChangedColor(QColor(230, 230, 255))
+{
+    ExtensionSystem::PluginManager *pm = ExtensionSystem::PluginManager::instance();
+    UAVObjectManager *objManager = pm->getObject<UAVObjectManager>();
+
+    // Create highlight manager, let it run every 300 ms.
+    m_highlightManager = new HighLightManager(300);
+    connect(objManager, SIGNAL(newObject(UAVObject*)), this, SLOT(newObject(UAVObject*)));
+    connect(objManager, SIGNAL(newInstance(UAVObject*)), this, SLOT(newObject(UAVObject*)));
+
+    TreeItem::setHighlightTime(m_recentlyUpdatedTimeout);
+    setupModelData(objManager, categorize);
+}
+
+UAVObjectTreeModel::~UAVObjectTreeModel()
+{
+    delete m_highlightManager;
+    delete m_rootItem;
+}
+
+void UAVObjectTreeModel::setupModelData(UAVObjectManager *objManager, bool categorize)
+{
+    // root
+    QList<QVariant> rootData;
+    rootData << tr("Property") << tr("Value") << tr("Unit");
+    m_rootItem = new TreeItem(rootData);
+
+    m_settingsTree = new TopTreeItem(tr("Settings"), m_rootItem);
+    m_settingsTree->setHighlightManager(m_highlightManager);
+    m_rootItem->appendChild(m_settingsTree);
+    m_nonSettingsTree = new TopTreeItem(tr("Data Objects"), m_rootItem);
+    m_nonSettingsTree->setHighlightManager(m_highlightManager);
+    m_rootItem->appendChild(m_nonSettingsTree);
+    m_rootItem->setHighlightManager(m_highlightManager);
+    connect(m_settingsTree, SIGNAL(updateHighlight(TreeItem*)), this, SLOT(updateHighlight(TreeItem*)));
+    connect(m_nonSettingsTree, SIGNAL(updateHighlight(TreeItem*)), this, SLOT(updateHighlight(TreeItem*)));
+
+    QList< QList<UAVDataObject*> > objList = objManager->getDataObjects();
+    foreach (QList<UAVDataObject*> list, objList) {
+        foreach (UAVDataObject* obj, list) {
+            addDataObject(obj, categorize);
+        }
+    }
+}
+
+void UAVObjectTreeModel::newObject(UAVObject *obj)
+{
+    UAVDataObject *dobj = qobject_cast<UAVDataObject*>(obj);
+    if (dobj) {
+        addDataObject(dobj);
+    }
+}
+
+void UAVObjectTreeModel::addDataObject(UAVDataObject *obj, bool categorize)
+{
+    TopTreeItem *root = obj->isSettings() ? m_settingsTree : m_nonSettingsTree;
+
+    TreeItem* parent = root;
+
+    if(categorize && obj->getCategory() != 0 && !obj->getCategory().isEmpty()) {
+        QStringList categoryPath = obj->getCategory().split('/');
+        parent = createCategoryItems(categoryPath, root);
+    }
+
+    ObjectTreeItem* existing = root->findDataObjectTreeItemByObjectId(obj->getObjID());
+    if (existing) {
+        addInstance(obj, existing);
+    } else {
+        DataObjectTreeItem *dataTreeItem = new DataObjectTreeItem(obj->getName() + " (" + QString::number(obj->getNumBytes()) + " bytes)");
+        dataTreeItem->setHighlightManager(m_highlightManager);
+        connect(dataTreeItem, SIGNAL(updateHighlight(TreeItem*)), this, SLOT(updateHighlight(TreeItem*)));
+        parent->insertChild(dataTreeItem);
+        root->addObjectTreeItem(obj->getObjID(), dataTreeItem);
+        UAVMetaObject *meta = obj->getMetaObject();
+        MetaObjectTreeItem* metaTreeItem = addMetaObject(meta, dataTreeItem);
+        root->addMetaObjectTreeItem(meta->getObjID(), metaTreeItem);
+        addInstance(obj, dataTreeItem);
+    }
+}
+
+TreeItem* UAVObjectTreeModel::createCategoryItems(QStringList categoryPath, TreeItem* root)
+{
+    TreeItem* parent = root;
+    foreach(QString category, categoryPath) {
+        TreeItem* existing = parent->findChildByName(category);
+        if(!existing) {
+            TreeItem* categoryItem = new TreeItem(category);
+            connect(categoryItem, SIGNAL(updateHighlight(TreeItem*)), this, SLOT(updateHighlight(TreeItem*)));
+            categoryItem->setHighlightManager(m_highlightManager);
+            parent->insertChild(categoryItem);
+            parent = categoryItem;
+        }
+        else {
+            parent = existing;
+        }
+    }
+    return parent;
+}
+
+MetaObjectTreeItem* UAVObjectTreeModel::addMetaObject(UAVMetaObject *obj, TreeItem *parent)
+{
+    connect(obj, SIGNAL(objectUpdated(UAVObject*)), this, SLOT(highlightUpdatedObject(UAVObject*)));
+    MetaObjectTreeItem *meta = new MetaObjectTreeItem(obj, tr("Meta Data"));
+
+    meta->setHighlightManager(m_highlightManager);
+    connect(meta, SIGNAL(updateHighlight(TreeItem*)), this, SLOT(updateHighlight(TreeItem*)));
+    foreach (UAVObjectField *field, obj->getFields()) {
+        if (field->getNumElements() > 1) {
+            addArrayField(field, meta);
+        } else {
+            addSingleField(0, field, meta);
+        }
+    }
+    parent->appendChild(meta);
+    return meta;
+}
+
+void UAVObjectTreeModel::addInstance(UAVObject *obj, TreeItem *parent)
+{
+    connect(obj, SIGNAL(objectUpdated(UAVObject*)), this, SLOT(highlightUpdatedObject(UAVObject*)));
+    TreeItem *item;
+    if (obj->isSingleInstance()) {
+        item = parent;
+        DataObjectTreeItem *p = static_cast<DataObjectTreeItem*>(parent);
+        p->setObject(obj);
+    } else {
+        QString name = tr("Instance") +  " " + QString::number(obj->getInstID());
+        item = new InstanceTreeItem(obj, name);
+        item->setHighlightManager(m_highlightManager);
+        connect(item, SIGNAL(updateHighlight(TreeItem*)), this, SLOT(updateHighlight(TreeItem*)));
+        parent->appendChild(item);
+    }
+    foreach (UAVObjectField *field, obj->getFields()) {
+        if (field->getNumElements() > 1) {
+            addArrayField(field, item);
+        } else {
+            addSingleField(0, field, item);
+        }
+    }
+}
+
+void UAVObjectTreeModel::addArrayField(UAVObjectField *field, TreeItem *parent)
+{
+    TreeItem *item = new ArrayFieldTreeItem(field->getName());
+    item->setHighlightManager(m_highlightManager);
+    connect(item, SIGNAL(updateHighlight(TreeItem*)), this, SLOT(updateHighlight(TreeItem*)));
+    for (uint i = 0; i < field->getNumElements(); ++i) {
+        addSingleField(i, field, item);
+    }
+    parent->appendChild(item);
+}
+
+void UAVObjectTreeModel::addSingleField(int index, UAVObjectField *field, TreeItem *parent)
+{
+    QList<QVariant> data;
+    if (field->getNumElements() == 1)
+        data.append(field->getName());
+    else
+        data.append( QString("[%1]").arg((field->getElementNames())[index]) );
+
+    FieldTreeItem *item;
+    UAVObjectField::FieldType type = field->getType();
+    switch (type) {
+    case UAVObjectField::BITFIELD:
+    case UAVObjectField::ENUM: {
+        QStringList options = field->getOptions();
+        QVariant value = field->getValue();
+        data.append( options.indexOf(value.toString()) );
+        data.append(field->getUnits());
+        item = new EnumFieldTreeItem(field, index, data);
+        break;
+    }
+    case UAVObjectField::INT8:
+    case UAVObjectField::INT16:
+    case UAVObjectField::INT32:
+    case UAVObjectField::UINT8:
+    case UAVObjectField::UINT16:
+    case UAVObjectField::UINT32:
+        data.append(field->getValue(index));
+        data.append(field->getUnits());
+        item = new IntFieldTreeItem(field, index, data);
+        break;
+    case UAVObjectField::FLOAT32:
+        data.append(field->getValue(index));
+        data.append(field->getUnits());
+        item = new FloatFieldTreeItem(field, index, data, m_useScientificFloatNotation);
+        break;
+    default:
+        Q_ASSERT(false);
+    }
+    item->setHighlightManager(m_highlightManager);
+    connect(item, SIGNAL(updateHighlight(TreeItem*)), this, SLOT(updateHighlight(TreeItem*)));
+    parent->appendChild(item);
+}
+
+QModelIndex UAVObjectTreeModel::index(int row, int column, const QModelIndex &parent)
+        const
+{
+    if (!hasIndex(row, column, parent))
+        return QModelIndex();
+
+    TreeItem *parentItem;
+
+    if (!parent.isValid())
+        parentItem = m_rootItem;
+    else
+        parentItem = static_cast<TreeItem*>(parent.internalPointer());
+
+    TreeItem *childItem = parentItem->getChild(row);
+    if (childItem)
+        return createIndex(row, column, childItem);
+    else
+        return QModelIndex();
+}
+
+QModelIndex UAVObjectTreeModel::index(TreeItem *item)
+{
+    if (item->parent() == 0)
+        return QModelIndex();
+
+    QModelIndex root = index(item->parent());
+
+    for (int i = 0; i < rowCount(root); ++i) {
+        QModelIndex childIndex = index(i, 0, root);
+        TreeItem *child = static_cast<TreeItem*>(childIndex.internalPointer());
+        if (child == item)
+            return childIndex;
+    }
+    Q_ASSERT(false);
+    return QModelIndex();
+}
+
+QModelIndex UAVObjectTreeModel::parent(const QModelIndex &index) const
+{
+    if (!index.isValid())
+        return QModelIndex();
+
+    TreeItem *childItem = static_cast<TreeItem*>(index.internalPointer());
+    TreeItem *parentItem = childItem->parent();
+
+    if (parentItem == m_rootItem)
+        return QModelIndex();
+
+    return createIndex(parentItem->row(), 0, parentItem);
+}
+
+int UAVObjectTreeModel::rowCount(const QModelIndex &parent) const
+{
+    TreeItem *parentItem;
+    if (parent.column() > 0)
+        return 0;
+
+    if (!parent.isValid())
+        parentItem = m_rootItem;
+    else
+        parentItem = static_cast<TreeItem*>(parent.internalPointer());
+
+    return parentItem->childCount();
+}
+
+int UAVObjectTreeModel::columnCount(const QModelIndex &parent) const
+{
+    if (parent.isValid())
+        return static_cast<TreeItem*>(parent.internalPointer())->columnCount();
+    else
+        return m_rootItem->columnCount();
+}
+
+QList<QModelIndex> UAVObjectTreeModel::getMetaDataIndexes()
+{
+    QList<QModelIndex> metaIndexes;
+    foreach(MetaObjectTreeItem *metaItem , m_settingsTree->getMetaObjectItems())
+    {
+        metaIndexes.append(index(metaItem));
+    }
+
+    foreach(MetaObjectTreeItem *metaItem , m_nonSettingsTree->getMetaObjectItems())
+    {
+        metaIndexes.append(index(metaItem));
+    }
+    return metaIndexes;
+}
+
+QVariant UAVObjectTreeModel::data(const QModelIndex &index, int role) const
+{
+    if (!index.isValid())
+        return QVariant();    
+
+    if (index.column() == TreeItem::dataColumn && role == Qt::EditRole) {
+        TreeItem *item = static_cast<TreeItem*>(index.internalPointer());
+        return item->data(index.column());
+    }
+
+//    if (role == Qt::DecorationRole)
+//        return QIcon(":/core/images/openpilot_logo_128.png");
+
+    if (role == Qt::ToolTipRole) {
+        TreeItem *item = static_cast<TreeItem*>(index.internalPointer());
+        return item->description();
+    }
+
+    TreeItem *item = static_cast<TreeItem*>(index.internalPointer());
+
+    if (index.column() == 0 && role == Qt::BackgroundRole) {
+        if (!dynamic_cast<TopTreeItem*>(item) && item->highlighted())
+            return QVariant(m_recentlyUpdatedColor);
+    }
+
+    if (index.column() == TreeItem::dataColumn && role == Qt::BackgroundRole) {
+        FieldTreeItem *fieldItem = dynamic_cast<FieldTreeItem*>(item);
+        if (fieldItem && fieldItem->highlighted())
+            return QVariant(m_recentlyUpdatedColor);
+
+        if (fieldItem && fieldItem->changed())
+            return QVariant(m_manuallyChangedColor);       
+    }
+
+    if (role != Qt::DisplayRole)
+        return QVariant();
+
+    if (index.column() == TreeItem::dataColumn) {
+        EnumFieldTreeItem *fieldItem = dynamic_cast<EnumFieldTreeItem*>(item);
+        if (fieldItem) {
+            int enumIndex = fieldItem->data(index.column()).toInt();
+            return fieldItem->enumOptions(enumIndex);
+        }
+    }
+
+    return item->data(index.column());
+}
+
+bool UAVObjectTreeModel::setData(const QModelIndex &index, const QVariant & value, int role)
+{
+    Q_UNUSED(role)
+    TreeItem *item = static_cast<TreeItem*>(index.internalPointer());
+    item->setData(value, index.column());
+    return true;
+}
+
+
+Qt::ItemFlags UAVObjectTreeModel::flags(const QModelIndex &index) const
+{
+    if (!index.isValid())
+        return 0;
+
+    if (index.column() == TreeItem::dataColumn) {
+        TreeItem *item = static_cast<TreeItem*>(index.internalPointer());
+        if (item->isEditable())
+            return Qt::ItemIsEnabled | Qt::ItemIsSelectable | Qt::ItemIsEditable;
+    }
+
+    return Qt::ItemIsEnabled | Qt::ItemIsSelectable;
+}
+
+QVariant UAVObjectTreeModel::headerData(int section, Qt::Orientation orientation,
+                                        int role) const
+{
+    if (orientation == Qt::Horizontal && role == Qt::DisplayRole)
+        return m_rootItem->data(section);
+
+    return QVariant();
+}
+
+void UAVObjectTreeModel::highlightUpdatedObject(UAVObject *obj)
+{
+    Q_ASSERT(obj);
+    ObjectTreeItem *item = findObjectTreeItem(obj);
+    Q_ASSERT(item);
+    if(!m_onlyHilightChangedValues){
+        item->setHighlight(true);
+    }
+    item->update();
+    if(!m_onlyHilightChangedValues){
+        QModelIndex itemIndex = index(item);
+        Q_ASSERT(itemIndex != QModelIndex());
+        emit dataChanged(itemIndex, itemIndex);
+    }
+}
+
+ObjectTreeItem *UAVObjectTreeModel::findObjectTreeItem(UAVObject *object)
+{
+    UAVDataObject *dataObject = qobject_cast<UAVDataObject*>(object);
+    UAVMetaObject *metaObject = qobject_cast<UAVMetaObject*>(object);
+    Q_ASSERT(dataObject || metaObject);
+    if (dataObject) {
+        return findDataObjectTreeItem(dataObject);
+    } else {
+        return findMetaObjectTreeItem(metaObject);
+    }
+    return 0;
+}
+
+DataObjectTreeItem* UAVObjectTreeModel::findDataObjectTreeItem(UAVDataObject *obj)
+{
+    TopTreeItem *root = obj->isSettings() ? m_settingsTree : m_nonSettingsTree;
+    return root->findDataObjectTreeItemByObjectId(obj->getObjID());
+}
+
+MetaObjectTreeItem* UAVObjectTreeModel::findMetaObjectTreeItem(UAVMetaObject *obj)
+{
+    UAVDataObject *dataObject = qobject_cast<UAVDataObject*>(obj->getParentObject());
+    Q_ASSERT(dataObject);
+    TopTreeItem *root = dataObject->isSettings() ? m_settingsTree : m_nonSettingsTree;
+    return root->findMetaObjectTreeItemByObjectId(obj->getObjID());
+}
+
+void UAVObjectTreeModel::updateHighlight(TreeItem *item)
+{
+    QModelIndex itemIndex = index(item);
+    Q_ASSERT(itemIndex != QModelIndex());
+    emit dataChanged(itemIndex, itemIndex.sibling(itemIndex.row(), TreeItem::dataColumn));
+}
+
+