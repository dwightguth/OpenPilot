function [] = OPLogConvert(varargin)
%% Define indices and arrays of structures to hold data
% THIS FILE IS AUTOMATICALLY GENERATED.

outputType='mat'; %Default output is a .mat file
checkCRC = false;
wrongSyncByte=0;
wrongMessageByte=0;
lastWrongSyncByte=0;
lastWrongMessageByte=0;
str1=[];
str2=[];
str3=[];
str4=[];
str5=[];

fprintf('\n\n***OpenPilot log parser***\n\n');
global crc_table;
crc_table = [ ...
    hex2dec('00'),hex2dec('07'),hex2dec('0e'),hex2dec('09'),hex2dec('1c'),hex2dec('1b'),hex2dec('12'),hex2dec('15'),hex2dec('38'),hex2dec('3f'),hex2dec('36'),hex2dec('31'),hex2dec('24'),hex2dec('23'),hex2dec('2a'),hex2dec('2d'), ...
    hex2dec('70'),hex2dec('77'),hex2dec('7e'),hex2dec('79'),hex2dec('6c'),hex2dec('6b'),hex2dec('62'),hex2dec('65'),hex2dec('48'),hex2dec('4f'),hex2dec('46'),hex2dec('41'),hex2dec('54'),hex2dec('53'),hex2dec('5a'),hex2dec('5d'), ...
    hex2dec('e0'),hex2dec('e7'),hex2dec('ee'),hex2dec('e9'),hex2dec('fc'),hex2dec('fb'),hex2dec('f2'),hex2dec('f5'),hex2dec('d8'),hex2dec('df'),hex2dec('d6'),hex2dec('d1'),hex2dec('c4'),hex2dec('c3'),hex2dec('ca'),hex2dec('cd'), ...
    hex2dec('90'),hex2dec('97'),hex2dec('9e'),hex2dec('99'),hex2dec('8c'),hex2dec('8b'),hex2dec('82'),hex2dec('85'),hex2dec('a8'),hex2dec('af'),hex2dec('a6'),hex2dec('a1'),hex2dec('b4'),hex2dec('b3'),hex2dec('ba'),hex2dec('bd'), ...
    hex2dec('c7'),hex2dec('c0'),hex2dec('c9'),hex2dec('ce'),hex2dec('db'),hex2dec('dc'),hex2dec('d5'),hex2dec('d2'),hex2dec('ff'),hex2dec('f8'),hex2dec('f1'),hex2dec('f6'),hex2dec('e3'),hex2dec('e4'),hex2dec('ed'),hex2dec('ea'), ...
    hex2dec('b7'),hex2dec('b0'),hex2dec('b9'),hex2dec('be'),hex2dec('ab'),hex2dec('ac'),hex2dec('a5'),hex2dec('a2'),hex2dec('8f'),hex2dec('88'),hex2dec('81'),hex2dec('86'),hex2dec('93'),hex2dec('94'),hex2dec('9d'),hex2dec('9a'), ...
    hex2dec('27'),hex2dec('20'),hex2dec('29'),hex2dec('2e'),hex2dec('3b'),hex2dec('3c'),hex2dec('35'),hex2dec('32'),hex2dec('1f'),hex2dec('18'),hex2dec('11'),hex2dec('16'),hex2dec('03'),hex2dec('04'),hex2dec('0d'),hex2dec('0a'), ...
    hex2dec('57'),hex2dec('50'),hex2dec('59'),hex2dec('5e'),hex2dec('4b'),hex2dec('4c'),hex2dec('45'),hex2dec('42'),hex2dec('6f'),hex2dec('68'),hex2dec('61'),hex2dec('66'),hex2dec('73'),hex2dec('74'),hex2dec('7d'),hex2dec('7a'), ...
    hex2dec('89'),hex2dec('8e'),hex2dec('87'),hex2dec('80'),hex2dec('95'),hex2dec('92'),hex2dec('9b'),hex2dec('9c'),hex2dec('b1'),hex2dec('b6'),hex2dec('bf'),hex2dec('b8'),hex2dec('ad'),hex2dec('aa'),hex2dec('a3'),hex2dec('a4'), ...
    hex2dec('f9'),hex2dec('fe'),hex2dec('f7'),hex2dec('f0'),hex2dec('e5'),hex2dec('e2'),hex2dec('eb'),hex2dec('ec'),hex2dec('c1'),hex2dec('c6'),hex2dec('cf'),hex2dec('c8'),hex2dec('dd'),hex2dec('da'),hex2dec('d3'),hex2dec('d4'), ...
    hex2dec('69'),hex2dec('6e'),hex2dec('67'),hex2dec('60'),hex2dec('75'),hex2dec('72'),hex2dec('7b'),hex2dec('7c'),hex2dec('51'),hex2dec('56'),hex2dec('5f'),hex2dec('58'),hex2dec('4d'),hex2dec('4a'),hex2dec('43'),hex2dec('44'), ...
    hex2dec('19'),hex2dec('1e'),hex2dec('17'),hex2dec('10'),hex2dec('05'),hex2dec('02'),hex2dec('0b'),hex2dec('0c'),hex2dec('21'),hex2dec('26'),hex2dec('2f'),hex2dec('28'),hex2dec('3d'),hex2dec('3a'),hex2dec('33'),hex2dec('34'), ...
    hex2dec('4e'),hex2dec('49'),hex2dec('40'),hex2dec('47'),hex2dec('52'),hex2dec('55'),hex2dec('5c'),hex2dec('5b'),hex2dec('76'),hex2dec('71'),hex2dec('78'),hex2dec('7f'),hex2dec('6a'),hex2dec('6d'),hex2dec('64'),hex2dec('63'), ...
    hex2dec('3e'),hex2dec('39'),hex2dec('30'),hex2dec('37'),hex2dec('22'),hex2dec('25'),hex2dec('2c'),hex2dec('2b'),hex2dec('06'),hex2dec('01'),hex2dec('08'),hex2dec('0f'),hex2dec('1a'),hex2dec('1d'),hex2dec('14'),hex2dec('13'), ...
    hex2dec('ae'),hex2dec('a9'),hex2dec('a0'),hex2dec('a7'),hex2dec('b2'),hex2dec('b5'),hex2dec('bc'),hex2dec('bb'),hex2dec('96'),hex2dec('91'),hex2dec('98'),hex2dec('9f'),hex2dec('8a'),hex2dec('8d'),hex2dec('84'),hex2dec('83'), ...
    hex2dec('de'),hex2dec('d9'),hex2dec('d0'),hex2dec('d7'),hex2dec('c2'),hex2dec('c5'),hex2dec('cc'),hex2dec('cb'),hex2dec('e6'),hex2dec('e1'),hex2dec('e8'),hex2dec('ef'),hex2dec('fa'),hex2dec('fd'),hex2dec('f4'),hex2dec('f3')  ...
    ];

if nargin==0
	%%
	if (exist('uigetfile')) %#ok<EXIST>
		[FileName, PathName]=uigetfile('*.opl');
		logfile=fullfile(PathName, FileName);
		
	else
		error('Your technical computing program does not support file choosers. Please input the file name in the argument. ')
	end	
elseif nargin>0
	logfile=varargin{1};
	if nargin>1
		outputType=varargin{2};
	end
end

if ~strcmpi(outputType,'mat') && ~strcmpi(outputType,'csv')
	error('Incorrect file format specified. Second argument must be ''mat'' or ''csv''.');
end

$(INSTANTIATIONCODE)


fid = fopen(logfile);
buffer=fread(fid,Inf,'uchar=>uchar');
fseek(fid, 0, 'bof');

bufferIdx=1;

correctMsgByte=hex2dec('20');
correctTimestampedByte=hex2dec('A0');
correctSyncByte=hex2dec('3C');
unknownObjIDList=zeros(1,2);

% Parse log file, entry by entry
% prebuf = buffer(1:12);

last_print = -1e10;

startTime=clock;

while (1)
<<<<<<< HEAD
	if (feof(fid)); break; end

	try
	%% Read message header
	% get sync field (0x3C, 1 byte)
	sync = fread(fid, 1, 'uint8');
	if sync ~= correctSyncByte
		prebuf = [prebuf(2:end); sync];
		wrongSyncByte = wrongSyncByte + 1;
		continue
	end
    
	% get msg type (quint8 1 byte ) should be 0x20, ignore the rest?
	msgType = fread(fid, 1, 'uint8');
	if msgType ~= correctMsgByte && msgType ~= hex2dec('A0')
		wrongMessageByte = wrongMessageByte + 1;	
		continue
	end

	% get msg size (quint16 2 bytes) excludes crc, include msg header and data payload
	msgSize = fread(fid, 1, 'uint16');
	% get obj id (quint32 4 bytes)
	objID = fread(fid, 1, 'uint32');

	if msgType == correctMsgByte
		%% Process header if we are aligned
		timestamp = typecast(uint8(prebuf(1:4)), 'uint32');
		datasize = typecast(uint8(prebuf(5:12)), 'uint64');
	elseif msgType == correctTimestampedByte
		timestamp = fread(fid,1,'uint16');
	end

=======
	%% Read message header
	% get sync field (0x3C, 1 byte)
	sync = buffer(bufferIdx+12);
	
	
	if buffer(bufferIdx+12) ~= correctSyncByte
		bufferIdx=bufferIdx+1;
		wrongSyncByte = wrongSyncByte + 1;
		continue
	end
	
  	%% Process header, if we are aligned
% 	timestamp = typecast(buffer(bufferIdx:bufferIdx + 4-1), 'uint32'); %We do this one later
	datasizeBufferIdx = bufferIdx; %Just grab the index. We'll do a typecast later, if necessary
% 	sync = buffer(bufferIdx+12); %This one has already been done
	msgType = buffer(bufferIdx+13); % get msg type (quint8 1 byte ) should be 0x20, ignore the rest?
% 	msgSize = typecast(buffer(bufferIdx+14:bufferIdx+ 14+2-1), 'uint16'); % NOT USED: get msg size (quint16 2 bytes) excludes crc, include msg header and data payload
	objID = typecast(buffer(bufferIdx+16:bufferIdx+ 16+4-1), 'uint32'); % get obj id (quint32 4 bytes)

	%Advance buffer past header
	bufferIdx=bufferIdx+20;

	%Check that message type is correct
	if msgType ~= correctMsgByte
		wrongMessageByte = wrongMessageByte + 1;	
		continue
	end
	
>>>>>>> ba575edb
	if (isempty(objID)) 	%End of file
		break;
	end
	
	%% Read object

	switch objID
$(SWITCHCODE)
		otherwise
			unknownObjIDListIdx=find(unknownObjIDList(:,1)==objID, 1, 'first');
			if isempty(unknownObjIDListIdx)
				unknownObjIDList=[unknownObjIDList; uint32(objID) 1]; %#ok<AGROW>
			else
				unknownObjIDList(unknownObjIDListIdx,2)=unknownObjIDList(unknownObjIDListIdx,2)+1; 
			end
			
			datasize = typecast(buffer(datasizeBufferIdx + 4:datasizeBufferIdx + 12-1), 'uint64');

			msgBytesLeft = datasize - 1 - 1 - 2 - 4;
			if msgBytesLeft > 255
				msgBytesLeft = 0;
			end
			bufferIdx=bufferIdx+msgBytesLeft;
	end
	catch
		% One of the reads failed - indicates EOF
		break;
	end

	if (wrongSyncByte ~= lastWrongSyncByte || wrongMessageByte~=lastWrongMessageByte ) ||...
			bufferIdx - last_print > 5e4 %Every 50,000 bytes show the status update

		lastWrongSyncByte=wrongSyncByte;
		lastWrongMessageByte=wrongMessageByte;

		str1=[];
		for i=1:length([str2 str3 str4 str5]);
			str1=[str1 sprintf('\b')]; %#ok<AGROW>
		end
		str2=sprintf('wrongSyncByte instances:    % 10d\n', wrongSyncByte );
		str3=sprintf('wrongMessageByte instances: % 10d\n\n', wrongMessageByte );
		
		str4=sprintf('Completed bytes: % 9d of % 9d\n', bufferIdx, length(buffer));
		
	        % Arbitrary times two so that it is at least as long	
		estTimeRemaining=(length(buffer)-bufferIdx)/(bufferIdx/etime(clock,startTime)) * 2;
		h=floor(estTimeRemaining/3600);
		m=floor((estTimeRemaining-h*3600)/60);
		s=ceil(estTimeRemaining-h*3600-m*60);
		
		str5=sprintf('Est. time remaining, %02dh:%02dm:%02ds \n', h,m,s);

		last_print = bufferIdx;
		
		fprintf([str1 str2 str3 str4 str5]);
	end

<<<<<<< HEAD
	if msgType ~= correctTimestampedByte
		prebuf = fread(fid, 12, 'uint8');
	end
=======
	%Check if at end of file. If not, load next prebuffer
	if bufferIdx+12-1 > length(buffer)
		break;
	end
% 	bufferIdx=bufferIdx+12;

>>>>>>> ba575edb
end


for i=2:size(unknownObjIDList,1) %Don't show the first one, as it was simply a dummy placeholder
   disp(['Unknown object ID: 0x' dec2hex(unknownObjIDList(i,1),8) ' appeared ' int2str(unknownObjIDList(i,2)) ' times.']);
end

%% Clean Up and Save mat file
fclose(fid);

%% Prune vectors
$(CLEANUPCODE)


%% Perform typecasting on vectors
$(ALLOCATIONCODE)

%% Save data to file
if strcmpi(outputType,'mat')
	[path, name]=fileparts(logfile);
	matfile = fullfile(path,[name '.mat']);
	save(matfile $(SAVEOBJECTSCODE));
else
$(EXPORTCSVCODE)
end

fprintf('%d records in %0.2f seconds.\n', length(buffer), etime(clock,startTime));



	
function	OPLog2csv(structIn, structName, logfile)
	%Get each field name from the structure
	fieldNames = fieldnames(structIn);
	
	%Create a text string with the field names
	headerOut=sprintf('%s,',fieldNames{:});
	headerOut=headerOut(1:end-1); %Trim off last `,` and `\t`
	
	%Assign the structure arrays to a matrix.
	matOut=zeros(max(size(structIn.(fieldNames{1}))), length(fieldNames));
	
	if	isempty(structIn.(fieldNames{1}));
		matOut=[];
	else
		for i=1:length(fieldNames)
			matOut(:,i)=structIn.(fieldNames{i});
		end
	end	
	% Create filename by replacing opl by csv
	[path, name] = fileparts(logfile);
	csvDirName=[name '_csv'];
	[dummyA, dummyB]=mkdir(fullfile(path, csvDirName)); %Dummy outputs so the program doens't throw warnings about "Directory already exists"
	csvfile=fullfile(path, csvDirName , [name '.csv']);
	
	%Write to csv.
	dlmwrite(csvfile, headerOut, '');
	dlmwrite(csvfile, matOut, '-append');

function crc = compute_crc(data)
    global crc_table;
    crc = 0;
    for i = 1:length(data)
        crc = crc_table(1+bitxor(data(i),crc));
    end

function out=mcolon(inStart, inFinish)
%% This function was inspired by Bruno Luong's 'mcolon'. The name is kept the same as his 'mcolon'
% function, found on Matlab's file exchange. The two functions return identical
% results, although his is much faster. Unfortunately, C-compiled mex
% code would make this function non-cross-platform, so a Matlab scripted
% version is provided here.
	if size(inStart,1) > 1 || size(inFinish,1) > 1
		if size(inStart,2) > 1 || size(inFinish,2) > 1
			error('Inputs must be vectors, i.e just one column wide.')		
		else
			inStart=inStart';
			inFinish=inFinish';
		end
	end
	
	diffIn=diff([inStart; inFinish]);
	numElements=sum(diffIn)+length(inStart);
	
	out=zeros(1,numElements);
	
	idx=1;
	for i=1:length(inStart)
		out(idx:idx+diffIn(i))=inStart(i):inFinish(i);
		idx=idx+diffIn(i)+1;
	end<|MERGE_RESOLUTION|>--- conflicted
+++ resolved
@@ -77,7 +77,6 @@
 startTime=clock;
 
 while (1)
-<<<<<<< HEAD
 	if (feof(fid)); break; end
 
 	try
@@ -110,36 +109,6 @@
 		timestamp = fread(fid,1,'uint16');
 	end
 
-=======
-	%% Read message header
-	% get sync field (0x3C, 1 byte)
-	sync = buffer(bufferIdx+12);
-	
-	
-	if buffer(bufferIdx+12) ~= correctSyncByte
-		bufferIdx=bufferIdx+1;
-		wrongSyncByte = wrongSyncByte + 1;
-		continue
-	end
-	
-  	%% Process header, if we are aligned
-% 	timestamp = typecast(buffer(bufferIdx:bufferIdx + 4-1), 'uint32'); %We do this one later
-	datasizeBufferIdx = bufferIdx; %Just grab the index. We'll do a typecast later, if necessary
-% 	sync = buffer(bufferIdx+12); %This one has already been done
-	msgType = buffer(bufferIdx+13); % get msg type (quint8 1 byte ) should be 0x20, ignore the rest?
-% 	msgSize = typecast(buffer(bufferIdx+14:bufferIdx+ 14+2-1), 'uint16'); % NOT USED: get msg size (quint16 2 bytes) excludes crc, include msg header and data payload
-	objID = typecast(buffer(bufferIdx+16:bufferIdx+ 16+4-1), 'uint32'); % get obj id (quint32 4 bytes)
-
-	%Advance buffer past header
-	bufferIdx=bufferIdx+20;
-
-	%Check that message type is correct
-	if msgType ~= correctMsgByte
-		wrongMessageByte = wrongMessageByte + 1;	
-		continue
-	end
-	
->>>>>>> ba575edb
 	if (isempty(objID)) 	%End of file
 		break;
 	end
@@ -197,18 +166,12 @@
 		fprintf([str1 str2 str3 str4 str5]);
 	end
 
-<<<<<<< HEAD
-	if msgType ~= correctTimestampedByte
-		prebuf = fread(fid, 12, 'uint8');
-	end
-=======
 	%Check if at end of file. If not, load next prebuffer
 	if bufferIdx+12-1 > length(buffer)
 		break;
 	end
 % 	bufferIdx=bufferIdx+12;
 
->>>>>>> ba575edb
 end
 
 
