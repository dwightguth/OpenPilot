/**
 ******************************************************************************
 *
 * @file       uploadergadgetwidget.cpp
 * @author     The OpenPilot Team, http://www.openpilot.org Copyright (C) 2010.
 * @addtogroup GCSPlugins GCS Plugins
 * @{
 * @addtogroup YModemUploader YModem Serial Uploader Plugin
 * @{
 * @brief The YModem protocol serial uploader plugin
 *****************************************************************************/
/*
 * This program is free software; you can redistribute it and/or modify
 * it under the terms of the GNU General Public License as published by
 * the Free Software Foundation; either version 3 of the License, or
 * (at your option) any later version.
 *
 * This program is distributed in the hope that it will be useful, but
 * WITHOUT ANY WARRANTY; without even the implied warranty of MERCHANTABILITY
 * or FITNESS FOR A PARTICULAR PURPOSE. See the GNU General Public License
 * for more details.
 *
 * You should have received a copy of the GNU General Public License along
 * with this program; if not, write to the Free Software Foundation, Inc.,
 * 59 Temple Place, Suite 330, Boston, MA 02111-1307 USA
 */
#include "uploadergadgetwidget.h"
#include "version_info/version_info.h"
#include <coreplugin/coreconstants.h>
#include <QDebug>
#include "flightstatus.h"

#define DFU_DEBUG true

UploaderGadgetWidget::UploaderGadgetWidget(QWidget *parent) : QWidget(parent)
{
    m_config    = new Ui_UploaderWidget();
    m_config->setupUi(this);
    currentStep = IAP_STATE_READY;
    resetOnly   = false;
    dfu = NULL;
    m_timer     = 0;
    m_progress  = 0;
    msg = new QErrorMessage(this);
    // Listen to autopilot connection events
    ExtensionSystem::PluginManager *pm = ExtensionSystem::PluginManager::instance();
    TelemetryManager *telMngr = pm->getObject<TelemetryManager>();
    connect(telMngr, SIGNAL(connected()), this, SLOT(onAutopilotConnect()));
    connect(telMngr, SIGNAL(connected()), this, SLOT(versionMatchCheck()));

    connect(telMngr, SIGNAL(disconnected()), this, SLOT(onAutopilotDisconnect()));

    connect(m_config->haltButton, SIGNAL(clicked()), this, SLOT(systemHalt()));
    connect(m_config->resetButton, SIGNAL(clicked()), this, SLOT(systemReset()));
    connect(m_config->bootButton, SIGNAL(clicked()), this, SLOT(systemBoot()));
    connect(m_config->safeBootButton, SIGNAL(clicked()), this, SLOT(systemSafeBoot()));
    connect(m_config->eraseBootButton, SIGNAL(clicked()), this, SLOT(systemEraseBoot()));
    connect(m_config->rescueButton, SIGNAL(clicked()), this, SLOT(systemRescue()));
    Core::ConnectionManager *cm = Core::ICore::instance()->connectionManager();
    connect(cm, SIGNAL(deviceConnected(QIODevice *)), this, SLOT(onPhisicalHWConnect()));
    getSerialPorts();

    QIcon rbi;
    rbi.addFile(QString(":uploader/images/view-refresh.svg"));
    m_config->refreshPorts->setIcon(rbi);

    bootButtonsSetEnable(false);

    connect(m_config->refreshPorts, SIGNAL(clicked()), this, SLOT(getSerialPorts()));

    connect(m_config->pbHelp, SIGNAL(clicked()), this, SLOT(openHelp()));
    // And check whether by any chance we are not already connected
    if (telMngr->isConnected()) {
        onAutopilotConnect();
        versionMatchCheck();
    }
}


bool sortPorts(const QextPortInfo &s1, const QextPortInfo &s2)
{
    return s1.portName < s2.portName;
}

/**
   Gets the list of serial ports
 */
void UploaderGadgetWidget::getSerialPorts()
{
    QStringList list;

    // Populate the telemetry combo box:
    m_config->telemetryLink->clear();

    list.append(QString("USB"));
    QList<QextPortInfo> ports = QextSerialEnumerator::getPorts();

    // sort the list by port number (nice idea from PT_Dreamer :))
    qSort(ports.begin(), ports.end(), sortPorts);
    foreach(QextPortInfo port, ports) {
        list.append(port.friendName);
    }

    m_config->telemetryLink->addItems(list);
}


QString UploaderGadgetWidget::getPortDevice(const QString &friendName)
{
    QList<QextPortInfo> ports = QextSerialEnumerator::getPorts();
    foreach(QextPortInfo port, ports) {
        if (port.friendName == friendName)
#ifdef Q_OS_WIN
        { return port.portName; }
#else
        { return port.physName; }
#endif
    }
    return "";
}

void UploaderGadgetWidget::connectSignalSlot(QWidget *widget)
{
    connect(qobject_cast<DeviceWidget *>(widget), SIGNAL(uploadStarted()), this, SLOT(uploadStarted()));
    connect(qobject_cast<DeviceWidget *>(widget), SIGNAL(uploadEnded(bool)), this, SLOT(uploadEnded(bool)));
    connect(qobject_cast<DeviceWidget *>(widget), SIGNAL(downloadStarted()), this, SLOT(downloadStarted()));
    connect(qobject_cast<DeviceWidget *>(widget), SIGNAL(downloadEnded(bool)), this, SLOT(downloadEnded(bool)));
}

FlightStatus *UploaderGadgetWidget::getFlightStatus()
{
    ExtensionSystem::PluginManager *pm = ExtensionSystem::PluginManager::instance();

    Q_ASSERT(pm);
    UAVObjectManager *objManager = pm->getObject<UAVObjectManager>();
    Q_ASSERT(objManager);
    FlightStatus *status = dynamic_cast<FlightStatus *>(objManager->getObject(QString("FlightStatus")));
    Q_ASSERT(status);
    return status;
}

void UploaderGadgetWidget::bootButtonsSetEnable(bool enabled)
{
    m_config->bootButton->setEnabled(enabled);
    m_config->safeBootButton->setEnabled(enabled);


    m_config->eraseBootButton->setEnabled(
        enabled &&
        // this feature is supported only on BL revision >= 4
        ((dfu != NULL) && (dfu->devices[0].BL_Version >= 4)));
}

void UploaderGadgetWidget::onPhisicalHWConnect()
{
    bootButtonsSetEnable(false);
    m_config->rescueButton->setEnabled(false);
    m_config->telemetryLink->setEnabled(false);
}

/**
   Enables widget buttons if autopilot connected
 */
void UploaderGadgetWidget::onAutopilotConnect()
{
    QTimer::singleShot(1000, this, SLOT(populate()));
}

void UploaderGadgetWidget::populate()
{
    m_config->haltButton->setEnabled(true);
    m_config->resetButton->setEnabled(true);
    bootButtonsSetEnable(false);
    m_config->rescueButton->setEnabled(false);
    m_config->telemetryLink->setEnabled(false);

    // Add a very simple widget with Board model & serial number
    // Delete all previous tabs:
    while (m_config->systemElements->count()) {
        QWidget *qw = m_config->systemElements->widget(0);
        m_config->systemElements->removeTab(0);
        delete qw;
    }
    RunningDeviceWidget *dw = new RunningDeviceWidget(this);
    dw->populate();
    m_config->systemElements->addTab(dw, QString("Connected Device"));
}

/**
   Enables widget buttons if autopilot disconnected
 */
void UploaderGadgetWidget::onAutopilotDisconnect()
{
    m_config->haltButton->setEnabled(false);
    m_config->resetButton->setEnabled(false);
    bootButtonsSetEnable(true);
    if (currentStep == IAP_STATE_BOOTLOADER) {
        m_config->rescueButton->setEnabled(false);
        m_config->telemetryLink->setEnabled(false);
    } else {
        m_config->rescueButton->setEnabled(true);
        m_config->telemetryLink->setEnabled(true);
    }
}

/**
   Tell the mainboard to go to bootloader:
   - Send the relevant IAP commands
   - setup callback for MoBo acknowledge
 */
void UploaderGadgetWidget::goToBootloader(UAVObject *callerObj, bool success)
{
    Q_UNUSED(callerObj);

    ExtensionSystem::PluginManager *pm = ExtensionSystem::PluginManager::instance();
    UAVObjectManager *objManager = pm->getObject<UAVObjectManager>();
    UAVObject *fwIAP = dynamic_cast<UAVDataObject *>(objManager->getObject(QString("FirmwareIAPObj")));

    switch (currentStep) {
    case IAP_STATE_READY:
        m_config->haltButton->setEnabled(false);
        getSerialPorts(); // Useful in case a new serial port appeared since the initial list,
                          // otherwise we won't find it when we stop the board.
        // The board is running, send the 1st IAP Reset order:
        fwIAP->getField("Command")->setValue("1122");
        fwIAP->getField("BoardRevision")->setDouble(0);
        fwIAP->getField("BoardType")->setDouble(0);
        connect(fwIAP, SIGNAL(transactionCompleted(UAVObject *, bool)), this, SLOT(goToBootloader(UAVObject *, bool)));
        currentStep = IAP_STATE_STEP_1;
        clearLog();
        log(QString("IAP Step 1"));
        fwIAP->updated();
        break;
    case IAP_STATE_STEP_1:
        if (!success) {
            log(QString("Oops, failure step 1"));
            log("Reset did NOT happen");
            currentStep = IAP_STATE_READY;
            disconnect(fwIAP, SIGNAL(transactionCompleted(UAVObject *, bool)), this, SLOT(goToBootloader(UAVObject *, bool)));
            m_config->haltButton->setEnabled(true);
            break;
        }
        QTimer::singleShot(600, &m_eventloop, SLOT(quit()));
        m_eventloop.exec();
        fwIAP->getField("Command")->setValue("2233");
        currentStep = IAP_STATE_STEP_2;
        log(QString("IAP Step 2"));
        fwIAP->updated();
        break;
    case IAP_STATE_STEP_2:
        if (!success) {
            log(QString("Oops, failure step 2"));
            log("Reset did NOT happen");
            currentStep = IAP_STATE_READY;
            disconnect(fwIAP, SIGNAL(transactionCompleted(UAVObject *, bool)), this, SLOT(goToBootloader(UAVObject *, bool)));
            m_config->haltButton->setEnabled(true);
            break;
        }
        QTimer::singleShot(600, &m_eventloop, SLOT(quit()));
        m_eventloop.exec();
        fwIAP->getField("Command")->setValue("3344");
        currentStep = IAP_STEP_RESET;
        log(QString("IAP Step 3"));
        fwIAP->updated();
        break;
    case IAP_STEP_RESET:
    {
        currentStep = IAP_STATE_READY;
        if (!success) {
            log("Oops, failure step 3");
            log("Reset did NOT happen");
            disconnect(fwIAP, SIGNAL(transactionCompleted(UAVObject *, bool)), this, SLOT(goToBootloader(UAVObject *, bool)));
            m_config->haltButton->setEnabled(true);
            break;
        }

        // The board is now reset: we have to disconnect telemetry
        Core::ConnectionManager *cm = Core::ICore::instance()->connectionManager();
        QString dli = cm->getCurrentDevice().getConName();
        QString dlj = cm->getCurrentDevice().getConName();
        cm->disconnectDevice();
        QTimer::singleShot(200, &m_eventloop, SLOT(quit()));
        m_eventloop.exec();
        // Tell connections to stop their polling threads: otherwise it will mess up DFU
        cm->suspendPolling();
        QTimer::singleShot(200, &m_eventloop, SLOT(quit()));
        m_eventloop.exec();
        log("Board Halt");
        m_config->boardStatus->setText("Bootloader");
        if (dlj.startsWith("USB")) {
            m_config->telemetryLink->setCurrentIndex(m_config->telemetryLink->findText("USB"));
        } else {
            m_config->telemetryLink->setCurrentIndex(m_config->telemetryLink->findText(dli));
        }

        disconnect(fwIAP, SIGNAL(transactionCompleted(UAVObject *, bool)), this, SLOT(goToBootloader(UAVObject *, bool)));

        currentStep = IAP_STATE_BOOTLOADER;

        // Tell the mainboard to get into bootloader state:
        log("Detecting devices, please wait a few seconds...");
        if (!dfu) {
            if (dlj.startsWith("USB")) {
                dfu = new DFUObject(DFU_DEBUG, false, QString());
            } else {
                dfu = new DFUObject(DFU_DEBUG, true, getPortDevice(dli));
            }
        }
        if (!dfu->ready()) {
            log("Could not enter DFU mode.");
            delete dfu;
            dfu = NULL;
            cm->resumePolling();
            currentStep = IAP_STATE_READY;
            m_config->boardStatus->setText("Bootloader?");
            m_config->haltButton->setEnabled(true);
            return;
        }
        dfu->AbortOperation();
        if (!dfu->enterDFU(0)) {
            log("Could not enter DFU mode.");
            delete dfu;
            dfu = NULL;
            cm->resumePolling();
            currentStep = IAP_STATE_READY;
            m_config->boardStatus->setText("Bootloader?");
            return;
        }
        // dfu.StatusRequest();

        QTimer::singleShot(500, &m_eventloop, SLOT(quit()));
        m_eventloop.exec();
        dfu->findDevices();
        log(QString("Found ") + QString::number(dfu->numberOfDevices) + QString(" device(s)."));
        if (dfu->numberOfDevices < 0 || dfu->numberOfDevices > 3) {
            log("Inconsistent number of devices! Aborting");
            delete dfu;
            dfu = NULL;
            cm->resumePolling();
            return;
        }
        // Delete all previous tabs:
        while (m_config->systemElements->count()) {
            QWidget *qw = m_config->systemElements->widget(0);
            m_config->systemElements->removeTab(0);
            delete qw;
        }
        for (int i = 0; i < dfu->numberOfDevices; i++) {
            DeviceWidget *dw = new DeviceWidget(this);
            connectSignalSlot(dw);
            dw->setDeviceID(i);
            dw->setDfu(dfu);
            dw->populate();
            m_config->systemElements->addTab(dw, QString("Device") + QString::number(i));
        }
        /*
           m_config->haltButton->setEnabled(false);
           m_config->resetButton->setEnabled(false);
         */
        // Need to re-enable in case we were not connected
        bootButtonsSetEnable(true);
        /*
           m_config->telemetryLink->setEnabled(false);
           m_config->rescueButton->setEnabled(false);
         */
        if (resetOnly) {
            resetOnly = false;
            delay::msleep(3500);
            systemBoot();
            break;
        }
    }
    break;
    case IAP_STATE_BOOTLOADER:
        // We should never end up here anyway.
        break;
    }
}

void UploaderGadgetWidget::systemHalt()
{
    FlightStatus *status = getFlightStatus();

    // The board can not be halted when in armed state.
    // If board is armed, or arming. Show message with notice.
    if (status->getArmed() == FlightStatus::ARMED_DISARMED) {
        goToBootloader();
    } else {
        QMessageBox mbox(this);
        mbox.setText(QString(tr("The controller board is armed and can not be halted.\n\n"
                                "Please make sure the board is not armed and then press halt again to proceed\n"
                                "or use the rescue option to force a firmware upgrade.")));
        mbox.setStandardButtons(QMessageBox::Ok);
        mbox.setIcon(QMessageBox::Warning);
        mbox.exec();
    }
}

/**
   Tell the mainboard to reset:
   - Send the relevant IAP commands
   - setup callback for MoBo acknowledge
 */
void UploaderGadgetWidget::systemReset()
{
    FlightStatus *status = getFlightStatus();

    // The board can not be reset when in armed state.
    // If board is armed, or arming. Show message with notice.
    if (status->getArmed() == FlightStatus::ARMED_DISARMED) {
        resetOnly = true;
        if (dfu) {
            delete dfu;
            dfu = NULL;
        }
        clearLog();
        log("Board Reset initiated.");
        goToBootloader();
    } else {
        QMessageBox mbox(this);
        mbox.setText(QString(tr("The controller board is armed and can not be reset.\n\n"
                                "Please make sure the board is not armed and then press reset again to proceed\n"
                                "or power cycle to force a board reset.")));
        mbox.setStandardButtons(QMessageBox::Ok);
        mbox.setIcon(QMessageBox::Warning);
        mbox.exec();
    }
}

void UploaderGadgetWidget::systemBoot()
{
    commonSystemBoot(false, false);
}

void UploaderGadgetWidget::systemSafeBoot()
{
    commonSystemBoot(true, false);
}

void UploaderGadgetWidget::systemEraseBoot()
{
    QMessageBox msgBox;
    int result;

    msgBox.setWindowTitle(tr("Erase Settings"));
    msgBox.setInformativeText(tr("Do you want to erase all settings from the board?\nSettings cannot be recovered after this operation.\nThe board will be restarted and all the setting erased"));
    msgBox.setStandardButtons(QMessageBox::Ok | QMessageBox::Cancel | QMessageBox::Help);
    result = msgBox.exec();
    if (result == QMessageBox::Ok) {
        commonSystemBoot(true, true);
    } else if (result == QMessageBox::Help) {
        QDesktopServices::openUrl(QUrl(tr("http://wiki.openpilot.org/display/Doc/Erase+board+settings"), QUrl::StrictMode));
    }
}

/**
 * Tells the system to boot (from Bootloader state)
 * @param[in] safeboot Indicates whether the firmware should use the stock HWSettings
 */
void UploaderGadgetWidget::commonSystemBoot(bool safeboot, bool erase)
{
    clearLog();
    bootButtonsSetEnable(false);

    // Suspend telemety & polling in case it is not done yet
    Core::ConnectionManager *cm = Core::ICore::instance()->connectionManager();
    cm->disconnectDevice();
    cm->suspendPolling();

    QString devName = m_config->telemetryLink->currentText();
    log("Attempting to boot the system through " + devName + ".");
    repaint();

    if (!dfu) {
        if (devName == "USB") {
            dfu = new DFUObject(DFU_DEBUG, false, QString());
        } else {
            dfu = new DFUObject(DFU_DEBUG, true, getPortDevice(devName));
        }
    }
    dfu->AbortOperation();
    if (!dfu->enterDFU(0)) {
        log("Could not enter DFU mode.");
        delete dfu;
        dfu = NULL;
        bootButtonsSetEnable(true);
        m_config->rescueButton->setEnabled(true); // Boot not possible, maybe Rescue OK?
        return;
    }
    log("Booting system...");
    dfu->JumpToApp(safeboot, erase);
    // Restart the polling thread
    cm->resumePolling();
    m_config->rescueButton->setEnabled(true);
    m_config->telemetryLink->setEnabled(true);
    m_config->boardStatus->setText("Running");
    if (currentStep == IAP_STATE_BOOTLOADER) {
        // Freeze the tabs, they are not useful anymore and their buttons
        // will cause segfaults or weird stuff if we use them.
        for (int i = 0; i < m_config->systemElements->count(); i++) {
            // OP-682 arriving here too "early" (before the devices are refreshed) was leading to a crash
            // OP-682 the crash was due to an unchecked cast in the line below that would cast a RunningDeviceGadget to a DeviceGadget
            DeviceWidget *qw = dynamic_cast<DeviceWidget *>(m_config->systemElements->widget(i));
            if (qw) {
                // OP-682 fixed a second crash by disabling *all* buttons in the device widget
                // disabling the buttons is only half of the solution as even if the buttons are enabled
                // the app should not crash
                qw->freeze();
            }
        }
    }
    currentStep = IAP_STATE_READY;
    log("You can now reconnect telemetry...");
    delete dfu; // Frees up the USB/Serial port too
    dfu = NULL;
}

bool UploaderGadgetWidget::autoUpdateCapable()
{
    return QDir(":/firmware").exists();
}

bool UploaderGadgetWidget::autoUpdate()
{
    Core::ConnectionManager *cm = Core::ICore::instance()->connectionManager();

    cm->disconnectDevice();
    cm->suspendPolling();
    if (dfu) {
        delete dfu;
        dfu = NULL;
    }
    QEventLoop loop;
    QTimer timer;
    timer.setSingleShot(true);
    connect(&timer, SIGNAL(timeout()), &loop, SLOT(quit()));
    while (USBMonitor::instance()->availableDevices(0x20a0, -1, -1, -1).length() > 0) {
        emit autoUpdateSignal(WAITING_DISCONNECT, QVariant());
        if (QMessageBox::warning(this, tr("OpenPilot Uploader"), tr("Please disconnect all openpilot boards"), QMessageBox::Ok, QMessageBox::Cancel) == QMessageBox::Cancel) {
            emit autoUpdateSignal(FAILURE, QVariant());
            return false;
        }
        timer.start(500);
        loop.exec();
    }
    emit autoUpdateSignal(WAITING_CONNECT, 0);
    autoUpdateConnectTimeout = 0;
    m_timer = new QTimer(this);
    connect(m_timer, SIGNAL(timeout()), this, SLOT(performAuto()));
    m_timer->start(1000);
    connect(USBMonitor::instance(), SIGNAL(deviceDiscovered(USBPortInfo)), &m_eventloop, SLOT(quit()));
    m_eventloop.exec();
    if (!m_timer->isActive()) {
        m_timer->stop();
        emit autoUpdateSignal(FAILURE, QVariant());
        return false;
    }
    m_timer->stop();
    dfu = new DFUObject(DFU_DEBUG, false, QString());
    dfu->AbortOperation();
    emit autoUpdateSignal(JUMP_TO_BL, QVariant());
    if (!dfu->enterDFU(0)) {
        delete dfu;
        dfu = NULL;
        cm->resumePolling();
        emit autoUpdateSignal(FAILURE, QVariant());
        return false;
    }
    if (!dfu->findDevices() || (dfu->numberOfDevices != 1)) {
        delete dfu;
        dfu = NULL;
        cm->resumePolling();
        emit autoUpdateSignal(FAILURE, QVariant());
        return false;
    }
    if (dfu->numberOfDevices > 5) {
        delete dfu;
        dfu = NULL;
        cm->resumePolling();
        emit autoUpdateSignal(FAILURE, QVariant());
        return false;
    }
    QString filename;
    emit autoUpdateSignal(LOADING_FW, QVariant());
    switch (dfu->devices[0].ID) {
    case 0x301:
        filename = "fw_oplinkmini";
        break;
    case 0x401:
    case 0x402:
        filename = "fw_coptercontrol";
        break;
    case 0x501:
        filename = "fw_osd";
        break;
    case 0x902:
        filename = "fw_revoproto";
        break;
    case 0x903:
        filename = "fw_revolution";
        break;
    default:
        emit autoUpdateSignal(FAILURE, QVariant());
        return false;

        break;
    }
    filename = ":/firmware/" + filename + ".opfw";
    QByteArray firmware;
    if (!QFile::exists(filename)) {
        emit autoUpdateSignal(FAILURE, QVariant());
        return false;
    }
    QFile file(filename);
    if (!file.open(QIODevice::ReadOnly)) {
        emit autoUpdateSignal(FAILURE, QVariant());
        return false;
    }
    firmware = file.readAll();
    connect(dfu, SIGNAL(progressUpdated(int)), this, SLOT(autoUpdateProgress(int)));
    connect(dfu, SIGNAL(uploadFinished(OP_DFU::Status)), &m_eventloop, SLOT(quit()));
    emit autoUpdateSignal(UPLOADING_FW, QVariant());
    if (!dfu->enterDFU(0)) {
        emit autoUpdateSignal(FAILURE, QVariant());
        return false;
    }
    dfu->AbortOperation();
    if (!dfu->UploadFirmware(filename, false, 0)) {
        emit autoUpdateSignal(FAILURE, QVariant());
        return false;
    }
    m_eventloop.exec();
    QByteArray desc = firmware.right(100);
    emit autoUpdateSignal(UPLOADING_DESC, QVariant());
    if (dfu->UploadDescription(desc) != OP_DFU::Last_operation_Success) {
        emit autoUpdateSignal(FAILURE, QVariant());
        return false;
    }
    systemBoot();
    emit autoUpdateSignal(SUCCESS, QVariant());
    return true;
}

void UploaderGadgetWidget::autoUpdateProgress(int value)
{
    emit autoUpdateSignal(UPLOADING_FW, value);
}

/**
   Attempt a guided procedure to put both boards in BL mode when
   the system is not bootable
 */
void UploaderGadgetWidget::systemRescue()
{
    Core::ConnectionManager *cm = Core::ICore::instance()->connectionManager();

    cm->disconnectDevice();
    // stop the polling thread: otherwise it will mess up DFU
    cm->suspendPolling();
    // Delete all previous tabs:
    while (m_config->systemElements->count()) {
        QWidget *qw = m_config->systemElements->widget(0);
        m_config->systemElements->removeTab(0);
        delete qw;
    }
    // Existing DFU objects will have a handle over USB and will
    // disturb everything for the rescue process:
    if (dfu) {
        delete dfu;
        dfu = NULL;
    }
    // Avoid users pressing Rescue twice.
    m_config->rescueButton->setEnabled(false);

    // Now we're good to go:
    clearLog();
    log("**********************************************************");
    log("** Follow those instructions to attempt a system rescue **");
    log("**********************************************************");
    log("You will be prompted to first connect USB, then system power");
    if (USBMonitor::instance()->availableDevices(0x20a0, -1, -1, -1).length() > 0) {
        if (QMessageBox::warning(this, tr("OpenPilot Uploader"), tr("Please disconnect all openpilot boards"), QMessageBox::Ok, QMessageBox::Cancel) == QMessageBox::Cancel) {
            m_config->rescueButton->setEnabled(true);
            return;
        }
    }
    // Now we're good to go:
    clearLog();
    log("**********************************************************");
    log("** Follow those instructions to attempt a system rescue **");
    log("**********************************************************");
    log("You will be prompted to first connect USB, then system power");
    m_progress = new QProgressDialog(tr("Please connect the board (USB only!)"), tr("Cancel"), 0, 20);
    QProgressBar *bar = new QProgressBar(m_progress);
    bar->setFormat("Timeout");
    m_progress->setBar(bar);
    m_progress->setMinimumDuration(0);
    m_progress->setRange(0, 20);
    connect(m_progress, SIGNAL(canceled()), this, SLOT(cancel()));
    m_timer = new QTimer(this);
    connect(m_timer, SIGNAL(timeout()), this, SLOT(perform()));
    m_timer->start(1000);
    connect(USBMonitor::instance(), SIGNAL(deviceDiscovered(USBPortInfo)), &m_eventloop, SLOT(quit()));
    m_eventloop.exec();
    if (!m_timer->isActive()) {
        m_progress->close();
        m_timer->stop();
        QMessageBox::warning(this, tr("Openpilot Uploader"), tr("No board connection was detected!"));
        m_config->rescueButton->setEnabled(true);
        return;
    }
    m_progress->close();
    m_timer->stop();
    log("... Detecting First Board...");
    repaint();
    dfu = new DFUObject(DFU_DEBUG, false, QString());
    dfu->AbortOperation();
    if (!dfu->enterDFU(0)) {
        log("Could not enter DFU mode.");
        delete dfu;
        dfu = NULL;
        cm->resumePolling();
        m_config->rescueButton->setEnabled(true);
        return;
    }
    if (!dfu->findDevices() || (dfu->numberOfDevices != 1)) {
        log("Could not detect a board, aborting!");
        delete dfu;
        dfu = NULL;
        cm->resumePolling();
        m_config->rescueButton->setEnabled(true);
        return;
    }
    log(QString("Found ") + QString::number(dfu->numberOfDevices) + QString(" device(s)."));
    if (dfu->numberOfDevices > 5) {
        log("Inconsistent number of devices, aborting!");
        delete dfu;
        dfu = NULL;
        cm->resumePolling();
        m_config->rescueButton->setEnabled(true);
        return;
    }
    for (int i = 0; i < dfu->numberOfDevices; i++) {
        DeviceWidget *dw = new DeviceWidget(this);
        connectSignalSlot(dw);
        dw->setDeviceID(i);
        dw->setDfu(dfu);
        dw->populate();
        m_config->systemElements->addTab(dw, QString("Device") + QString::number(i));
    }
    m_config->haltButton->setEnabled(false);
    m_config->resetButton->setEnabled(false);
    bootButtonsSetEnable(true);
    m_config->rescueButton->setEnabled(false);
    currentStep = IAP_STATE_BOOTLOADER; // So that we can boot from the GUI afterwards.
}

void UploaderGadgetWidget::perform()
{
    if (m_progress->value() == 19) {
        m_timer->stop();
        m_eventloop.exit();
    }
    m_progress->setValue(m_progress->value() + 1);
}
void UploaderGadgetWidget::performAuto()
{
    ++autoUpdateConnectTimeout;
    emit autoUpdateSignal(WAITING_CONNECT, autoUpdateConnectTimeout * 5);
    if (autoUpdateConnectTimeout == 20) {
        m_timer->stop();
        m_eventloop.exit();
    }
}
void UploaderGadgetWidget::cancel()
{
    m_timer->stop();
    m_eventloop.exit();
}

void UploaderGadgetWidget::uploadStarted()
{
    m_config->haltButton->setEnabled(false);
    bootButtonsSetEnable(false);
    m_config->resetButton->setEnabled(false);
    m_config->rescueButton->setEnabled(false);
}

void UploaderGadgetWidget::uploadEnded(bool succeed)
{
    Q_UNUSED(succeed);
    // device is halted so no halt
    m_config->haltButton->setEnabled(false);
    bootButtonsSetEnable(true);
    // device is halted so no reset
    m_config->resetButton->setEnabled(false);
    m_config->rescueButton->setEnabled(true);
}

void UploaderGadgetWidget::downloadStarted()
{
    m_config->haltButton->setEnabled(false);
    bootButtonsSetEnable(false);
    m_config->resetButton->setEnabled(false);
    m_config->rescueButton->setEnabled(false);
}

void UploaderGadgetWidget::downloadEnded(bool succeed)
{
    Q_UNUSED(succeed);
    // device is halted so no halt
    m_config->haltButton->setEnabled(false);
    bootButtonsSetEnable(true);
    // device is halted so no reset
    m_config->resetButton->setEnabled(false);
    m_config->rescueButton->setEnabled(true);
}

/**
   Update log entry
 */
void UploaderGadgetWidget::log(QString str)
{
    qDebug() << str;
    m_config->textBrowser->append(str);
    m_config->textBrowser->repaint();
}

void UploaderGadgetWidget::clearLog()
{
    m_config->textBrowser->clear();
}

/**
 * Remove all the device widgets...
 */
UploaderGadgetWidget::~UploaderGadgetWidget()
{
    while (m_config->systemElements->count()) {
        QWidget *qw = m_config->systemElements->widget(0);
        m_config->systemElements->removeTab(0);
        delete qw;
        qw = 0;
    }
    if (m_progress) {
        delete m_progress;
        m_progress = 0;
    }
    if (m_timer) {
        delete m_timer;
        m_timer = 0;
    }
}


/**
   Shows a message box with an error string.

   @param errorString	The error string to display.

   @param errorNumber      Not used

 */
void UploaderGadgetWidget::error(QString errorString, int errorNumber)
{
    Q_UNUSED(errorNumber);
    QMessageBox msgBox;
    msgBox.setIcon(QMessageBox::Critical);
    msgBox.setText(errorString);
    msgBox.exec();
    m_config->boardStatus->setText(errorString);
}

/**
   Shows a message box with an information string.

   @param infoString	The information string to display.

   @param infoNumber       Not used

 */
void UploaderGadgetWidget::info(QString infoString, int infoNumber)
{
    Q_UNUSED(infoNumber);
    m_config->boardStatus->setText(infoString);
}

void UploaderGadgetWidget::versionMatchCheck()
{
    ExtensionSystem::PluginManager *pm = ExtensionSystem::PluginManager::instance();
    UAVObjectUtilManager *utilMngr     = pm->getObject<UAVObjectUtilManager>();
    deviceDescriptorStruct boardDescription = utilMngr->getBoardDescriptionStruct();
    QByteArray uavoHashArray;
<<<<<<< HEAD
    QString uavoHash = QString::fromLatin1(Core::Constants::UAVOSHA1_STR);
=======
    QString uavoHash = VersionInfo::uavoHash();
>>>>>>> 900f643b

    uavoHash.chop(2);
    uavoHash.remove(0, 2);
    uavoHash = uavoHash.trimmed();
    bool ok;
    foreach(QString str, uavoHash.split(",")) {
        uavoHashArray.append(str.toInt(&ok, 16));
    }

    QByteArray fwVersion = boardDescription.uavoHash;
    if (fwVersion != uavoHashArray) {
<<<<<<< HEAD
        QString gcsDescription = QString::fromLatin1(Core::Constants::GCS_REVISION_STR);
=======
        QString gcsDescription = VersionInfo::revision();
>>>>>>> 900f643b
        QString gcsGitHash     = gcsDescription.mid(gcsDescription.indexOf(":") + 1, 8);
        gcsGitHash.remove(QRegExp("^[0]*"));
        QString gcsGitDate     = gcsDescription.mid(gcsDescription.indexOf(" ") + 1, 14);

        QString gcsUavoHashStr;
        QString fwUavoHashStr;
        foreach(char i, fwVersion) {
            fwUavoHashStr.append(QString::number(i, 16).right(2));
        }
        foreach(char i, uavoHashArray) {
            gcsUavoHashStr.append(QString::number(i, 16).right(2));
        }
        QString gcsVersion = gcsGitDate + " (" + gcsGitHash + "-" + gcsUavoHashStr.left(8) + ")";
        QString fwVersion  = boardDescription.gitDate + " (" + boardDescription.gitHash + "-" + fwUavoHashStr.left(8) + ")";

        QString warning    = QString(tr(
                                         "GCS and firmware versions of the UAV objects set do not match which can cause configuration problems. "
                                         "GCS version: %1 Firmware version: %2.")).arg(gcsVersion).arg(fwVersion);
        msg->showMessage(warning);
    }
}

void UploaderGadgetWidget::openHelp()
{
    QDesktopServices::openUrl(QUrl("http://wiki.openpilot.org/x/AoBZ", QUrl::StrictMode));
}<|MERGE_RESOLUTION|>--- conflicted
+++ resolved
@@ -891,11 +891,7 @@
     UAVObjectUtilManager *utilMngr     = pm->getObject<UAVObjectUtilManager>();
     deviceDescriptorStruct boardDescription = utilMngr->getBoardDescriptionStruct();
     QByteArray uavoHashArray;
-<<<<<<< HEAD
-    QString uavoHash = QString::fromLatin1(Core::Constants::UAVOSHA1_STR);
-=======
     QString uavoHash = VersionInfo::uavoHash();
->>>>>>> 900f643b
 
     uavoHash.chop(2);
     uavoHash.remove(0, 2);
@@ -907,11 +903,7 @@
 
     QByteArray fwVersion = boardDescription.uavoHash;
     if (fwVersion != uavoHashArray) {
-<<<<<<< HEAD
-        QString gcsDescription = QString::fromLatin1(Core::Constants::GCS_REVISION_STR);
-=======
         QString gcsDescription = VersionInfo::revision();
->>>>>>> 900f643b
         QString gcsGitHash     = gcsDescription.mid(gcsDescription.indexOf(":") + 1, 8);
         gcsGitHash.remove(QRegExp("^[0]*"));
         QString gcsGitDate     = gcsDescription.mid(gcsDescription.indexOf(" ") + 1, 14);
