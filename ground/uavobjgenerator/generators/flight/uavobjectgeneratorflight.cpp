/**
 ******************************************************************************
 *
 * @file       uavobjectgeneratorflight.cpp
 * @author     The OpenPilot Team, http://www.openpilot.org Copyright (C) 2010.
 * @brief      produce flight code for uavobjects
 *
 * @see        The GNU Public License (GPL) Version 3
 *
 *****************************************************************************/
/*
 * This program is free software; you can redistribute it and/or modify
 * it under the terms of the GNU General Public License as published by
 * the Free Software Foundation; either version 3 of the License, or
 * (at your option) any later version.
 *
 * This program is distributed in the hope that it will be useful, but
 * WITHOUT ANY WARRANTY; without even the implied warranty of MERCHANTABILITY
 * or FITNESS FOR A PARTICULAR PURPOSE. See the GNU General Public License
 * for more details.
 *
 * You should have received a copy of the GNU General Public License along
 * with this program; if not, write to the Free Software Foundation, Inc.,
 * 59 Temple Place, Suite 330, Boston, MA 02111-1307 USA
 */

#include "uavobjectgeneratorflight.h"

using namespace std;

bool UAVObjectGeneratorFlight::generate(UAVObjectParser* parser,QString templatepath,QString outputpath) {

    fieldTypeStrC << "int8_t" << "int16_t" << "int32_t" <<"uint8_t"
            <<"uint16_t" << "uint32_t" << "float" << "uint8_t";

    QString flightObjInit,objInc,objFileNames,objNames;
    qint32 sizeCalc;
    flightCodePath = QDir( templatepath + QString(FLIGHT_CODE_DIR));
    flightOutputPath = QDir( outputpath + QString("flight") );
    flightOutputPath.mkpath(flightOutputPath.absolutePath());

    flightCodeTemplate = readFile( flightCodePath.absoluteFilePath("uavobject.c.template") );
    flightIncludeTemplate = readFile( flightCodePath.absoluteFilePath("inc/uavobject.h.template") );
    flightInitTemplate = readFile( flightCodePath.absoluteFilePath("uavobjectsinit.c.template") );
    flightInitIncludeTemplate = readFile( flightCodePath.absoluteFilePath("inc/uavobjectsinit.h.template") );
    flightMakeTemplate = readFile( flightCodePath.absoluteFilePath("Makefile.inc.template") );

    if ( flightCodeTemplate.isNull() || flightIncludeTemplate.isNull() || flightInitTemplate.isNull()) {
            cerr << "Error: Could not open flight template files." << endl;
            return false;
        }

    sizeCalc = 0;
    for (int objidx = 0; objidx < parser->getNumObjects(); ++objidx) {
        ObjectInfo* info=parser->getObjectByIndex(objidx);
        process_object(info);
        flightObjInit.append("#ifdef UAVOBJ_INIT_" + info->namelc +"\n");
        flightObjInit.append("    " + info->name + "Initialize();\n");
        flightObjInit.append("#endif\n");
        objInc.append("#include \"" + info->namelc + ".h\"\n");
	objFileNames.append(" " + info->namelc);
	objNames.append(" " + info->name);
	if (parser->getNumBytes(objidx)>sizeCalc) {
		sizeCalc = parser->getNumBytes(objidx);
	}
    }

    // Write the flight object inialization files
    flightInitTemplate.replace( QString("$(OBJINC)"), objInc);
    flightInitTemplate.replace( QString("$(OBJINIT)"), flightObjInit);
    bool res = writeFileIfDiffrent( flightOutputPath.absolutePath() + "/uavobjectsinit.c",
                     flightInitTemplate );
    if (!res) {
        cout << "Error: Could not write flight object init file" << endl;
        return false;
    }

    // Write the flight object initialization header
    flightInitIncludeTemplate.replace( QString("$(SIZECALCULATION)"), QString().setNum(sizeCalc));
    res = writeFileIfDiffrent( flightOutputPath.absolutePath() + "/uavobjectsinit.h",
                     flightInitIncludeTemplate );
    if (!res) {
        cout << "Error: Could not write flight object init header file" << endl;
        return false;
    }

    // Write the flight object Makefile
    flightMakeTemplate.replace( QString("$(UAVOBJFILENAMES)"), objFileNames);
    flightMakeTemplate.replace( QString("$(UAVOBJNAMES)"), objNames);
    res = writeFileIfDiffrent( flightOutputPath.absolutePath() + "/Makefile.inc",
                     flightMakeTemplate );
    if (!res) {
        cout << "Error: Could not write flight Makefile" << endl;
        return false;
    }

    return true; // if we come here everything should be fine
}


/**
 * Generate the Flight object files
**/
bool UAVObjectGeneratorFlight::process_object(ObjectInfo* info)
{
    if (info == NULL)
        return false;

    // Prepare output strings
    QString outInclude = flightIncludeTemplate;
    QString outCode = flightCodeTemplate;

    // Replace common tags
    replaceCommonTags(outInclude, info);
    replaceCommonTags(outCode, info);

    // Replace the $(DATAFIELDS) tag
    QString type;
    QString fields;
    for (int n = 0; n < info->fields.length(); ++n)
    {
        // Determine type
        type = fieldTypeStrC[info->fields[n]->type];
        // Append field
        if ( info->fields[n]->numElements > 1 )
        {
            fields.append( QString("    %1 %2[%3];\n").arg(type)
                           .arg(info->fields[n]->name).arg(info->fields[n]->numElements) );
        }
        else
        {
            fields.append( QString("    %1 %2;\n").arg(type).arg(info->fields[n]->name) );
        }
    }
    outInclude.replace(QString("$(DATAFIELDS)"), fields);

    // Replace the $(DATAFIELDINFO) tag
    QString enums;
    for (int n = 0; n < info->fields.length(); ++n)
    {
        enums.append(QString("/* Field %1 information */\n").arg(info->fields[n]->name));
        // Only for enum types
        if (info->fields[n]->type == FIELDTYPE_ENUM)
        {
            enums.append(QString("\n// Enumeration options for field %1\n").arg(info->fields[n]->name));
            enums.append("typedef enum {\n");
            // Go through each option
            QStringList options = info->fields[n]->options;
            for (int m = 0; m < options.length(); ++m) {
                QString s = (m == (options.length()-1)) ? "    %1_%2_%3=%4\n" : "    %1_%2_%3=%4,\n";
                enums.append( s
                                .arg( info->name.toUpper() )
                                .arg( info->fields[n]->name.toUpper() )
                                .arg( options[m].toUpper().replace(QRegExp(ENUM_SPECIAL_CHARS), "") )
                                .arg(m) );

            }
            enums.append( QString("} %1%2Options;\n")
                          .arg( info->name )
                          .arg( info->fields[n]->name ) );
        }
        // Generate element names (only if field has more than one element)
        if (info->fields[n]->numElements > 1 && !info->fields[n]->defaultElementNames)
        {
            enums.append(QString("\n// Array element names for field %1\n").arg(info->fields[n]->name));
            enums.append("typedef enum {\n");
            // Go through the element names
            QStringList elemNames = info->fields[n]->elementNames;
            for (int m = 0; m < elemNames.length(); ++m)
            {
                QString s = (m != (elemNames.length()-1)) ? "    %1_%2_%3=%4,\n" : "    %1_%2_%3=%4\n";
                enums.append( s
                                .arg( info->name.toUpper() )
                                .arg( info->fields[n]->name.toUpper() )
                                .arg( elemNames[m].toUpper() )
                                .arg(m) );

            }
            enums.append( QString("} %1%2Elem;\n")
                          .arg( info->name )
                          .arg( info->fields[n]->name ) );
        }
        // Generate array information
        if (info->fields[n]->numElements > 1)
        {
            enums.append(QString("\n// Number of elements for field %1\n").arg(info->fields[n]->name));
            enums.append( QString("#define %1_%2_NUMELEM %3\n")
                          .arg( info->name.toUpper() )
                          .arg( info->fields[n]->name.toUpper() )
                          .arg( info->fields[n]->numElements ) );
        }

        enums.append(QString("\n"));
    }
    outInclude.replace(QString("$(DATAFIELDINFO)"), enums);

    // Replace the $(INITFIELDS) tag
    QString initfields;
    for (int n = 0; n < info->fields.length(); ++n)
    {
        if (!info->fields[n]->defaultValues.isEmpty() )
        {
            // For non-array fields
            if ( info->fields[n]->numElements == 1)
            {
                if ( info->fields[n]->type == FIELDTYPE_ENUM )
                {
                    initfields.append( QString("    data.%1 = %2;\n")
                                .arg( info->fields[n]->name )
                                .arg( info->fields[n]->options.indexOf( info->fields[n]->defaultValues[0] ) ) );
                }
                else if ( info->fields[n]->type == FIELDTYPE_FLOAT32 )
                {
<<<<<<< HEAD
                    initfields.append( QString("\tdata.%1 = %2f;\r\n")
                                .arg(info->fields[n]->name)
                                .arg(info->fields[n]->defaultValues[0].toFloat(), 0, 'e', 6));
=======
                    initfields.append( QString("    data.%1 = %2;\n")
                                .arg( info->fields[n]->name )
                                .arg( info->fields[n]->defaultValues[0].toFloat() ) );
>>>>>>> 576d3346
                }
                else
                {
                    initfields.append( QString("    data.%1 = %2;\n")
                                .arg( info->fields[n]->name )
                                .arg( info->fields[n]->defaultValues[0].toInt() ) );
                }
            }
            else
            {
                // Initialize all fields in the array
                for (int idx = 0; idx < info->fields[n]->numElements; ++idx)
                {
                    if ( info->fields[n]->type == FIELDTYPE_ENUM )
                    {
                        initfields.append( QString("    data.%1[%2] = %3;\n")
                                    .arg( info->fields[n]->name )
                                    .arg( idx )
                                    .arg( info->fields[n]->options.indexOf( info->fields[n]->defaultValues[idx] ) ) );
                    }
                    else if ( info->fields[n]->type == FIELDTYPE_FLOAT32 )
                    {
<<<<<<< HEAD
                        initfields.append( QString("\tdata.%1[%2] = %3f;\r\n")
                                    .arg(info->fields[n]->name)
                                    .arg(idx)
                                    .arg(info->fields[n]->defaultValues[idx].toFloat(), 0, 'e', 6));
=======
                        initfields.append( QString("    data.%1[%2] = %3;\n")
                                    .arg( info->fields[n]->name )
                                    .arg( idx )
                                    .arg( info->fields[n]->defaultValues[idx].toFloat() ) );
>>>>>>> 576d3346
                    }
                    else
                    {
                        initfields.append( QString("    data.%1[%2] = %3;\n")
                                    .arg( info->fields[n]->name )
                                    .arg( idx )
                                    .arg( info->fields[n]->defaultValues[idx].toInt() ) );
                    }
                }
            }
        }
    }
    outCode.replace(QString("$(INITFIELDS)"), initfields);

    // Replace the $(SETGETFIELDS) tag
    QString setgetfields;
    for (int n = 0; n < info->fields.length(); ++n)
    {
        //if (!info->fields[n]->defaultValues.isEmpty() )
        {
            // For non-array fields
            if ( info->fields[n]->numElements == 1)
            {

            	/* Set */
                setgetfields.append( QString("void %2%3Set(%1 *New%3)\n")
							.arg( fieldTypeStrC[info->fields[n]->type] )
							.arg( info->name )
							.arg( info->fields[n]->name ) );
				setgetfields.append( QString("{\n") );
				setgetfields.append( QString("    UAVObjSetDataField(%1Handle(), (void *)New%2, offsetof(%1Data, %2), sizeof(%3));\n")
							.arg( info->name )
							.arg( info->fields[n]->name )
							.arg( fieldTypeStrC[info->fields[n]->type] ) );
				setgetfields.append( QString("}\n") );

				/* GET */
				setgetfields.append( QString("void %2%3Get(%1 *New%3)\n")
							.arg( fieldTypeStrC[info->fields[n]->type] )
							.arg( info->name )
							.arg( info->fields[n]->name ));
				setgetfields.append( QString("{\n") );
				setgetfields.append( QString("    UAVObjGetDataField(%1Handle(), (void *)New%2, offsetof(%1Data, %2), sizeof(%3));\n")
							.arg( info->name )
							.arg( info->fields[n]->name )
							.arg( fieldTypeStrC[info->fields[n]->type] ) );
				setgetfields.append( QString("}\n") );

            }
            else
            {

            	/* SET */
				setgetfields.append( QString("void %2%3Set( %1 *New%3 )\n")
								.arg( fieldTypeStrC[info->fields[n]->type] )
								.arg( info->name )
								.arg( info->fields[n]->name ) );
				setgetfields.append( QString("{\n") );
				setgetfields.append( QString("    UAVObjSetDataField(%1Handle(), (void *)New%2, offsetof(%1Data, %2), %3*sizeof(%4));\n")
								.arg( info->name )
								.arg( info->fields[n]->name )
								.arg( info->fields[n]->numElements )
								.arg( fieldTypeStrC[info->fields[n]->type] ) );
				setgetfields.append( QString("}\n") );

				/* GET */
				setgetfields.append( QString("void %2%3Get( %1 *New%3 )\n")
								.arg( fieldTypeStrC[info->fields[n]->type] )
								.arg( info->name )
								.arg( info->fields[n]->name ) );
				setgetfields.append( QString("{\n") );
				setgetfields.append( QString("    UAVObjGetDataField(%1Handle(), (void *)New%2, offsetof(%1Data, %2), %3*sizeof(%4));\n")
								.arg( info->name )
								.arg( info->fields[n]->name )
								.arg( info->fields[n]->numElements )
								.arg( fieldTypeStrC[info->fields[n]->type] ) );
				setgetfields.append( QString("}\n") );
            }
        }
    }
    outCode.replace(QString("$(SETGETFIELDS)"), setgetfields);

    // Replace the $(SETGETFIELDSEXTERN) tag
     QString setgetfieldsextern;
     for (int n = 0; n < info->fields.length(); ++n)
     {
         //if (!info->fields[n]->defaultValues.isEmpty() )
         {

			/* SET */
			setgetfieldsextern.append( QString("extern void %2%3Set(%1 *New%3);\n")
					.arg( fieldTypeStrC[info->fields[n]->type] )
					.arg( info->name )
					.arg( info->fields[n]->name ) );

			/* GET */
			setgetfieldsextern.append( QString("extern void %2%3Get(%1 *New%3);\n")
					.arg( fieldTypeStrC[info->fields[n]->type] )
					.arg( info->name )
					.arg( info->fields[n]->name ) );
         }
     }
     outInclude.replace(QString("$(SETGETFIELDSEXTERN)"), setgetfieldsextern);

    // Write the flight code
    bool res = writeFileIfDiffrent( flightOutputPath.absolutePath() + "/" + info->namelc + ".c", outCode );
    if (!res) {
        cout << "Error: Could not write flight code files" << endl;
        return false;
    }

    res = writeFileIfDiffrent( flightOutputPath.absolutePath() + "/" + info->namelc + ".h", outInclude );
    if (!res) {
        cout << "Error: Could not write flight include files" << endl;
        return false;
    }

    return true;
}<|MERGE_RESOLUTION|>--- conflicted
+++ resolved
@@ -211,15 +211,9 @@
                 }
                 else if ( info->fields[n]->type == FIELDTYPE_FLOAT32 )
                 {
-<<<<<<< HEAD
-                    initfields.append( QString("\tdata.%1 = %2f;\r\n")
+                    initfields.append( QString("    data.%1 = %2f;\n")
                                 .arg(info->fields[n]->name)
                                 .arg(info->fields[n]->defaultValues[0].toFloat(), 0, 'e', 6));
-=======
-                    initfields.append( QString("    data.%1 = %2;\n")
-                                .arg( info->fields[n]->name )
-                                .arg( info->fields[n]->defaultValues[0].toFloat() ) );
->>>>>>> 576d3346
                 }
                 else
                 {
@@ -242,17 +236,10 @@
                     }
                     else if ( info->fields[n]->type == FIELDTYPE_FLOAT32 )
                     {
-<<<<<<< HEAD
-                        initfields.append( QString("\tdata.%1[%2] = %3f;\r\n")
+                        initfields.append( QString("    data.%1[%2] = %3f;\n")
                                     .arg(info->fields[n]->name)
                                     .arg(idx)
                                     .arg(info->fields[n]->defaultValues[idx].toFloat(), 0, 'e', 6));
-=======
-                        initfields.append( QString("    data.%1[%2] = %3;\n")
-                                    .arg( info->fields[n]->name )
-                                    .arg( idx )
-                                    .arg( info->fields[n]->defaultValues[idx].toFloat() ) );
->>>>>>> 576d3346
                     }
                     else
                     {
