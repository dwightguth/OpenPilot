--- conflicted
+++ resolved
@@ -287,15 +287,10 @@
 
 						// prediction point
 						s = new qdisplay::Shape(qdisplay::Shape::ShapeCross, predObs_(0), predObs_(1), 3, 3);
-<<<<<<< HEAD
-						s->setColor(255,255,0); // yellow
-						s->setFontSize(8);
-						s->setFontColor(255,255,0); // yellow
-=======
 						c = getColorRGB(getColorObject_prediction(lmk_state_init,lmk_state_advanced_not_predicted)) ;
 						s->setColor(c.R,c.G,c.B); // yellow
+						s->setFontSize(8);
 						s->setFontColor(c.R,c.G,c.B); // yellow
->>>>>>> 2d68eb75
 						items_.push_back(s);
 						view_->addShape(s);
 						
