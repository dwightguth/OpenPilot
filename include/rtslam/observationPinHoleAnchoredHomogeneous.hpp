--- conflicted
+++ resolved
@@ -31,30 +31,16 @@
 		 * \ingroup rtslam
 		 */
 		class ObservationPinHoleAnchoredHomogeneousPoint: public ObservationAbstract,
-<<<<<<< HEAD
-		    public SpecificChildOf<LandmarkAnchoredHomogeneousPoint>
+ 	    public SpecificChildOf<LandmarkAnchoredHomogeneousPoint>
 		{
-
-=======
-		    public SpecificChildOf<SensorPinHole> ,
-		    public SpecificChildOf<LandmarkAnchoredHomogeneousPoint>
-		    {
-
-				// Define the function linkToParentPinHole.
-			ENABLE_LINK_TO_SPECIFIC_PARENT(SensorAbstract,SensorPinHole,PinHole,ObservationAbstract)
-				;
-				// Define the functions pinHole() and pinHolePtr().
-			ENABLE_ACCESS_TO_SPECIFIC_PARENT(SensorPinHole,pinHole)
-				;
->>>>>>> 030c7413
-				// Define the function linkToParentAHP.
+			public:
+			// Define the function linkToParentAHP.
 			ENABLE_LINK_TO_SPECIFIC_PARENT(LandmarkAbstract,LandmarkAnchoredHomogeneousPoint,AHP,ObservationAbstract)
 				;
 				// Define the functions ahp() and ahpPtr().
 			ENABLE_ACCESS_TO_SPECIFIC_PARENT(LandmarkAnchoredHomogeneousPoint,ahp)
 				;
 
-<<<<<<< HEAD
 		public:
 		  typedef SensorPinHole sensor_spec_t;
 		  typedef boost::shared_ptr<sensor_spec_t> sensor_spec_ptr_t;
@@ -92,13 +78,7 @@
 
 				ObservationPinHoleAnchoredHomogeneousPoint(const sensor_ptr_t & pinholePtr, const landmark_ptr_t & ahpPtr);
 				~ObservationPinHoleAnchoredHomogeneousPoint(void) {
-=======
-			public:
-
-				ObservationPinHoleAnchoredHomogeneousPoint(const sensor_ptr_t & pinholePtr, const landmark_ptr_t & ahpPtr);
-				~ObservationPinHoleAnchoredHomogeneousPoint(void) {
 					cout << "Deleted observation: " << id() << ": " << typeName() << endl;
->>>>>>> 030c7413
 				}
 
 				virtual std::string typeName() {
@@ -146,15 +126,7 @@
 					return measurement.matchScore;
 				}
 
-<<<<<<< HEAD
-
-				/**
-				 * find and match the expected appearence in the raw-data
-				 */
-				virtual void matchFeature(raw_ptr_t rawPtr);
-=======
 				virtual bool voteForReparametrizingLandmark();
->>>>>>> 030c7413
 
 			public:
 				double pixelNoise;
