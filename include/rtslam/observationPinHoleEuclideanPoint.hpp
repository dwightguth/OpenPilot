/*
 * observationPinHoleEuclideanPoint.hpp
 *
 *  Created on: Apr 15, 2010
 *      Author: agonzale
 */

#ifndef OBSERVATIONPINHOLEEUCLIDEANPOINT_HPP_
#define OBSERVATIONPINHOLEEUCLIDEANPOINT_HPP_

#include "rtslam/observationAbstract.hpp"
#include "rtslam/sensorPinHole.hpp"
#include "rtslam/landmarkEuclideanPoint.hpp"
#include "boost/shared_ptr.hpp"

namespace jafar {
	namespace rtslam {

		class ObservationPinHoleEuclideanPoint;
		typedef boost::shared_ptr<ObservationPinHoleEuclideanPoint> obs_ph_euc_ptr_t;


		/**
		 * Class for Pin-Hole observations of Euclidean 3D points.
		 * \author jsola@laas.fr
		 * \ingroup rtslam
		 */
		class ObservationPinHoleEuclideanPoint: public ObservationAbstract,
<<<<<<< HEAD
		    public SpecificChildOf<LandmarkEuclideanPoint>
		{
=======
		    public SpecificChildOf<SensorPinHole> ,
		    public SpecificChildOf<LandmarkEuclideanPoint>
		{


			// Define the function linkToParentPinHole.
			ENABLE_LINK_TO_SPECIFIC_PARENT(SensorAbstract,SensorPinHole,PinHole,ObservationAbstract);

			// Define the functions pinHole() and pinHolePtr().
			ENABLE_ACCESS_TO_SPECIFIC_PARENT(SensorPinHole,pinHole);
>>>>>>> 030c7413

			// Define the function linkToParentEUC.
			ENABLE_LINK_TO_SPECIFIC_PARENT(LandmarkAbstract,LandmarkEuclideanPoint,EUC,ObservationAbstract);

			// Define the functions euc() and eucPtr().
			ENABLE_ACCESS_TO_SPECIFIC_PARENT(LandmarkEuclideanPoint,euc);

<<<<<<< HEAD

		public:
		  typedef SensorPinHole sensor_spec_t;
		  typedef boost::shared_ptr<sensor_spec_t> sensor_spec_ptr_t;
		  typedef boost::weak_ptr<sensor_spec_t> sensor_spec_wptr_t;
		protected:
		  sensor_spec_wptr_t sensorSpecWPtr;
		public:
		  void linkToPinHole( sensor_spec_ptr_t ptr )
		  {
		    sensorSpecWPtr = ptr;
		    ObservationAbstract::linkToSensor(ptr);
		  }
		  sensor_spec_ptr_t pinHolePtr( void )
		  {
		    sensor_spec_ptr_t sptr = sensorSpecWPtr.lock();
		    if (!sptr) {
		      std::cerr << __FILE__ << ":" << __LINE__
				<< " ObsSpec::sensor threw weak" << std::endl;
		      throw "WEAK";
		    }
		    return sptr;
		  }
		  virtual void linkToSensorSpecific( sensor_ptr_t ptr )
		  {
		    boost::shared_ptr<SensorPinHole> sptr = SPTR_CAST<SensorPinHole>( ptr );
		    if( sptr==NULL )
		      {
			std::cerr << __FILE__ << ":" << __LINE__ << " : cast unfair." << std::endl;
			throw "CAST";
		      }
		    linkToPinHole( sptr );
		  }

=======
>>>>>>> 030c7413
			public:

			ObservationPinHoleEuclideanPoint(const sensor_ptr_t & pinholePtr, const landmark_ptr_t & eucPtr);
			~ObservationPinHoleEuclideanPoint(void){
<<<<<<< HEAD
				}
=======
				cout << "Deleted observation: " << id() << ": " << typeName() << endl;
					}
>>>>>>> 030c7413

			void setup(const sensor_ptr_t & pinholePtr, const landmark_ptr_t & eucPtr, double _noiseStd, int patchSize);

				virtual std::string typeName() {
					return "Obs. Pinhole Euclidean point";
				}


//				void setup(double _pixNoise = 1.0);


				/**
				 * Projection function, with Jacobians and non-observable part.
				 */
				virtual void project_func(const vec7 & sg, const vec & lmk, vec & meas, vec & nobs);
				/**
				 * Projection function, with Jacobians and non-observable part.
				 */
				virtual void project_func(const vec7 & sg, const vec & lmk, vec & meas, vec & nobs, mat & EXP_sg, mat & EXP_lmk);
				/**
				 * Retro-projection function, with Jacobians
				 */
				virtual void backProject_func(const vec7 & sg, const vec & meas, const vec & nobs, vec & lmk);
				/**
				 * Retro-projection function, with Jacobians
				 */
				virtual void backProject_func(const vec7 & sg, const vec & meas, const vec & nobs, vec & lmk, mat & EUC_sg,
				    mat & LMK_meas, mat & LMK_nobs);


				/**
				 * Predict visibility.
				 *
				 * Visibility can only be established after project_func() has been called.
				 *
				 * \return true if landmark is predicted visible.
				 */
				virtual bool predictVisibility();

				/**
				 * Predict appearance
				 */
				virtual void predictAppearance();

				virtual double getMatchScore(){
					return measurement.matchScore;
				}

				virtual bool voteForReparametrizingLandmark(){
					return false;
				}

			public:
				double pixelNoise;

		};

	}
}

#endif /* OBSERVATIONPINHOLEEUCLIDEANPOINT_HPP_ */<|MERGE_RESOLUTION|>--- conflicted
+++ resolved
@@ -26,29 +26,14 @@
 		 * \ingroup rtslam
 		 */
 		class ObservationPinHoleEuclideanPoint: public ObservationAbstract,
-<<<<<<< HEAD
 		    public SpecificChildOf<LandmarkEuclideanPoint>
 		{
-=======
-		    public SpecificChildOf<SensorPinHole> ,
-		    public SpecificChildOf<LandmarkEuclideanPoint>
-		{
-
-
-			// Define the function linkToParentPinHole.
-			ENABLE_LINK_TO_SPECIFIC_PARENT(SensorAbstract,SensorPinHole,PinHole,ObservationAbstract);
-
-			// Define the functions pinHole() and pinHolePtr().
-			ENABLE_ACCESS_TO_SPECIFIC_PARENT(SensorPinHole,pinHole);
->>>>>>> 030c7413
-
+			public:
 			// Define the function linkToParentEUC.
 			ENABLE_LINK_TO_SPECIFIC_PARENT(LandmarkAbstract,LandmarkEuclideanPoint,EUC,ObservationAbstract);
 
 			// Define the functions euc() and eucPtr().
 			ENABLE_ACCESS_TO_SPECIFIC_PARENT(LandmarkEuclideanPoint,euc);
-
-<<<<<<< HEAD
 
 		public:
 		  typedef SensorPinHole sensor_spec_t;
@@ -83,18 +68,12 @@
 		    linkToPinHole( sptr );
 		  }
 
-=======
->>>>>>> 030c7413
 			public:
 
 			ObservationPinHoleEuclideanPoint(const sensor_ptr_t & pinholePtr, const landmark_ptr_t & eucPtr);
 			~ObservationPinHoleEuclideanPoint(void){
-<<<<<<< HEAD
-				}
-=======
 				cout << "Deleted observation: " << id() << ": " << typeName() << endl;
 					}
->>>>>>> 030c7413
 
 			void setup(const sensor_ptr_t & pinholePtr, const landmark_ptr_t & eucPtr, double _noiseStd, int patchSize);
 
