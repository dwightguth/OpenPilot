--- conflicted
+++ resolved
@@ -72,13 +72,8 @@
 			ENABLE_ACCESS_TO_CHILDREN(DataManagerAbstract,DataManager,dataManager)
 				;
 
-<<<<<<< HEAD
-				hardware_sensor_ptr_t hardwareSensorPtr;
+				hardware::hardware_sensor_ptr_t hardwareSensorPtr;
 
-=======
-				hardware::hardware_sensor_ptr_t hardwareSensorPtr;
-				
->>>>>>> 030c7413
 			public:
 
 				enum type_enum {
