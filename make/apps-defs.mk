#
# Copyright (c) 2009-2013, The OpenPilot Team, http://www.openpilot.org
#
# This program is free software; you can redistribute it and/or modify
# it under the terms of the GNU General Public License as published by
# the Free Software Foundation; either version 3 of the License, or
# (at your option) any later version.
#
# This program is distributed in the hope that it will be useful, but
# WITHOUT ANY WARRANTY; without even the implied warranty of MERCHANTABILITY
# or FITNESS FOR A PARTICULAR PURPOSE. See the GNU General Public License
# for more details.
#
# You should have received a copy of the GNU General Public License along
# with this program; if not, write to the Free Software Foundation, Inc.,
# 59 Temple Place, Suite 330, Boston, MA 02111-1307 USA
#

ifndef OPENPILOT_IS_COOL
    $(error Top level Makefile must be used to build this target)
endif

# Paths
TOPDIR		= .
OPSYSTEM	= $(TOPDIR)
BOARDINC	= $(TOPDIR)/..
OPSYSTEMINC	= $(OPSYSTEM)/inc
PIOSINC		= $(PIOS)/inc
PIOSCOMMON	= $(PIOS)/common
FLIGHTLIBINC	= $(FLIGHTLIB)/inc

## UAVTalk and UAVObject manager
OPUAVOBJINC	= $(OPUAVOBJ)/inc
OPUAVTALKINC	= $(OPUAVTALK)/inc

## Math
MATHLIB		= $(FLIGHTLIB)/math
MATHLIBINC	= $(FLIGHTLIB)/math

## FreeRTOS support
FREERTOS_DIR	 = $(PIOSCOMMON)/libraries/FreeRTOS
include $(FREERTOS_DIR)/library.mk

## Misc
OPTESTS		= $(TOPDIR)/Tests

## PIOS Hardware
ifeq ($(MCU),cortex-m3)
    include $(PIOS)/stm32f10x/library.mk
else ifeq ($(MCU),cortex-m4)
    include $(PIOS)/stm32f4xx/library.mk
else
    $(error Unsupported MCU: $(MCU))
endif

# List C source files here (C dependencies are automatically generated).
# Use file-extension c for "c-only"-files

## PIOS Hardware (Common Peripherals)
SRC += $(PIOSCOMMON)/pios_adxl345.c
SRC += $(PIOSCOMMON)/pios_bma180.c
SRC += $(PIOSCOMMON)/pios_bmp085.c
SRC += $(PIOSCOMMON)/pios_etasv3.c
SRC += $(PIOSCOMMON)/pios_gcsrcvr.c
SRC += $(PIOSCOMMON)/pios_hcsr04.c
SRC += $(PIOSCOMMON)/pios_hmc5843.c
SRC += $(PIOSCOMMON)/pios_hmc5883.c
SRC += $(PIOSCOMMON)/pios_i2c_esc.c
SRC += $(PIOSCOMMON)/pios_l3gd20.c
SRC += $(PIOSCOMMON)/pios_mpu6000.c
SRC += $(PIOSCOMMON)/pios_mpxv.c
SRC += $(PIOSCOMMON)/pios_ms4525do.c
SRC += $(PIOSCOMMON)/pios_ms5611.c
SRC += $(PIOSCOMMON)/pios_oplinkrcvr.c
SRC += $(PIOSCOMMON)/pios_video.c
SRC += $(PIOSCOMMON)/pios_wavplay.c

## PIOS Hardware (Common)
SRC += $(PIOSCOMMON)/pios_iap.c
SRC += $(PIOSCOMMON)/pios_com.c
SRC += $(PIOSCOMMON)/pios_com_msg.c
SRC += $(PIOSCOMMON)/pios_crc.c
SRC += $(PIOSCOMMON)/pios_flashfs_logfs.c
SRC += $(PIOSCOMMON)/pios_flash_jedec.c
SRC += $(PIOSCOMMON)/pios_debuglog.c
SRC += $(PIOSCOMMON)/pios_deltatime.c
SRC += $(PIOSCOMMON)/pios_rcvr.c
SRC += $(PIOSCOMMON)/pios_rfm22b.c
SRC += $(PIOSCOMMON)/pios_rfm22b_com.c
SRC += $(PIOSCOMMON)/pios_sbus.c
SRC += $(PIOSCOMMON)/pios_sdcard.c
SRC += $(PIOSCOMMON)/pios_led.c

## PIOS USB related files
SRC += $(PIOSCOMMON)/pios_usb_desc_hid_cdc.c
SRC += $(PIOSCOMMON)/pios_usb_desc_hid_only.c
SRC += $(PIOSCOMMON)/pios_usb_util.c

## PIOS system code
SRC += $(PIOSCOMMON)/pios_task_monitor.c
SRC += $(PIOSCOMMON)/pios_callbackscheduler.c
SRC += $(PIOSCOMMON)/pios_notify.c
SRC += $(PIOSCOMMON)/pios_instrumentation.c
SRC += $(PIOSCOMMON)/pios_mem.c
## Misc library functions
SRC += $(FLIGHTLIB)/fifo_buffer.c
SRC += $(FLIGHTLIB)/sanitycheck.c
SRC += $(FLIGHTLIB)/CoordinateConversions.c
SRC += $(MATHLIB)/sin_lookup.c
SRC += $(MATHLIB)/pid.c
<<<<<<< HEAD
# Choose between printf-stdarg.c and printf2.c in the appropriate board Makefile
=======
SRC += $(MATHLIB)/mathmisc.c
SRC += $(FLIGHTLIB)/printf-stdarg.c
>>>>>>> 45b7f27a

## Modules
SRC += $(foreach mod, $(MODULES), $(sort $(wildcard $(OPMODULEDIR)/$(mod)/*.c)))
SRC += $(foreach mod, $(OPTMODULES), $(sort $(wildcard $(OPMODULEDIR)/$(mod)/*.c)))

# Declare all non-optional modules as built-in to force inclusion.
# Built-in modules are always enabled and cannot be disabled.
MODNAMES := $(notdir $(subst /revolution,,$(MODULES)))
MODULES_BUILTIN := $(foreach mod, $(MODNAMES), -DMODULE_$(shell $(ECHO) $(mod) | tr '[:lower:]' '[:upper:]')_BUILTIN)
CDEFS += $(MODULES_BUILTIN)

# List C source files here which must be compiled in ARM-Mode (no -mthumb).
# Use file-extension c for "c-only"-files
SRCARM +=

# List C++ source files here.
# Use file-extension .cpp for C++-files (not .C)
CPPSRC +=

# List C++ source files here which must be compiled in ARM-Mode.
# Use file-extension .cpp for C++-files (not .C)
CPPSRCARM +=

# List Assembler source files here.
# Make them always end in a capital .S. Files ending in a lowercase .s
# will not be considered source files but generated files (assembler
# output from the compiler), and will be deleted upon "make clean"!
# Even though the DOS/Win* filesystem matches both .s and .S the same,
# it will preserve the spelling of the filenames, and gcc itself does
# care about how the name is spelled on its command-line.
ASRC +=

# List Assembler source files here which must be assembled in ARM-Mode.
ASRCARM +=

# List any extra directories to look for include files here.
#    Each directory must be seperated by a space.
EXTRAINCDIRS += $(PIOS)
EXTRAINCDIRS += $(PIOSINC)
EXTRAINCDIRS += $(BOARDINC)
EXTRAINCDIRS += $(FLIGHTLIBINC)
EXTRAINCDIRS += $(PIOSCOMMON)
EXTRAINCDIRS += $(OPSYSTEMINC)
EXTRAINCDIRS += $(MATHLIBINC)
EXTRAINCDIRS += $(OPUAVOBJINC)
EXTRAINCDIRS += $(OPUAVTALKINC)
EXTRAINCDIRS += $(OPUAVSYNTHDIR)

# Modules
EXTRAINCDIRS += $(foreach mod, $(OPTMODULES) $(MODULES), $(OPMODULEDIR)/$(mod)/inc) $(OPMODULEDIR)/System/inc

# List any extra directories to look for library files here.
# Also add directories where the linker should search for
# includes from linker-script to the list
#     Each directory must be seperated by a space.
EXTRA_LIBDIRS +=

# Extra Libraries
#    Each library-name must be seperated by a space.
#    i.e. to link with libxyz.a, libabc.a and libefsl.a:
#    EXTRA_LIBS = xyz abc efsl
# for newlib-lpc (file: libnewlibc-lpc.a):
#    EXTRA_LIBS = newlib-lpc
EXTRA_LIBS += m

# Compiler flags
CFLAGS +=

# Set linker-script name depending on selected submodel name
ifeq ($(MCU),cortex-m3)
    LDFLAGS += -T$(LINKER_SCRIPTS_PATH)/link_$(BOARD)_memory.ld
    LDFLAGS += -T$(LINKER_SCRIPTS_PATH)/link_$(BOARD)_sections.ld
else ifeq ($(MCU),cortex-m4)
    LDFLAGS += $(addprefix -T,$(LINKER_SCRIPTS_APP))
endif

# Add jtag targets (program and wipe)
$(eval $(call JTAG_TEMPLATE,$(OUTDIR)/$(TARGET).bin,$(FW_BANK_BASE),$(FW_BANK_SIZE),$(OPENOCD_JTAG_CONFIG),$(OPENOCD_CONFIG)))<|MERGE_RESOLUTION|>--- conflicted
+++ resolved
@@ -108,12 +108,8 @@
 SRC += $(FLIGHTLIB)/CoordinateConversions.c
 SRC += $(MATHLIB)/sin_lookup.c
 SRC += $(MATHLIB)/pid.c
-<<<<<<< HEAD
+SRC += $(MATHLIB)/mathmisc.c
 # Choose between printf-stdarg.c and printf2.c in the appropriate board Makefile
-=======
-SRC += $(MATHLIB)/mathmisc.c
-SRC += $(FLIGHTLIB)/printf-stdarg.c
->>>>>>> 45b7f27a
 
 ## Modules
 SRC += $(foreach mod, $(MODULES), $(sort $(wildcard $(OPMODULEDIR)/$(mod)/*.c)))
