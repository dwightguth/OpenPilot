--- conflicted
+++ resolved
@@ -4,7 +4,6 @@
 HW_TYPE             := 0x00
 
 MCU                 := cortex-m4
-#CHIP                := STM32F407VGT6
 CHIP                := STM32F405RGT6
 BOARD               := STM32F4xx_OSD
 MODEL               := HD
@@ -16,13 +15,8 @@
 
 # Note: These must match the values in link_$(BOARD)_memory.ld
 BL_BANK_BASE        := 0x08000000  # Start of bootloader flash
-<<<<<<< HEAD
 BL_BANK_SIZE        := 0x00008000  # Should include BD_INFO region
-FW_BANK_BASE        := 0x08000000  # Start of firmware flash
-=======
-BL_BANK_SIZE        := 0x00000000  # Should include BD_INFO region
 FW_BANK_BASE        := 0x08008000  # Start of firmware flash
->>>>>>> addda5f2
 FW_BANK_SIZE        := 0x000F8000  # Should include FW_DESC_SIZE
 
 FW_DESC_SIZE        := 0x00000064
