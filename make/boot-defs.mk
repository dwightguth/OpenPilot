--- conflicted
+++ resolved
@@ -1,4 +1,3 @@
-<<<<<<< HEAD
 #
 # Copyright (c) 2009-2013, The OpenPilot Team, http://www.openpilot.org
 #
@@ -123,134 +122,4 @@
     LDFLAGS += -T$(LINKER_SCRIPTS_PATH)/link_$(BOARD)_BL_sections.ld
 else ifeq ($(MCU),cortex-m4)
     LDFLAGS += $(addprefix -T,$(LINKER_SCRIPTS_BL))
-endif
-=======
-#
-# Copyright (c) 2009-2013, The OpenPilot Team, http://www.openpilot.org
-#
-# This program is free software; you can redistribute it and/or modify
-# it under the terms of the GNU General Public License as published by
-# the Free Software Foundation; either version 3 of the License, or
-# (at your option) any later version.
-#
-# This program is distributed in the hope that it will be useful, but
-# WITHOUT ANY WARRANTY; without even the implied warranty of MERCHANTABILITY
-# or FITNESS FOR A PARTICULAR PURPOSE. See the GNU General Public License
-# for more details.
-#
-# You should have received a copy of the GNU General Public License along
-# with this program; if not, write to the Free Software Foundation, Inc.,
-# 59 Temple Place, Suite 330, Boston, MA 02111-1307 USA
-#
-
-ifndef OPENPILOT_IS_COOL
-    $(error Top level Makefile must be used to build this target)
-endif
-
-# Paths
-TOPDIR		= .
-OPSYSTEM	= $(TOPDIR)
-OPSYSTEMINC	= $(OPSYSTEM)/inc
-PIOSINC		= $(PIOS)/inc
-PIOSCOMMON	= $(PIOS)/Common
-PIOSBOARDS	= $(PIOS)/Boards
-FLIGHTLIBINC	= $(FLIGHTLIB)/inc
-
-# ARM DSP library
-override USE_DSP_LIB := NO
-
-## PIOS Hardware
-ifeq ($(MCU),cortex-m3)
-    include $(PIOS)/STM32F10x/library.mk
-else ifeq ($(MCU),cortex-m4)
-    include $(PIOS)/STM32F4xx/library.mk
-else
-    $(error Unsupported MCU: $(MCU))
-endif
-
-# List C source files here (C dependencies are automatically generated).
-# Use file-extension c for "c-only"-files
-
-## Bootloader Core
-SRC += $(OPSYSTEM)/main.c
-SRC += $(OPSYSTEM)/pios_board.c
-SRC += $(OPSYSTEM)/pios_usb_board_data.c
-SRC += $(OPSYSTEM)/op_dfu.c
-
-## PIOS Hardware (Common)
-SRC += $(PIOSCOMMON)/pios_board_info.c
-SRC += $(PIOSCOMMON)/pios_com_msg.c
-SRC += $(PIOSCOMMON)/pios_usb_desc_hid_only.c
-SRC += $(PIOSCOMMON)/pios_usb_util.c
-
-## Misc library functions
-SRC += $(FLIGHTLIB)/printf-stdarg.c
-
-# List C source files here which must be compiled in ARM-Mode (no -mthumb).
-# Use file-extension c for "c-only"-files
-SRCARM +=
-
-# List C++ source files here.
-# Use file-extension .cpp for C++-files (not .C)
-CPPSRC +=
-
-# List C++ source files here which must be compiled in ARM-Mode.
-# Use file-extension .cpp for C++-files (not .C)
-CPPSRCARM +=
-
-# List Assembler source files here.
-# Make them always end in a capital .S. Files ending in a lowercase .s
-# will not be considered source files but generated files (assembler
-# output from the compiler), and will be deleted upon "make clean"!
-# Even though the DOS/Win* filesystem matches both .s and .S the same,
-# it will preserve the spelling of the filenames, and gcc itself does
-# care about how the name is spelled on its command-line.
-ASRC +=
-
-# List Assembler source files here which must be assembled in ARM-Mode.
-ASRCARM +=
-
-# List any extra directories to look for include files here.
-#    Each directory must be seperated by a space.
-EXTRAINCDIRS += $(PIOS)
-EXTRAINCDIRS += $(PIOSINC)
-EXTRAINCDIRS += $(FLIGHTLIBINC)
-EXTRAINCDIRS += $(PIOSCOMMON)
-EXTRAINCDIRS += $(PIOSBOARDS)
-EXTRAINCDIRS += $(HWDEFSINC)
-EXTRAINCDIRS += $(OPSYSTEMINC)
-
-# List any extra directories to look for library files here.
-# Also add directories where the linker should search for
-# includes from linker-script to the list
-#     Each directory must be seperated by a space.
-EXTRA_LIBDIRS +=
-
-# Extra Libraries
-#    Each library-name must be seperated by a space.
-#    i.e. to link with libxyz.a, libabc.a and libefsl.a:
-#    EXTRA_LIBS = xyz abc efsl
-# for newlib-lpc (file: libnewlibc-lpc.a):
-#    EXTRA_LIBS = newlib-lpc
-EXTRA_LIBS +=
-
-# Provide (only) the bootloader with board-specific defines
-BLONLY_CDEFS += -DBOARD_TYPE=$(BOARD_TYPE)
-BLONLY_CDEFS += -DBOARD_REVISION=$(BOARD_REVISION)
-BLONLY_CDEFS += -DHW_TYPE=$(HW_TYPE)
-BLONLY_CDEFS += -DBOOTLOADER_VERSION=$(BOOTLOADER_VERSION)
-BLONLY_CDEFS += -DFW_BANK_BASE=$(FW_BANK_BASE)
-BLONLY_CDEFS += -DFW_BANK_SIZE=$(FW_BANK_SIZE)
-BLONLY_CDEFS += -DFW_DESC_SIZE=$(FW_DESC_SIZE)
-
-# Compiler flags
-CDEFS += $(BLONLY_CDEFS)
-
-# Set linker-script name depending on selected submodel name
-ifeq ($(MCU),cortex-m3)
-    LDFLAGS += -T$(LINKER_SCRIPTS_PATH)/link_$(BOARD)_memory.ld
-    LDFLAGS += -T$(LINKER_SCRIPTS_PATH)/link_$(BOARD)_BL_sections.ld
-else ifeq ($(MCU),cortex-m4)
-    LDFLAGS += $(addprefix -T,$(LINKER_SCRIPTS_BL))
-endif
->>>>>>> 589290db
+endif