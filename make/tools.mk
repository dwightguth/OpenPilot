--- conflicted
+++ resolved
@@ -100,16 +100,10 @@
 
 GTEST_URL := http://wiki.openpilot.org/download/attachments/18612236/gtest-1.6.0.zip
 
-<<<<<<< HEAD
-# Changing PYTHON_DIR, also update it in ground/openpilotgcs/src/python.pri
-ARM_SDK_DIR     := /opt/toolchain/raspberrypi/arm-bcm2708/gcc-linaro-arm-linux-gnueabihf-raspbian
-QT_SDK_DIR      := $(TOOLS_DIR)/qt-5.2.1
-=======
 # When changing PYTHON_DIR, you must also update it in ground/openpilotgcs/src/python.pri
 # When changing SDL_DIR or OPENSSL_DIR, you must also update them in ground/openpilotgcs/openpilotgcs.pri
-ARM_SDK_DIR     := $(TOOLS_DIR)/gcc-arm-none-eabi-4_8-2014q1
+ARM_SDK_DIR     := /opt/toolchain/raspberrypi/arm-bcm2708/gcc-linaro-arm-linux-gnueabihf-raspbian
 QT_SDK_DIR      := $(TOOLS_DIR)/qt-5.3.2
->>>>>>> 7c2968e7
 MINGW_DIR       := $(QT_SDK_DIR)/Tools/mingw48_32
 PYTHON_DIR      := $(QT_SDK_DIR)/Tools/mingw48_32/opt/bin
 NSIS_DIR        := $(TOOLS_DIR)/nsis-2.46-unicode
