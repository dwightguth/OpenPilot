#
# Installers for tools required by the OpenPilot build system.
# Copyright (c) 2010-2013, The OpenPilot Team, http://www.openpilot.org
#
# NOTE: install targets are not tied to the default goals and must
# be invoked manually. But tool paths set by this file are used
# across the build system.
#
# Ready to use:
#    arm_sdk_install
#    qt_sdk_install
#    mingw_install (Windows only - NOT USED for Qt-5.1.x)
#    python_install (Windows only - NOT USED for Qt-5.1.x)
#    nsis_install (Windows only)
#    sdl_install (Windows only)
#    openssl_install (Windows only)
#    uncrustify_install
#    doxygen_install
#    gtest_install
#
# TODO:
#    openocd_install
#    ftd2xx_install
#    libusb_win_install
#    openocd_git_win_install
#    openocd_git_install
#    stm32flash_install
#    dfuutil_install
#    android_sdk_install
#
# TODO:
#    help in the top Makefile
#
# This program is free software; you can redistribute it and/or modify
# it under the terms of the GNU General Public License as published by
# the Free Software Foundation; either version 3 of the License, or
# (at your option) any later version.
#
# This program is distributed in the hope that it will be useful, but
# WITHOUT ANY WARRANTY; without even the implied warranty of MERCHANTABILITY
# or FITNESS FOR A PARTICULAR PURPOSE. See the GNU General Public License
# for more details.
#
# You should have received a copy of the GNU General Public License along
# with this program; if not, write to the Free Software Foundation, Inc.,
# 59 Temple Place, Suite 330, Boston, MA 02111-1307 USA
#

ifndef OPENPILOT_IS_COOL
    $(error $(notdir $(lastword $(MAKEFILE_LIST))) should be included by the top level Makefile)
endif

##############################
#
# Toolchain URLs and directories
#
##############################

ifeq ($(UNAME), Linux)
    ifeq ($(ARCH), x86_64)
        ARM_SDK_URL := https://launchpad.net/gcc-arm-embedded/4.8/4.8-2014-q1-update/+download/gcc-arm-none-eabi-4_8-2014q1-20140314-linux.tar.bz2
        ARM_SDK_MD5_URL:= https://launchpad.net/gcc-arm-embedded/4.8/4.8-2014-q1-update/+download/gcc-arm-none-eabi-4_8-2014q1-20140314-linux.tar.bz2/+md5
        QT_SDK_URL  := http://download.qt-project.org/official_releases/qt/5.2/5.2.1/qt-opensource-linux-x64-5.2.1.run
        QT_SDK_MD5_URL := http://wiki.openpilot.org/download/attachments/18612236/qt-opensource-linux-x64-5.2.1.run.md5
        QT_SDK_ARCH := gcc_64
    else
        ARM_SDK_URL := https://launchpad.net/gcc-arm-embedded/4.8/4.8-2014-q1-update/+download/gcc-arm-none-eabi-4_8-2014q1-20140314-linux.tar.bz2
        ARM_SDK_MD5_URL := https://launchpad.net/gcc-arm-embedded/4.8/4.8-2014-q1-update/+download/gcc-arm-none-eabi-4_8-2014q1-20140314-linux.tar.bz2/+md5
        QT_SDK_URL  := http://download.qt-project.org/official_releases/qt/5.2/5.2.1/qt-opensource-linux-x86-5.2.1.run
        QT_SDK_MD5_URL := http://wiki.openpilot.org/download/attachments/18612236/qt-opensource-linux-x86-5.2.1.run.md5
        QT_SDK_ARCH := gcc
    endif
    UNCRUSTIFY_URL := http://wiki.openpilot.org/download/attachments/18612236/uncrustify-0.60.tar.gz
    DOXYGEN_URL    := http://wiki.openpilot.org/download/attachments/18612236/doxygen-1.8.3.1.src.tar.gz
else ifeq ($(UNAME), Darwin)
    ARM_SDK_URL    := https://launchpad.net/gcc-arm-embedded/4.8/4.8-2014-q1-update/+download/gcc-arm-none-eabi-4_8-2014q1-20140314-mac.tar.bz2
    ARM_SDK_MD5_URL:= https://launchpad.net/gcc-arm-embedded/4.8/4.8-2014-q1-update/+download/gcc-arm-none-eabi-4_8-2014q1-20140314-mac.tar.bz2/+md5
    QT_SDK_URL     := "Please install native Qt 5.1.x SDK using package manager"
    UNCRUSTIFY_URL := http://wiki.openpilot.org/download/attachments/18612236/uncrustify-0.60.tar.gz
    DOXYGEN_URL    := http://wiki.openpilot.org/download/attachments/18612236/doxygen-1.8.3.1.src.tar.gz
else ifeq ($(UNAME), Windows)
    ARM_SDK_URL    := https://launchpad.net/gcc-arm-embedded/4.8/4.8-2014-q1-update/+download/gcc-arm-none-eabi-4_8-2014q1-20140314-win32.zip
    ARM_SDK_MD5_URL:= https://launchpad.net/gcc-arm-embedded/4.8/4.8-2014-q1-update/+download/gcc-arm-none-eabi-4_8-2014q1-20140314-win32.zip/+md5
    QT_SDK_URL     := http://download.qt-project.org/official_releases/qt/5.2/5.2.1/qt-opensource-windows-x86-mingw48_opengl-5.2.1.exe
    QT_SDK_MD5_URL := http://wiki.openpilot.org/download/attachments/18612236/qt-opensource-windows-x86-mingw48_opengl-5.2.1.exe.md5
    QT_SDK_ARCH    := mingw48_32
    NSIS_URL       := http://wiki.openpilot.org/download/attachments/18612236/nsis-2.46-unicode.tar.bz2
    SDL_URL        := http://wiki.openpilot.org/download/attachments/18612236/SDL-devel-1.2.15-mingw32.tar.gz
    OPENSSL_URL    := http://wiki.openpilot.org/download/attachments/18612236/openssl-1.0.1e-win32.tar.bz2
    UNCRUSTIFY_URL := http://wiki.openpilot.org/download/attachments/18612236/uncrustify-0.60-windows.tar.bz2
    DOXYGEN_URL    := http://wiki.openpilot.org/download/attachments/18612236/doxygen-1.8.3.1-windows.tar.bz2
endif

GTEST_URL := http://wiki.openpilot.org/download/attachments/18612236/gtest-1.6.0.zip

# Changing PYTHON_DIR, also update it in ground/openpilotgcs/src/python.pri
<<<<<<< HEAD
ARM_SDK_DIR     := /opt/toolchain/raspberrypi/arm-bcm2708/gcc-linaro-arm-linux-gnueabihf-raspbian
=======
ARM_SDK_DIR     := $(TOOLS_DIR)/gcc-arm-none-eabi-4_8-2014q1
>>>>>>> 0e1fd756
QT_SDK_DIR      := $(TOOLS_DIR)/qt-5.2.1
MINGW_DIR       := $(QT_SDK_DIR)/Tools/mingw48_32
PYTHON_DIR      := $(QT_SDK_DIR)/Tools/mingw48_32/opt/bin
NSIS_DIR        := $(TOOLS_DIR)/nsis-2.46-unicode
SDL_DIR         := $(TOOLS_DIR)/SDL-1.2.15
OPENSSL_DIR     := $(TOOLS_DIR)/openssl-1.0.1e-win32
UNCRUSTIFY_DIR  := $(TOOLS_DIR)/uncrustify-0.60
DOXYGEN_DIR     := $(TOOLS_DIR)/doxygen-1.8.3.1
GTEST_DIR       := $(TOOLS_DIR)/gtest-1.6.0

QT_SDK_PREFIX := $(QT_SDK_DIR)

##############################
#
# Build only and all toolchains available for the platform
#
##############################

BUILD_SDK_TARGETS := arm_sdk qt_sdk
ifeq ($(UNAME), Windows)
    BUILD_SDK_TARGETS += sdl nsis openssl
endif
ALL_SDK_TARGETS := $(BUILD_SDK_TARGETS) gtest uncrustify doxygen

define GROUP_SDK_TEMPLATE
.PHONY: $(1)_install $(1)_clean $(1)_distclean $(1)_version
$(1)_install:   $(addsuffix _install,$(2))
$(1)_clean:     $(addsuffix _clean,$(2))
$(1)_distclean: $(addsuffix _distclean,$(2))
$(1)_version:   $(addsuffix _version,$(2))
endef

$(eval $(call GROUP_SDK_TEMPLATE,build_sdk,$(BUILD_SDK_TARGETS)))
$(eval $(call GROUP_SDK_TEMPLATE,all_sdk,$(ALL_SDK_TARGETS)))

##############################
#
# Misc host tools
#
##############################

# Used by other makefiles
export MKDIR	:= mkdir
export CP	:= cp
export RM	:= rm
export LN	:= ln
export CAT	:= cat
export CUT	:= cut
export SED	:= sed

# Used only by this Makefile
GIT			:= git
CURL		:= curl
TAR			:= tar
UNZIP		:= unzip
OPENSSL		:= openssl
ANT			:= ant
JAVAC		:= javac
JAR			:= jar
CD			:= cd
GREP		:= grep
ifneq ($(UNAME), Windows)
	SEVENZIP	:= 7za
else
	SEVENZIP	:= 7za.exe
ifneq ($(shell $(SEVENZIP) --version >/dev/null 2>&1 && $(ECHO) "found"), found)
#	no $(SEVENZIP) found in path. hope is in bin... 
    SEVENZIP = $(TOOLS_DIR)/bin/7za.exe
endif
endif

# Echo in recipes is a bit tricky in a Windows Git Bash window in some cases.
# It does not work if make started under msysGit installed into a path with spaces.
ifneq ($(UNAME), Windows)
    export ECHO	:= echo
else
#   export ECHO := $(PYTHON) -c "import sys; print(' '.join(sys.argv[1:]))"
    export ECHO	:= echo
endif

# Test if quotes are needed for the echo command
ifeq ($(shell $(ECHO) "test"), test)
    export QUOTE := '
# This line is just to clear out the single quote above '
else
    export QUOTE :=
endif

# Command to extract version info data from the repository and source tree
export VERSION_INFO = $(PYTHON) $(ROOT_DIR)/make/scripts/version-info.py --path=$(ROOT_DIR)

##############################
#
# Misc settings
#
##############################

# Define messages
MSG_VERIFYING        = $(QUOTE) VERIFY     $(QUOTE)
MSG_DOWNLOADING      = $(QUOTE) DOWNLOAD   $(QUOTE)
MSG_CHECKSUMMING     = $(QUOTE) MD5        $(QUOTE)
MSG_EXTRACTING       = $(QUOTE) EXTRACT    $(QUOTE)
MSG_CONFIGURING      = $(QUOTE) CONFIGURE  $(QUOTE)
MSG_BUILDING         = $(QUOTE) BUILD      $(QUOTE)
MSG_INSTALLING       = $(QUOTE) INSTALL    $(QUOTE)
MSG_CLEANING         = $(QUOTE) CLEAN      $(QUOTE)
MSG_DISTCLEANING     = $(QUOTE) DISTCLEAN  $(QUOTE)
MSG_NOTICE           = $(QUOTE) NOTE       $(QUOTE)

# Verbosity level
ifeq ($(V), 1)
    MAKE_SILENT   :=
    UNZIP_SILENT  :=
else
    MAKE_SILENT   := --silent
    UNZIP_SILENT  := -q
endif

# Batch mode
ifeq ($(BATCH), 1)
    CURL_OPTIONS  := --silent -L
else
    CURL_OPTIONS  := -L
endif

# MSYS tar workaround
ifeq ($(UNAME), Windows)
    TAR_OPTIONS := --force-local
else
    TAR_OPTIONS :=
endif

# Print some useful notes for *_install targets
ifneq ($(strip $(filter $(addsuffix _install,all_sdk $(ALL_SDK_TARGETS)),$(MAKECMDGOALS))),)
    ifneq ($(shell $(CURL) --version >/dev/null 2>&1 && $(ECHO) "found"), found)
        $(error Please install curl first ('apt-get install curl' or similar))
    endif
    $(info $(EMPTY) NOTE        Use 'make all_sdk_distclean' to remove installation files)
    $(info $(EMPTY) NOTE        Use 'make all_sdk_version' to check toolchain versions)
    $(info $(EMPTY) NOTE        Add 'V=1' to make command line to diagnose make problems)
    $(info $(EMPTY) NOTE        Add 'BATCH=1' to make command line to disable progress reporting during downloads)
endif

##############################
#
# Cross-platform MD5 check template
#  $(1) = file name without quotes
#  $(2) = string compare operator, e.g. = or !=
#
##############################

define MD5_CHECK_TEMPLATE
"`test -f \"$(1)\" && $(OPENSSL) dgst -md5 \"$(1)\" | $(CUT) -f2 -d' '`" $(2) "`$(CUT) -f1 -d' ' < \"$(1).md5\"`"
endef

##############################
#
# Cross platform download template
#  $(1) = Package URL
#  $(2) = Package file
#  $(3) = URL for .md5 file to be tested against Package
#
##############################

define DOWNLOAD_TEMPLATE
@$(ECHO) $(MSG_VERIFYING) $$(call toprel, $(DL_DIR)/$(2))
	$(V1) ( \
		cd "$(DL_DIR)" && \
		$(CURL) $(CURL_OPTIONS) --silent -o "$(DL_DIR)/$(2).md5" "$(3)" && \
		if [ $(call MD5_CHECK_TEMPLATE,$(DL_DIR)/$(2),!=) ]; then \
			$(ECHO) $(MSG_DOWNLOADING) $(1) && \
			$(CURL) $(CURL_OPTIONS) -o "$(DL_DIR)/$(2)" "$(1)" && \
			$(ECHO) $(MSG_CHECKSUMMING) $$(call toprel, $(DL_DIR)/$(2)) && \
			[ $(call MD5_CHECK_TEMPLATE,$(DL_DIR)/$(2),=) ]; \
		fi; \
	)
endef

##############################
#
# Common tool install template
#  $(1) = tool name
#  $(2) = tool extract/build directory
#  $(3) = tool distribution URL
#  $(4) = tool distribution MD5 URL
#  $(5) = tool distribution file
#  $(6) = optional extra build recipes template
#  $(7) = optional extra clean recipes template
#
##############################



define TOOL_INSTALL_TEMPLATE

.PHONY: $(addprefix $(1)_, install clean distclean)

$(1)_install: $(1)_clean | $(DL_DIR) $(TOOLS_DIR)
	
	$(if $(4), $(call DOWNLOAD_TEMPLATE,$(3),$(5),$(4)),$(call DOWNLOAD_TEMPLATE,$(3),$(5),"$(3).md5"))
	
	@$(ECHO) $(MSG_EXTRACTING) $$(call toprel, $(2))
	$(V1) $(MKDIR) -p $$(call toprel, $(dir $(2)))

	$(if $(filter $(suffix $(5)), .zip),
		$(V1) $(UNZIP) $(UNZIP_SILENT) -d $$(call toprel, $(dir $(2))) $$(call toprel, $(DL_DIR)/$(5)),
		$(V1) $(TAR) $(TAR_OPTIONS) -C $$(call toprel, $(dir $(2))) -xf $$(call toprel, $(DL_DIR)/$(5))
	)

	$(6)

$(1)_clean:
	@$(ECHO) $(MSG_CLEANING) $$(call toprel, $(2))
	$(V1) [ ! -d "$(2)" ] || $(RM) -rf "$(2)"

	$(7)

$(1)_distclean:
	@$(ECHO) $(MSG_DISTCLEANING) $$(call toprel, $(DL_DIR)/$(5))
	$(V1) [ ! -f "$(DL_DIR)/$(5)" ]     || $(RM) "$(DL_DIR)/$(5)"
	$(V1) [ ! -f "$(DL_DIR)/$(5).md5" ] || $(RM) "$(DL_DIR)/$(5).md5"

endef

##############################
#
# Windows QT install template
#  $(1) = tool temp extract/build directory
#  $(2) = tool install directory
#  $(3) = tool distribution URL
#  $(4) = tool distribution .md5 URL
#  $(5) = tool distribution file
#  $(6) = QT architecture
#  $(7) = optional extra build recipes template
#  $(8) = optional extra clean recipes template
#
##############################

define WIN_QT_INSTALL_TEMPLATE

.PHONY: $(addprefix qt_sdk_, install clean distclean)

qt_sdk_install: qt_sdk_clean | $(DL_DIR) $(TOOLS_DIR)
	$(V1) if ! $(SEVENZIP) >/dev/null 2>&1; then \
		$(ECHO) $(MSG_NOTICE) "Missing 7zip. Run ./make/scripts/win_sdk_install.sh [<OpenPilot tools dir>] to get it." && \
		exit 1; \
	fi
	$(call DOWNLOAD_TEMPLATE,$(3),$(5),"$(4)")
# Explode .run file into install packages
	@$(ECHO) $(MSG_EXTRACTING) $$(call toprel, $(1))
	$(V1) $(MKDIR) -p $$(call toprel, $(dir $(1)))
	$(V1) chmod +x $(DL_DIR)/$(5)
	$(V1) $(DL_DIR)/$(5) --dump-binary-data -o  $(1)
# Extract packages under tool directory
	$(V1) $(MKDIR) -p $$(call toprel, $(dir $(2)))
	$(V1) $(SEVENZIP) -y -o$(2) x "$(1)/qt.readme/1.0.0qt-project-url.7z" | grep -v Extracting
	$(V1) $(SEVENZIP) -y -o$(2) x "$(1)/qt/1.0.0ThirdPartySoftware_Listing.7z" | grep -v Extracting
	$(V1) $(SEVENZIP) -y -o$(2) x "$(1)/qt.readme/1.0.0readme.7z" | grep -v Extracting
	$(V1) $(SEVENZIP) -y -o$(2) x "$(1)/qt.521.win32_mingw48.essentials/5.2.1mingw48_essentials.7z" | grep -v Extracting
	$(V1) $(SEVENZIP) -y -o$(2) x "$(1)/qt.521.win32_mingw48.essentials/5.2.1x32-4.8.0-release-posix-dwarf-rev2-runtime.7z" | grep -v Extracting
	$(V1) $(SEVENZIP) -y -o$(2) x "$(1)/qt.521.win32_mingw48.essentials/5.2.1icu_51_1_mingw_builds_4_8_0_posix_dwarf_32.7z" | grep -v Extracting
	$(V1) $(SEVENZIP) -y -o$(2) x "$(1)/qt.521.win32_mingw48.addons/5.2.1mingw48_addons.7z" | grep -v Extracting
	$(V1) $(SEVENZIP) -y -o$(2) x "$(1)/qt.tools.win32_mingw48/4.8.0-1-1x32-4.8.0-release-posix-dwarf-rev2.7z" | grep -v Extracting
# Run patcher
	@$(ECHO)
	@$(ECHO) "Executing QtPatch in" $$(call toprel, $(QT_SDK_PREFIX))
	$(V1) $(CD) $(QT_SDK_PREFIX)
	$(V1) $(DL_DIR)/$(5) --runoperation QtPatch windows $(QT_SDK_PREFIX) qt5

# Execute post build templates
	$(7)

# Clean up temporary files
	@$(ECHO) $(MSG_CLEANING) $$(call toprel, $(1))
	$(V1) [ ! -d "$(1)" ] || $(RM) -rf "$(1)"

qt_sdk_clean:
	@$(ECHO) $(MSG_CLEANING) $$(call toprel, $(1))
	$(V1) [ ! -d "$(1)" ] || $(RM) -rf "$(1)"
	@$(ECHO) $(MSG_CLEANING) $$(call toprel, "$(2)")
	$(V1) [ ! -d "$(2)" ] || $(RM) -rf "$(2)"

	$(8)

qt_sdk_distclean:
	@$(ECHO) $(MSG_DISTCLEANING) $$(call toprel, $(DL_DIR)/$(5))
	$(V1) [ ! -f "$(DL_DIR)/$(5)" ]     || $(RM) "$(DL_DIR)/$(5)"
	$(V1) [ ! -f "$(DL_DIR)/$(5).md5" ] || $(RM) "$(DL_DIR)/$(5).md5"

endef

##############################
#
# Linux QT install template
#  $(1) = tool temp extract/build directory
#  $(2) = tool install directory
#  $(3) = tool distribution URL
#  $(4) = tool distribution .md5 URL
#  $(5) = tool distribution file
#  $(6) = QT architecture
#  $(7) = optional extra build recipes template
#  $(8) = optional extra clean recipes template
#
##############################

define LINUX_QT_INSTALL_TEMPLATE

.PHONY: $(addprefix qt_sdk_, install clean distclean)

qt_sdk_install: qt_sdk_clean | $(DL_DIR) $(TOOLS_DIR)
	$(V1) if ! $(SEVENZIP) >/dev/null 2>&1; then \
		$(ECHO) $(MSG_NOTICE) "Please install the p7zip for your distribution. i.e.: sudo apt-get install p7zip." && \
		exit 1; \
	fi
	$(call DOWNLOAD_TEMPLATE,$(3),$(5),"$(4)")
# Explode .run file into install packages
	@$(ECHO) $(MSG_EXTRACTING) $$(call toprel, $(1))
	$(V1) $(MKDIR) -p $$(call toprel, $(dir $(1)))
	$(V1) chmod +x $(DL_DIR)/$(5) 
	$(V1) $(DL_DIR)/$(5) --dump-binary-data -o  $(1)
# Extract packages under tool directory
	$(V1) $(MKDIR) -p $$(call toprel, $(dir $(2)))
	$(V1) $(SEVENZIP) -y -o$(2) x "$(1)/qt.readme/1.0.0qt-project-url.7z" | grep -v Extracting
	$(V1) $(SEVENZIP) -y -o$(2) x "$(1)/qt/1.0.0ThirdPartySoftware_Listing.7z" | grep -v Extracting
	$(V1) $(SEVENZIP) -y -o$(2) x "$(1)/qt.readme/1.0.0readme.7z" | grep -v Extracting
	$(V1) $(SEVENZIP) -y -o$(2) x "$(1)/qt.521.$(6).essentials/5.2.1$(6)_qt5_essentials.7z" | grep -v Extracting
	$(V1) if [ -f "$(1)/qt.521.$(6).essentials/5.2.1icu_51_1_ubuntu_11_10_64.7z" ]; then $(SEVENZIP) -y -o$(2) x "$(1)/qt.521.$(6).essentials/5.2.1icu_51_1_ubuntu_11_10_64.7z" | grep -v Extracting; fi
	$(V1) if [ -f "$(1)/qt.521.$(6).essentials/5.2.1icu_51_1_ubuntu_11_10_32.7z" ]; then $(SEVENZIP) -y -o$(2) x "$(1)/qt.521.$(6).essentials/5.2.1icu_51_1_ubuntu_11_10_32.7z" | grep -v Extracting; fi	
#	$(V1) $(SEVENZIP) -y -o$(2) x "$(1)/qt.521.$(6).essentials/5.2.1icu_path_patcher.sh.7z" | grep -v Extracting
	$(V1) $(SEVENZIP) -y -o$(2) x "$(1)/qt.521.$(6).addons/5.2.1$(6)_qt5_addons.7z" | grep -v Extracting
# go to OpenPilot/tools/5.1.1/gcc_64 and call patcher.sh
	@$(ECHO)
	@$(ECHO) "Running patcher in" $$(call toprel, $(QT_SDK_PREFIX))
	$(V1) $(CD) $(QT_SDK_PREFIX)
#	$(V1) "$(QT_SDK_PREFIX)/patcher.sh" $(QT_SDK_PREFIX)
# call qmake patcher
	@$(ECHO) "Executing QtPatch in" $$(call toprel, $(QT_SDK_PREFIX))
	$(V1) $(DL_DIR)/$(5) --runoperation QtPatch linux $(QT_SDK_PREFIX) qt5

# Execute post build templates
	$(7)
	
# Clean up temporary files
	@$(ECHO) $(MSG_CLEANING) $$(call toprel, $(1))
	$(V1) [ ! -d "$(1)" ] || $(RM) -rf "$(1)"
	
qt_sdk_clean:
	@$(ECHO) $(MSG_CLEANING) $$(call toprel, $(1))
	$(V1) [ ! -d "$(1)" ] || $(RM) -rf "$(1)"
	@$(ECHO) $(MSG_CLEANING) $$(call toprel, "$(2)")
	$(V1) [ ! -d "$(2)" ] || $(RM) -rf "$(2)"

	$(8)

qt_sdk_distclean:
	@$(ECHO) $(MSG_DISTCLEANING) $$(call toprel, $(DL_DIR)/$(5))
	$(V1) [ ! -f "$(DL_DIR)/$(5)" ]     || $(RM) "$(DL_DIR)/$(5)"
	$(V1) [ ! -f "$(DL_DIR)/$(5).md5" ] || $(RM) "$(DL_DIR)/$(5).md5"

endef

##############################
#
# ARM SDK
#
##############################
ifeq ($(UNAME), Windows)
#unfortunately zip package for this release is missing root directory, so adding / at the end of the path 
# so that template interpret last part as directory and use the full path
$(eval $(call TOOL_INSTALL_TEMPLATE,arm_sdk,$(ARM_SDK_DIR)/,$(ARM_SDK_URL),$(ARM_SDK_MD5_URL),$(notdir $(ARM_SDK_URL))))
else
$(eval $(call TOOL_INSTALL_TEMPLATE,arm_sdk,$(ARM_SDK_DIR),$(ARM_SDK_URL),$(ARM_SDK_MD5_URL),$(notdir $(ARM_SDK_URL))))
endif
ifeq ($(shell [ -d "$(ARM_SDK_DIR)" ] && $(ECHO) "exists"), exists)
    export ARM_SDK_PREFIX := $(ARM_SDK_DIR)/bin/arm-linux-gnueabihf-
else
    # not installed, hope it's in the path...
    # $(info $(EMPTY) WARNING     $(call toprel, $(ARM_SDK_DIR)) not found (make arm_sdk_install), using system PATH)
    export ARM_SDK_PREFIX ?= arm-linux-gnueabihf-
endif

.PHONY: arm_sdk_version
arm_sdk_version:
	-$(V1) $(ARM_SDK_PREFIX)gcc --version | head -n1

# Template to check ARM toolchain version before building targets
define ARM_GCC_VERSION_CHECK_TEMPLATE
<<<<<<< HEAD
	if ! $(ARM_SDK_PREFIX)gcc --version >/dev/null 2>&1; then \
		$(ECHO) $(MSG_NOTICE) Please install ARM toolchain 4.7+ using \'make arm_sdk_install\' && \
		$(ECHO) $(MSG_NOTICE) Older ARM SDKs do not support new option && \
=======
	if ! $(ARM_SDK_PREFIX)gcc --version --specs=nano.specs >/dev/null 2>&1; then \
		$(ECHO) $(MSG_NOTICE) Please install ARM toolchain 4.8 2014q1 using \'make arm_sdk_install\' && \
		$(ECHO) $(MSG_NOTICE) Older ARM SDKs do not support new \'--specs=nano.specs\' option && \
>>>>>>> 0e1fd756
		exit 1; \
	fi
endef

##############################
#
# Qt SDK
#
# Mac OS X: user should install native Qt SDK package
#
##############################

ifeq ($(UNAME), Windows)

QT_SDK_PREFIX := $(QT_SDK_DIR)/5.2.1/$(QT_SDK_ARCH)

# This additional configuration step should not be necessary
# but it is needed as a workaround to https://bugreports.qt-project.org/browse/QTBUG-33254
define QT_SDK_CONFIGURE_TEMPLATE
	@$(ECHO) $(MSG_CONFIGURING) $(call toprel, $(QT_SDK_DIR))
	$(V1) $(ECHO) $(QUOTE)[Paths]$(QUOTE) > $(QT_SDK_PREFIX)/bin/qt.conf
	$(V1) $(ECHO) $(QUOTE)Prefix = $(QT_SDK_PREFIX)$(QUOTE) >> $(QT_SDK_PREFIX)/bin/qt.conf
endef

QT_BUILD_DIR := $(BUILD_DIR)/QT_BUILD
    $(eval $(call WIN_QT_INSTALL_TEMPLATE,$(QT_BUILD_DIR),$(QT_SDK_DIR),$(QT_SDK_URL),$(QT_SDK_MD5_URL),$(notdir $(QT_SDK_URL)),$(QT_SDK_ARCH),$(QT_SDK_CONFIGURE_TEMPLATE)))

else ifeq ($(UNAME), Linux)

QT_SDK_PREFIX := "$(QT_SDK_DIR)/5.2.1/$(QT_SDK_ARCH)"
QT_BUILD_DIR := $(BUILD_DIR)/QT_BUILD
    $(eval $(call LINUX_QT_INSTALL_TEMPLATE,$(QT_BUILD_DIR),$(QT_SDK_DIR),$(QT_SDK_URL),$(QT_SDK_MD5_URL),$(notdir $(QT_SDK_URL)),$(QT_SDK_ARCH)))

else

QT_SDK_PREFIX := $(QT_SDK_DIR)

.PHONY: qt_sdk_install
qt_sdk_install:
	@$(ECHO) $(MSG_NOTICE) --------------------------------------------------------
	@$(ECHO) $(MSG_NOTICE) Please install native Qt 5.2.x SDK using package manager
	@$(ECHO) $(MSG_NOTICE) --------------------------------------------------------

.PHONY: qt_sdk_clean
qt_sdk_clean:

.PHONY: qt_sdk_distclean
qt_sdk_distclean:

endif

ifeq ($(shell [ -d "$(QT_SDK_DIR)" ] && $(ECHO) "exists"), exists)
    export QMAKE := $(QT_SDK_PREFIX)/bin/qmake

    # set Qt library search path
    ifeq ($(UNAME), Windows)
        export PATH := $(QT_SDK_PREFIX)/bin:$(PATH)
    else
        export LD_LIBRARY_PATH := $(QT_SDK_DIR)/lib:$(LD_LIBRARY_PATH)
    endif
else
    # not installed, hope it's in the path...
    # $(info $(EMPTY) WARNING     $(call toprel, $(QT_SDK_DIR)) not found (make qt_sdk_install), using system PATH)
    QMAKE ?= qmake
endif

.PHONY: qt_sdk_version
qt_sdk_version:
	-$(V1) $(QMAKE) --version | tail -1

##############################
#
# MinGW
#
##############################

ifeq ($(UNAME), Windows)

ifeq ($(shell [ -d "$(MINGW_DIR)" ] && $(ECHO) "exists"), exists)
    # set MinGW binary and library paths (QTMINGW is used by qmake, do not rename)
    export QTMINGW := $(MINGW_DIR)/bin
    export PATH    := $(QTMINGW):$(PATH)
else
    # not installed, use host gcc compiler
    # $(info $(EMPTY) WARNING     $(call toprel, $(MINGW_DIR)) not found, using system PATH)
endif

.PHONY: mingw_version
mingw_version: gcc_version

else # Linux or Mac

all_sdk_version: gcc_version

endif

.PHONY: gcc_version
gcc_version:
	-$(V1) gcc --version | head -n1

##############################
#
# Python
#
##############################

ifeq ($(shell [ -d "$(PYTHON_DIR)" ] && $(ECHO) "exists"), exists)
    export PYTHON := $(PYTHON_DIR)/python
    export PATH   := $(PYTHON_DIR):$(PATH)
else
    # not installed, hope it's in the path...
    # $(info $(EMPTY) WARNING     $(call toprel, $(PYTHON_DIR)) not found, using system PATH)
    export PYTHON := python
endif

.PHONY: python_version
python_version:
	-$(V1) $(PYTHON) --version

##############################
#
# NSIS Unicode (Windows only)
#
##############################

ifeq ($(UNAME), Windows)

$(eval $(call TOOL_INSTALL_TEMPLATE,nsis,$(NSIS_DIR),$(NSIS_URL),,$(notdir $(NSIS_URL))))

ifeq ($(shell [ -d "$(NSIS_DIR)" ] && $(ECHO) "exists"), exists)
    export NSIS := $(NSIS_DIR)/makensis
else
    # not installed, hope it's in the path...
    # $(info $(EMPTY) WARNING     $(call toprel, $(NSIS_DIR)) not found (make nsis_install), using system PATH)
    export NSIS ?= makensis
endif

.PHONY: nsis_version
nsis_version:
	-$(V1) $(NSIS) | head -n1

endif

##############################
#
# SDL (Windows only)
#
##############################

ifeq ($(UNAME), Windows)

$(eval $(call TOOL_INSTALL_TEMPLATE,sdl,$(SDL_DIR),$(SDL_URL),,$(notdir $(SDL_URL))))

ifeq ($(shell [ -d "$(SDL_DIR)" ] && $(ECHO) "exists"), exists)
    export SDL_DIR := $(SDL_DIR)
else
    # not installed, hope it's in the path...
    $(info $(EMPTY) WARNING     $(call toprel, $(SDL_DIR)) not found (make sdl_install), using system PATH)
endif

.PHONY: sdl_version
sdl_version:
	-$(V1) $(ECHO) "SDL 1.2.15"

endif

##############################
#
# OpenSSL (Windows only)
#
##############################

ifeq ($(UNAME), Windows)

$(eval $(call TOOL_INSTALL_TEMPLATE,openssl,$(OPENSSL_DIR),$(OPENSSL_URL),,$(notdir $(OPENSSL_URL))))

ifeq ($(shell [ -d "$(OPENSSL_DIR)" ] && $(ECHO) "exists"), exists)
    export OPENSSL := "$(OPENSSL_DIR)/bin/openssl"    
    export OPENSSL_DIR := "$(OPENSSL_DIR)"
else
    # not installed, hope it's in the path...
    # $(info $(EMPTY) WARNING     $(call toprel, $(OPENSSL_DIR)) not found (make openssl_install), using system PATH)
endif

.PHONY: openssl_version
openssl_version:
	-$(V1) $(ECHO) "OpenSSL `$(OPENSSL) version`"

endif

##############################
#
# Uncrustify
#
##############################

ifeq ($(UNAME), Windows)

$(eval $(call TOOL_INSTALL_TEMPLATE,uncrustify,$(UNCRUSTIFY_DIR),$(UNCRUSTIFY_URL),,$(notdir $(UNCRUSTIFY_URL))))

else # Linux or Mac

UNCRUSTIFY_BUILD_DIR := $(BUILD_DIR)/$(notdir $(UNCRUSTIFY_DIR))

define UNCRUSTIFY_BUILD_TEMPLATE
	$(V1) ( \
		$(ECHO) $(MSG_CONFIGURING) $(call toprel, $(UNCRUSTIFY_BUILD_DIR)) && \
		cd $(UNCRUSTIFY_BUILD_DIR) && \
		./configure --prefix="$(UNCRUSTIFY_DIR)" && \
		$(ECHO) $(MSG_BUILDING) $(call toprel, $(UNCRUSTIFY_BUILD_DIR)) && \
		$(MAKE) $(MAKE_SILENT) && \
		$(ECHO) $(MSG_INSTALLING) $(call toprel, $(UNCRUSTIFY_DIR)) && \
		$(MAKE) $(MAKE_SILENT) install-strip \
	)
	@$(ECHO) $(MSG_CLEANING) $(call toprel, $(UNCRUSTIFY_BUILD_DIR))
	-$(V1) [ ! -d "$(UNCRUSTIFY_BUILD_DIR)" ] || $(RM) -rf "$(UNCRUSTIFY_BUILD_DIR)"
endef

define UNCRUSTIFY_CLEAN_TEMPLATE
	-$(V1) [ ! -d "$(UNCRUSTIFY_DIR)" ] || $(RM) -rf "$(UNCRUSTIFY_DIR)"
endef

$(eval $(call TOOL_INSTALL_TEMPLATE,uncrustify,$(UNCRUSTIFY_BUILD_DIR),$(UNCRUSTIFY_URL),,$(notdir $(UNCRUSTIFY_URL)),$(UNCRUSTIFY_BUILD_TEMPLATE),$(UNCRUSTIFY_CLEAN_TEMPLATE)))

endif

ifeq ($(shell [ -d "$(UNCRUSTIFY_DIR)" ] && $(ECHO) "exists"), exists)
    export UNCRUSTIFY := $(UNCRUSTIFY_DIR)/bin/uncrustify
else
    # not installed, hope it's in the path...
    # $(info $(EMPTY) WARNING     $(call toprel, $(UNCRUSTIFY_DIR)) not found (make uncrustify_install), using system PATH)
    export UNCRUSTIFY := uncrustify
endif

.PHONY: uncrustify_version
uncrustify_version:
	-$(V1) $(UNCRUSTIFY) --version

##############################
#
# Doxygen
#
##############################

ifeq ($(UNAME), Windows)

$(eval $(call TOOL_INSTALL_TEMPLATE,doxygen,$(DOXYGEN_DIR),$(DOXYGEN_URL),,$(notdir $(DOXYGEN_URL))))

else # Linux or Mac

DOXYGEN_BUILD_DIR := $(BUILD_DIR)/$(notdir $(DOXYGEN_DIR))

define DOXYGEN_BUILD_TEMPLATE
	$(V1) ( \
		$(ECHO) $(MSG_CONFIGURING) $(call toprel, $(DOXYGEN_BUILD_DIR)) && \
		cd $(DOXYGEN_BUILD_DIR) && \
		./configure --prefix "$(DOXYGEN_DIR)" --english-only && \
		$(ECHO) $(MSG_BUILDING) $(call toprel, $(DOXYGEN_BUILD_DIR)) && \
		$(MAKE) $(MAKE_SILENT) && \
		$(ECHO) $(MSG_INSTALLING) $(call toprel, $(DOXYGEN_DIR)) && \
		$(MAKE) $(MAKE_SILENT) install \
	)
	@$(ECHO) $(MSG_CLEANING) $(call toprel, $(DOXYGEN_BUILD_DIR))
	-$(V1) [ ! -d "$(DOXYGEN_BUILD_DIR)" ] || $(RM) -rf "$(DOXYGEN_BUILD_DIR)"
endef

define DOXYGEN_CLEAN_TEMPLATE
	-$(V1) [ ! -d "$(DOXYGEN_DIR)" ] || $(RM) -rf "$(DOXYGEN_DIR)"
endef

$(eval $(call TOOL_INSTALL_TEMPLATE,doxygen,$(DOXYGEN_BUILD_DIR),$(DOXYGEN_URL),,$(notdir $(DOXYGEN_URL)),$(DOXYGEN_BUILD_TEMPLATE),$(DOXYGEN_CLEAN_TEMPLATE)))

endif

ifeq ($(shell [ -d "$(DOXYGEN_DIR)" ] && $(ECHO) "exists"), exists)
    export DOXYGEN := $(DOXYGEN_DIR)/bin/doxygen
else
    # not installed, hope it's in the path...
    # $(info $(EMPTY) WARNING     $(call toprel, $(DOXYGEN_DIR)) not found (make doxygen_install), using system PATH)
    export DOXYGEN := doxygen
endif

.PHONY: doxygen_version
doxygen_version:
	-$(V1) $(ECHO) "Doxygen `$(DOXYGEN) --version`"

##############################
#
# GoogleTest
#
##############################

$(eval $(call TOOL_INSTALL_TEMPLATE,gtest,$(GTEST_DIR),$(GTEST_URL),,$(notdir $(GTEST_URL))))

export GTEST_DIR

.PHONY: gtest_version
gtest_version:
	-$(V1) $(SED) -n "s/^PACKAGE_STRING='\(.*\)'/\1/p" < $(GTEST_DIR)/configure





##############################
#
# TODO: code below is not revised yet
#
##############################

# Set up openocd tools
OPENOCD_DIR       := $(TOOLS_DIR)/openocd
OPENOCD_WIN_DIR   := $(TOOLS_DIR)/openocd_win
OPENOCD_BUILD_DIR := $(DL_DIR)/openocd-build

.PHONY: openocd_install
openocd_install: | $(DL_DIR) $(TOOLS_DIR)
openocd_install: OPENOCD_URL  := http://sourceforge.net/projects/openocd/files/openocd/0.6.1/openocd-0.6.1.tar.bz2/download
openocd_install: OPENOCD_FILE := openocd-0.6.1.tar.bz2
openocd_install: openocd_clean
        # download the source only if it's newer than what we already have
	$(V1) $(WGET) -N -P "$(DL_DIR)" --trust-server-name "$(OPENOCD_URL)"

        # extract the source
	$(V1) [ ! -d "$(OPENOCD_BUILD_DIR)" ] || $(RM) -r "$(OPENOCD_BUILD_DIR)"
	$(V1) mkdir -p "$(OPENOCD_BUILD_DIR)"
	$(V1) tar -C $(OPENOCD_BUILD_DIR) -xjf "$(DL_DIR)/$(OPENOCD_FILE)"

        # apply patches
	$(V0) @echo " PATCH        $(OPENOCD_DIR)"
	$(V1) ( \
	  cd $(OPENOCD_BUILD_DIR)/openocd-0.6.1 ; \
	  patch -p1 < $(ROOT_DIR)/flight/Project/OpenOCD/0001-armv7m-remove-dummy-FP-regs-for-new-gdb.patch ; \
	  patch -p1 < $(ROOT_DIR)/flight/Project/OpenOCD/0002-rtos-add-stm32_stlink-to-FreeRTOS-targets.patch ; \
	)

        # build and install
	$(V1) mkdir -p "$(OPENOCD_DIR)"
	$(V1) ( \
	  cd $(OPENOCD_BUILD_DIR)/openocd-0.6.1 ; \
	  ./configure --prefix="$(OPENOCD_DIR)" --enable-ft2232_libftdi --enable-stlink ; \
	  $(MAKE) --silent ; \
	  $(MAKE) --silent install ; \
	)

        # delete the extracted source when we're done
	$(V1) [ ! -d "$(OPENOCD_BUILD_DIR)" ] || $(RM) -rf "$(OPENOCD_BUILD_DIR)"

.PHONY: ftd2xx_install

FTD2XX_DIR := $(DL_DIR)/ftd2xx

ftd2xx_install: | $(DL_DIR)
ftd2xx_install: FTD2XX_URL  := http://www.ftdichip.com/Drivers/CDM/Beta/CDM20817.zip
ftd2xx_install: FTD2XX_FILE := CDM20817.zip
ftd2xx_install: ftd2xx_clean
        # download the file only if it's newer than what we already have
	$(V0) @echo " DOWNLOAD     $(FTD2XX_URL)"
	$(V1) $(WGET) -q -N -P "$(DL_DIR)" "$(FTD2XX_URL)"

        # extract the source
	$(V0) @echo " EXTRACT      $(FTD2XX_FILE) -> $(FTD2XX_DIR)"
	$(V1) mkdir -p "$(FTD2XX_DIR)"
	$(V1) unzip -q -d "$(FTD2XX_DIR)" "$(DL_DIR)/$(FTD2XX_FILE)"

.PHONY: ftd2xx_clean
ftd2xx_clean:
	$(V0) @echo " CLEAN        $(FTD2XX_DIR)"
	$(V1) [ ! -d "$(FTD2XX_DIR)" ] || $(RM) -r "$(FTD2XX_DIR)"

.PHONY: ftd2xx_install

LIBUSB_WIN_DIR := $(DL_DIR)/libusb-win32-bin-1.2.6.0

libusb_win_install: | $(DL_DIR)
libusb_win_install: LIBUSB_WIN_URL  := http://sourceforge.net/projects/libusb-win32/files/libusb-win32-releases/1.2.6.0/libusb-win32-bin-1.2.6.0.zip/download
libusb_win_install: LIBUSB_WIN_FILE := libusb-win32-bin-1.2.6.0.zip
libusb_win_install: libusb_win_clean
        # download the file only if it's newer than what we already have
	$(V0) @echo " DOWNLOAD     $(LIBUSB_WIN_URL)"
	$(V1) $(WGET) -q -N -P "$(DL_DIR)" --trust-server-name "$(LIBUSB_WIN_URL)"

        # extract the source
	$(V0) @echo " EXTRACT      $(LIBUSB_WIN_FILE) -> $(LIBUSB_WIN_DIR)"
	$(V1) mkdir -p "$(LIBUSB_WIN_DIR)"
	$(V1) unzip -q -d "$(DL_DIR)" "$(DL_DIR)/$(LIBUSB_WIN_FILE)"

        # fixup .h file needed by openocd build
	$(V0) @echo " FIXUP        $(LIBUSB_WIN_DIR)"
	$(V1) ln -s "$(LIBUSB_WIN_DIR)/include/lusb0_usb.h" "$(LIBUSB_WIN_DIR)/include/usb.h"

.PHONY: libusb_win_clean
libusb_win_clean:
	$(V0) @echo " CLEAN        $(LIBUSB_WIN_DIR)"
	$(V1) [ ! -d "$(LIBUSB_WIN_DIR)" ] || $(RM) -r "$(LIBUSB_WIN_DIR)"

.PHONY: openocd_git_win_install

openocd_git_win_install: | $(DL_DIR) $(TOOLS_DIR)
openocd_git_win_install: OPENOCD_URL  := git://openocd.git.sourceforge.net/gitroot/openocd/openocd
openocd_git_win_install: OPENOCD_REV  := f1c0133321c8fcadadd10bba5537c0a634eb183b
openocd_git_win_install: openocd_win_clean libusb_win_install ftd2xx_install
        # download the source
	$(V0) @echo " DOWNLOAD     $(OPENOCD_URL) @ $(OPENOCD_REV)"
	$(V1) [ ! -d "$(OPENOCD_BUILD_DIR)" ] || $(RM) -rf "$(OPENOCD_BUILD_DIR)"
	$(V1) mkdir -p "$(OPENOCD_BUILD_DIR)"
	$(V1) git clone --no-checkout $(OPENOCD_URL) "$(DL_DIR)/openocd-build"
	$(V1) ( \
	  cd $(OPENOCD_BUILD_DIR) ; \
	  git checkout -q $(OPENOCD_REV) ; \
	)

        # apply patches
	$(V0) @echo " PATCH        $(OPENOCD_BUILD_DIR)"
	$(V1) ( \
	  cd $(OPENOCD_BUILD_DIR) ; \
	  git apply < $(ROOT_DIR)/flight/Project/OpenOCD/0001-armv7m-remove-dummy-FP-regs-for-new-gdb.patch ; \
	  git apply < $(ROOT_DIR)/flight/Project/OpenOCD/0002-rtos-add-stm32_stlink-to-FreeRTOS-targets.patch ; \
	)

        # build and install
	$(V0) @echo " BUILD        $(OPENOCD_WIN_DIR)"
	$(V1) mkdir -p "$(OPENOCD_WIN_DIR)"
	$(V1) ( \
	  cd $(OPENOCD_BUILD_DIR) ; \
	  ./bootstrap ; \
	  ./configure --enable-maintainer-mode --prefix="$(OPENOCD_WIN_DIR)" \
		--build=i686-pc-linux-gnu --host=i586-mingw32msvc \
		CPPFLAGS=-I$(LIBUSB_WIN_DIR)/include \
		LDFLAGS=-L$(LIBUSB_WIN_DIR)/lib/gcc \
		--enable-ft2232_ftd2xx --with-ftd2xx-win32-zipdir=$(FTD2XX_DIR) \
		--disable-werror \
		--enable-stlink ; \
	  $(MAKE) ; \
	  $(MAKE) install ; \
	)

        # delete the extracted source when we're done
	$(V1) [ ! -d "$(OPENOCD_BUILD_DIR)" ] || $(RM) -rf "$(OPENOCD_BUILD_DIR)"

.PHONY: openocd_win_clean
openocd_win_clean:
	$(V0) @echo " CLEAN        $(OPENOCD_WIN_DIR)"
	$(V1) [ ! -d "$(OPENOCD_WIN_DIR)" ] || $(RM) -r "$(OPENOCD_WIN_DIR)"

.PHONY: openocd_git_install

openocd_git_install: | $(DL_DIR) $(TOOLS_DIR)
openocd_git_install: OPENOCD_URL  := git://openocd.git.sourceforge.net/gitroot/openocd/openocd
openocd_git_install: OPENOCD_REV  := f1c0133321c8fcadadd10bba5537c0a634eb183b
openocd_git_install: openocd_clean
        # download the source
	$(V0) @echo " DOWNLOAD     $(OPENOCD_URL) @ $(OPENOCD_REV)"
	$(V1) [ ! -d "$(OPENOCD_BUILD_DIR)" ] || $(RM) -rf "$(OPENOCD_BUILD_DIR)"
	$(V1) mkdir -p "$(OPENOCD_BUILD_DIR)"
	$(V1) git clone --no-checkout $(OPENOCD_URL) "$(OPENOCD_BUILD_DIR)"
	$(V1) ( \
	  cd $(OPENOCD_BUILD_DIR) ; \
	  git checkout -q $(OPENOCD_REV) ; \
	)

        # apply patches
	$(V0) @echo " PATCH        $(OPENOCD_DIR)"
	$(V1) ( \
	  cd $(OPENOCD_BUILD_DIR) ; \
	  git apply < $(ROOT_DIR)/flight/Project/OpenOCD/0001-armv7m-remove-dummy-FP-regs-for-new-gdb.patch ; \
	  git apply < $(ROOT_DIR)/flight/Project/OpenOCD/0002-rtos-add-stm32_stlink-to-FreeRTOS-targets.patch ; \
	)

        # build and install
	$(V0) @echo " BUILD        $(OPENOCD_DIR)"
	$(V1) mkdir -p "$(OPENOCD_DIR)"
	$(V1) ( \
	  cd $(OPENOCD_BUILD_DIR) ; \
	  ./bootstrap ; \
	  ./configure --enable-maintainer-mode --prefix="$(OPENOCD_DIR)" --enable-ft2232_libftdi --enable-buspirate --enable-stlink ; \
	  $(MAKE) ; \
	  $(MAKE) install ; \
	)

        # delete the extracted source when we're done
	$(V1) [ ! -d "$(OPENOCD_BUILD_DIR)" ] || $(RM) -rf "$(OPENOCD_BUILD_DIR)"

.PHONY: openocd_clean
openocd_clean:
	$(V0) @echo " CLEAN        $(OPENOCD_DIR)"
	$(V1) [ ! -d "$(OPENOCD_DIR)" ] || $(RM) -r "$(OPENOCD_DIR)"

STM32FLASH_DIR := $(TOOLS_DIR)/stm32flash

.PHONY: stm32flash_install
stm32flash_install: STM32FLASH_URL := http://stm32flash.googlecode.com/svn/trunk
stm32flash_install: STM32FLASH_REV := 61
stm32flash_install: stm32flash_clean
        # download the source
	$(V0) @echo " DOWNLOAD     $(STM32FLASH_URL) @ r$(STM32FLASH_REV)"
	$(V1) svn export -q -r "$(STM32FLASH_REV)" "$(STM32FLASH_URL)" "$(STM32FLASH_DIR)"

        # build
	$(V0) @echo " BUILD        $(STM32FLASH_DIR)"
	$(V1) $(MAKE) --silent -C $(STM32FLASH_DIR) all

.PHONY: stm32flash_clean
stm32flash_clean:
	$(V0) @echo " CLEAN        $(STM32FLASH_DIR)"
	$(V1) [ ! -d "$(STM32FLASH_DIR)" ] || $(RM) -r "$(STM32FLASH_DIR)"

DFUUTIL_DIR := $(TOOLS_DIR)/dfu-util

.PHONY: dfuutil_install
dfuutil_install: DFUUTIL_URL  := http://dfu-util.gnumonks.org/releases/dfu-util-0.7.tar.gz
dfuutil_install: DFUUTIL_FILE := $(notdir $(DFUUTIL_URL))
dfuutil_install: | $(DL_DIR) $(TOOLS_DIR)
dfuutil_install: dfuutil_clean
        # download the source
	$(V0) @echo " DOWNLOAD     $(DFUUTIL_URL)"
	$(V1) $(WGET) -N -P "$(DL_DIR)" "$(DFUUTIL_URL)"

        # extract the source
	$(V0) @echo " EXTRACT      $(DFUUTIL_FILE)"
	$(V1) [ ! -d "$(DL_DIR)/dfuutil-build" ] || $(RM) -r "$(DL_DIR)/dfuutil-build"
	$(V1) mkdir -p "$(DL_DIR)/dfuutil-build"
	$(V1) tar -C $(DL_DIR)/dfuutil-build -xf "$(DL_DIR)/$(DFUUTIL_FILE)"

        # build
	$(V0) @echo " BUILD        $(DFUUTIL_DIR)"
	$(V1) mkdir -p "$(DFUUTIL_DIR)"
	$(V1) ( \
	  cd $(DL_DIR)/dfuutil-build/dfu-util-0.7 ; \
	  ./configure --prefix="$(DFUUTIL_DIR)" ; \
	  $(MAKE) ; \
	  $(MAKE) install ; \
	)

.PHONY: dfuutil_clean
dfuutil_clean:
	$(V0) @echo " CLEAN        $(DFUUTIL_DIR)"
	$(V1) [ ! -d "$(DFUUTIL_DIR)" ] || $(RM) -r "$(DFUUTIL_DIR)"

# see http://developer.android.com/sdk/ for latest versions
ANDROID_SDK_DIR := $(TOOLS_DIR)/android-sdk-linux
.PHONY: android_sdk_install
android_sdk_install: ANDROID_SDK_URL  := http://dl.google.com/android/android-sdk_r20.0.3-linux.tgz
android_sdk_install: ANDROID_SDK_FILE := $(notdir $(ANDROID_SDK_URL))
# order-only prereq on directory existance:
android_sdk_install: | $(DL_DIR) $(TOOLS_DIR)
android_sdk_install: android_sdk_clean
        # download the source only if it's newer than what we already have
	$(V0) @echo " DOWNLOAD     $(ANDROID_SDK_URL)"
	$(V1) $(WGET) --no-check-certificate -N -P "$(DL_DIR)" "$(ANDROID_SDK_URL)"

        # binary only release so just extract it
	$(V0) @echo " EXTRACT      $(ANDROID_SDK_FILE)"
	$(V1) tar -C $(TOOLS_DIR) -xf "$(DL_DIR)/$(ANDROID_SDK_FILE)"

.PHONY: android_sdk_clean
android_sdk_clean:
	$(V0) @echo " CLEAN        $(ANDROID_SDK_DIR)"
	$(V1) [ ! -d "$(ANDROID_SDK_DIR)" ] || $(RM) -r $(ANDROID_SDK_DIR)

.PHONY: android_sdk_update
android_sdk_update:
	$(V0) @echo " UPDATE       $(ANDROID_SDK_DIR)"
	$(ANDROID_SDK_DIR)/tools/android update sdk --no-ui -t platform-tools,android-16,addon-google_apis-google-16

		#Install git hooks under the right folder

.PHONY: prepare
prepare:
	$(V0) @echo " Configuring GIT commit template"
	$(V1) $(CD) "$(ROOT_DIR)"
	$(V1) $(GIT) config commit.template .commit-template

.PHONY: prepare_clean
prepare_clean:
	$(V0) @echo " Cleanup GIT commit template configuration"
	$(V1) $(CD) "$(ROOT_DIR)"
	$(V1) $(GIT) config --unset commit.template 

##############################
#
# TODO: these defines will go to tool install sections
#
##############################

ifeq ($(shell [ -d "$(OPENOCD_DIR)" ] && $(ECHO) "exists"), exists)
    export OPENOCD := $(OPENOCD_DIR)/bin/openocd
else
    # not installed, hope it's in the path...
    export OPENOCD ?= openocd
endif

ifeq ($(shell [ -d "$(ANDROID_SDK_DIR)" ] && $(ECHO) "exists"), exists)
    ANDROID    := $(ANDROID_SDK_DIR)/tools/android
    ANDROID_DX := $(ANDROID_SDK_DIR)/platform-tools/dx
else
    # not installed, hope it's in the path...
    ANDROID    ?= android
    ANDROID_DX ?= dx
endif<|MERGE_RESOLUTION|>--- conflicted
+++ resolved
@@ -94,11 +94,7 @@
 GTEST_URL := http://wiki.openpilot.org/download/attachments/18612236/gtest-1.6.0.zip
 
 # Changing PYTHON_DIR, also update it in ground/openpilotgcs/src/python.pri
-<<<<<<< HEAD
 ARM_SDK_DIR     := /opt/toolchain/raspberrypi/arm-bcm2708/gcc-linaro-arm-linux-gnueabihf-raspbian
-=======
-ARM_SDK_DIR     := $(TOOLS_DIR)/gcc-arm-none-eabi-4_8-2014q1
->>>>>>> 0e1fd756
 QT_SDK_DIR      := $(TOOLS_DIR)/qt-5.2.1
 MINGW_DIR       := $(QT_SDK_DIR)/Tools/mingw48_32
 PYTHON_DIR      := $(QT_SDK_DIR)/Tools/mingw48_32/opt/bin
@@ -486,15 +482,9 @@
 
 # Template to check ARM toolchain version before building targets
 define ARM_GCC_VERSION_CHECK_TEMPLATE
-<<<<<<< HEAD
 	if ! $(ARM_SDK_PREFIX)gcc --version >/dev/null 2>&1; then \
-		$(ECHO) $(MSG_NOTICE) Please install ARM toolchain 4.7+ using \'make arm_sdk_install\' && \
+		$(ECHO) $(MSG_NOTICE) Please install ARM toolchain 4.8 2014q1 using \'make arm_sdk_install\' && \
 		$(ECHO) $(MSG_NOTICE) Older ARM SDKs do not support new option && \
-=======
-	if ! $(ARM_SDK_PREFIX)gcc --version --specs=nano.specs >/dev/null 2>&1; then \
-		$(ECHO) $(MSG_NOTICE) Please install ARM toolchain 4.8 2014q1 using \'make arm_sdk_install\' && \
-		$(ECHO) $(MSG_NOTICE) Older ARM SDKs do not support new \'--specs=nano.specs\' option && \
->>>>>>> 0e1fd756
 		exit 1; \
 	fi
 endef
