--- conflicted
+++ resolved
@@ -14,17 +14,7 @@
 # Set up some macros
 BUILD_DIR    := $(ROOT_DIR)/build
 VERSION_CMD  := python $(ROOT_DIR)/make/scripts/version-info.py --path="$(ROOT_DIR)"
-<<<<<<< HEAD
-# If there is a tag, use it for label instead of date-hash string
-PACKAGE_TAG  := $(shell $(VERSION_CMD) --format=\$${TAG})
-ifneq ($(PACKAGE_TAG),)
-PACKAGE_LBL  := $(shell $(VERSION_CMD) --format=\$${TAG}\$${DIRTY})
-else
-PACKAGE_LBL  := $(shell $(VERSION_CMD) --format=\$${DATE}-\$${TAG_OR_HASH8}\$${DIRTY})
-endif
-=======
 PACKAGE_LBL  := $(shell $(VERSION_CMD) --format=\$${LABEL})
->>>>>>> fc5381dc
 PACKAGE_DIR  := $(BUILD_DIR)/package-$(PACKAGE_LBL)
 PACKAGE_NAME := OpenPilot
 PACKAGE_SEP  := -
