<xml>
    <object name="FlightModeSettings" singleinstance="true" settings="true" category="Control">
        <description>Settings to control arming and flight mode</description>

        <field name="Arming" units="" type="enum" elements="1" options="Always Disarmed,Always Armed,Roll Left,Roll Right,Pitch Forward,Pitch Aft,Yaw Left,Yaw Right,Accessory 0,Accessory 1,Accessory 2" defaultvalue="Always Disarmed"/>

	<!-- Note these options should be identical to those in StabilizationDesired.StabilizationMode -->
        <field name="Stabilization1Settings" units="" type="enum"
		elementnames="Roll,Pitch,Yaw,Thrust"
		options="Manual,Rate,Attitude,AxisLock,WeakLeveling,VirtualBar,Acro+,Rattitude,AltitudeHold,AltitudeVario,CruiseControl"
		defaultvalue="Attitude,Attitude,AxisLock,Manual"
		limits="%NE:AltitudeHold:AltitudeVario:CruiseControl; \
			%NE:AltitudeHold:AltitudeVario:CruiseControl; \
			%NE:AltitudeHold:AltitudeVario:CruiseControl:Attitude:Rattitude:Acro+:WeakLeveling:VirtualBar; \
			%NE:Rate:Attitude:AxisLock:WeakLeveling:VirtualBar:Acro+:Rattitude,\
			%0401NE:Rate:Attitude:AxisLock:WeakLeveling:VirtualBar:Acro+:Rattitude:AltitudeHold:AltitudeVario,\
			%0402NE:Rate:Attitude:AxisLock:WeakLeveling:VirtualBar:Acro+:Rattitude:AltitudeHold:AltitudeVario;"
			/>
        <field name="Stabilization2Settings" units="" type="enum"
		elementnames="Roll,Pitch,Yaw,Thrust"
		options="Manual,Rate,Attitude,AxisLock,WeakLeveling,VirtualBar,Acro+,Rattitude,AltitudeHold,AltitudeVario,CruiseControl"
		defaultvalue="Attitude,Attitude,Rate,Manual"
		limits="%NE:AltitudeHold:AltitudeVario:CruiseControl; \
			%NE:AltitudeHold:AltitudeVario:CruiseControl; \
			%NE:AltitudeHold:AltitudeVario:CruiseControl:Attitude:Rattitude:Acro+:WeakLeveling:VirtualBar; \
			%NE:Rate:Attitude:AxisLock:WeakLeveling:VirtualBar:Acro+:Rattitude,\
			%0401NE:Rate:Attitude:AxisLock:WeakLeveling:VirtualBar:Acro+:Rattitude:AltitudeHold:AltitudeVario,\
			%0402NE:Rate:Attitude:AxisLock:WeakLeveling:VirtualBar:Acro+:Rattitude:AltitudeHold:AltitudeVario;"
			/>
        <field name="Stabilization3Settings" units="" type="enum"
		elementnames="Roll,Pitch,Yaw,Thrust"
		options="Manual,Rate,Attitude,AxisLock,WeakLeveling,VirtualBar,Acro+,Rattitude,AltitudeHold,AltitudeVario,CruiseControl"
		defaultvalue="Rate,Rate,Rate,Manual"
		limits="%NE:AltitudeHold:AltitudeVario:CruiseControl; \
			%NE:AltitudeHold:AltitudeVario:CruiseControl; \
			%NE:AltitudeHold:AltitudeVario:CruiseControl:Attitude:Rattitude:Acro+:WeakLeveling:VirtualBar; \
			%NE:Rate:Attitude:AxisLock:WeakLeveling:VirtualBar:Acro+:Rattitude,\
			%0401NE:Rate:Attitude:AxisLock:WeakLeveling:VirtualBar:Acro+:Rattitude:AltitudeHold:AltitudeVario,\
			%0402NE:Rate:Attitude:AxisLock:WeakLeveling:VirtualBar:Acro+:Rattitude:AltitudeHold:AltitudeVario;"
			/>
        <field name="Stabilization4Settings" units="" type="enum"
		elementnames="Roll,Pitch,Yaw,Thrust"
		options="Manual,Rate,Attitude,AxisLock,WeakLeveling,VirtualBar,Acro+,Rattitude,AltitudeHold,AltitudeVario,CruiseControl"
		defaultvalue="Attitude,Attitude,AxisLock,CruiseControl"
		limits="%NE:AltitudeHold:AltitudeVario:CruiseControl; \
			%NE:AltitudeHold:AltitudeVario:CruiseControl; \
			%NE:AltitudeHold:AltitudeVario:CruiseControl:Attitude:Rattitude:Acro+:WeakLeveling:VirtualBar; \
			%NE:Rate:Attitude:AxisLock:WeakLeveling:VirtualBar:Acro+:Rattitude,\
			%0401NE:Rate:Attitude:AxisLock:WeakLeveling:VirtualBar:Acro+:Rattitude:AltitudeHold:AltitudeVario,\
			%0402NE:Rate:Attitude:AxisLock:WeakLeveling:VirtualBar:Acro+:Rattitude:AltitudeHold:AltitudeVario;"
			/>
        <field name="Stabilization5Settings" units="" type="enum"
		elementnames="Roll,Pitch,Yaw,Thrust"
		options="Manual,Rate,Attitude,AxisLock,WeakLeveling,VirtualBar,Acro+,Rattitude,AltitudeHold,AltitudeVario,CruiseControl"
		defaultvalue="Attitude,Attitude,Rate,CruiseControl"
		limits="%NE:AltitudeHold:AltitudeVario:CruiseControl; \
			%NE:AltitudeHold:AltitudeVario:CruiseControl; \
			%NE:AltitudeHold:AltitudeVario:CruiseControl:Attitude:Rattitude:Acro+:WeakLeveling:VirtualBar; \
			%NE:Rate:Attitude:AxisLock:WeakLeveling:VirtualBar:Acro+:Rattitude,\
			%0401NE:Rate:Attitude:AxisLock:WeakLeveling:VirtualBar:Acro+:Rattitude:AltitudeHold:AltitudeVario,\
			%0402NE:Rate:Attitude:AxisLock:WeakLeveling:VirtualBar:Acro+:Rattitude:AltitudeHold:AltitudeVario;"
			/>
        <field name="Stabilization6Settings" units="" type="enum"
		elementnames="Roll,Pitch,Yaw,Thrust"
		options="Manual,Rate,Attitude,AxisLock,WeakLeveling,VirtualBar,Acro+,Rattitude,AltitudeHold,AltitudeVario,CruiseControl"
		defaultvalue="Rate,Rate,Rate,CruiseControl"
		limits="%NE:AltitudeHold:AltitudeVario:CruiseControl; \
			%NE:AltitudeHold:AltitudeVario:CruiseControl; \
			%NE:AltitudeHold:AltitudeVario:CruiseControl:Attitude:Rattitude:Acro+:WeakLeveling:VirtualBar; \
			%NE:Rate:Attitude:AxisLock:WeakLeveling:VirtualBar:Acro+:Rattitude,\
			%0401NE:Rate:Attitude:AxisLock:WeakLeveling:VirtualBar:Acro+:Rattitude:AltitudeHold:AltitudeVario,\
			%0402NE:Rate:Attitude:AxisLock:WeakLeveling:VirtualBar:Acro+:Rattitude:AltitudeHold:AltitudeVario;"
			/>

	<!-- Note these options values should be identical to those defined in FlightMode -->
        <!-- Currently only some modes are enabled for UI using limits attribute per board. Update when more modes will be operational -->
        <field name="FlightModePosition"
               units=""
               type="enum"
               elements="6"
               options="Manual,Stabilized1,Stabilized2,Stabilized3,Stabilized4,Stabilized5,Stabilized6,PositionHold,CourseLock,PositionRoam,HomeLeash,AbsolutePosition,ReturnToBase,Land,PathPlanner,POI,AutoCruise"
               defaultvalue="Stabilized1,Stabilized2,Stabilized3,Stabilized4,Stabilized5,Stabilized6"
               limits="\
                       %0401NE:PositionHold:CourseLock:PositionRoam:HomeLeash:AbsolutePosition:ReturnToBase:Land:PathPlanner:POI:AutoCruise,\
                       %0402NE:PositionHold:CourseLock:PositionRoam:HomeLeash:AbsolutePosition:ReturnToBase:Land:PathPlanner:POI:AutoCruise,\
                       %0903NE:POI:PathPlanner:AutoCruise:Land;\
                       \
                       %0401NE:PositionHold:CourseLock:PositionRoam:HomeLeash:AbsolutePosition:ReturnToBase:Land:PathPlanner:POI:AutoCruise,\
                       %0402NE:PositionHold:CourseLock:PositionRoam:HomeLeash:AbsolutePosition:ReturnToBase:Land:PathPlanner:POI:AutoCruise,\
                       %0903NE:POI:PathPlanner:AutoCruise:Land;\
                       \
                       %0401NE:PositionHold:CourseLock:PositionRoam:HomeLeash:AbsolutePosition:ReturnToBase:Land:PathPlanner:POI:AutoCruise,\
                       %0402NE:PositionHold:CourseLock:PositionRoam:HomeLeash:AbsolutePosition:ReturnToBase:Land:PathPlanner:POI:AutoCruise,\
                       %0903NE:POI:PathPlanner:AutoCruise:Land;\
                       \
                       %0401NE:PositionHold:CourseLock:PositionRoam:HomeLeash:AbsolutePosition:ReturnToBase:Land:PathPlanner:POI:AutoCruise,\
                       %0402NE:PositionHold:CourseLock:PositionRoam:HomeLeash:AbsolutePosition:ReturnToBase:Land:PathPlanner:POI:AutoCruise,\
                       %0903NE:POI:PathPlanner:AutoCruise:Land;\
                       \
                       %0401NE:PositionHold:CourseLock:PositionRoam:HomeLeash:AbsolutePosition:ReturnToBase:Land:PathPlanner:POI:AutoCruise,\
                       %0402NE:PositionHold:CourseLock:PositionRoam:HomeLeash:AbsolutePosition:ReturnToBase:Land:PathPlanner:POI:AutoCruise,\
                       %0903NE:POI:PathPlanner:AutoCruise:Land;\
                       \
                       %0401NE:PositionHold:CourseLock:PositionRoam:HomeLeash:AbsolutePosition:ReturnToBase:Land:PathPlanner:POI:AutoCruise,\
                       %0402NE:PositionHold:CourseLock:PositionRoam:HomeLeash:AbsolutePosition:ReturnToBase:Land:PathPlanner:POI:AutoCruise,\
                       %0903NE:POI:PathPlanner:AutoCruise:Land;"/>

        <field name="ArmedTimeout" units="ms" type="uint16" elements="1" defaultvalue="30000"/>
        <field name="ArmingSequenceTime" units="ms" type="uint16" elements="1" defaultvalue="1000"/>
        <field name="DisarmingSequenceTime" units="ms" type="uint16" elements="1" defaultvalue="1000"/>
	<field name="DisableSanityChecks" units="" type="enum" elements="1" options="FALSE,TRUE" defaultvalue="FALSE"/>
        <field name="ReturnToBaseAltitudeOffset" units="m" type="float" elements="1" defaultvalue="10"/>
        <field name="LandingVelocity" units="m" type="float" elements="1" defaultvalue="0.4"/>
<<<<<<< HEAD
        <field name="PositionHoldOffset" units="m" type="float" elementnames="Horizontal,Vertical" defaultvalue="10,2"/>
        <field name="AssistedControlBrakeRate" units="m/s2" type="float" elements="1" defaultvalue="3.5"/>
	<!-- optimized for current vtolpathfollower,
	     for fixed wing pathfollower set to Horizontal=500,Vertical=5 -->
=======
        <field name="PositionHoldOffset" units="m" type="float" elementnames="Horizontal,Vertical" defaultvalue="30,15" description="stick sensitivity for position roam modes"/>
	<field name="VarioControlLowPassAlpha" units="" type="float" elements="1" defaultvalue="0.98" description="stick low pass filter for position roam modes"/>
>>>>>>> 4f7fc1ba
        <access gcs="readwrite" flight="readwrite"/>
        <telemetrygcs acked="true" updatemode="onchange" period="0"/>
        <telemetryflight acked="true" updatemode="onchange" period="0"/>
        <logging updatemode="manual" period="0"/>
    </object>
</xml><|MERGE_RESOLUTION|>--- conflicted
+++ resolved
@@ -111,15 +111,10 @@
 	<field name="DisableSanityChecks" units="" type="enum" elements="1" options="FALSE,TRUE" defaultvalue="FALSE"/>
         <field name="ReturnToBaseAltitudeOffset" units="m" type="float" elements="1" defaultvalue="10"/>
         <field name="LandingVelocity" units="m" type="float" elements="1" defaultvalue="0.4"/>
-<<<<<<< HEAD
+        <field name="PositionHoldOffset" units="m" type="float" elementnames="Horizontal,Vertical" defaultvalue="30,15" description="stick sensitivity for position roam modes"/>
+	<field name="VarioControlLowPassAlpha" units="" type="float" elements="1" defaultvalue="0.98" description="stick low pass filter for position roam modes"/>
         <field name="PositionHoldOffset" units="m" type="float" elementnames="Horizontal,Vertical" defaultvalue="10,2"/>
         <field name="AssistedControlBrakeRate" units="m/s2" type="float" elements="1" defaultvalue="3.5"/>
-	<!-- optimized for current vtolpathfollower,
-	     for fixed wing pathfollower set to Horizontal=500,Vertical=5 -->
-=======
-        <field name="PositionHoldOffset" units="m" type="float" elementnames="Horizontal,Vertical" defaultvalue="30,15" description="stick sensitivity for position roam modes"/>
-	<field name="VarioControlLowPassAlpha" units="" type="float" elements="1" defaultvalue="0.98" description="stick low pass filter for position roam modes"/>
->>>>>>> 4f7fc1ba
         <access gcs="readwrite" flight="readwrite"/>
         <telemetrygcs acked="true" updatemode="onchange" period="0"/>
         <telemetryflight acked="true" updatemode="onchange" period="0"/>
