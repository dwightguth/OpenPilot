--- conflicted
+++ resolved
@@ -38,41 +38,37 @@
 
 	<!-- Note these options values should be identical to those defined in FlightMode -->
         <field name="FlightModeNumber" units="" type="uint8" elements="1" defaultvalue="3"/>
-<<<<<<< HEAD
-        <field name="FlightModePosition" units="" type="enum" elements="6" options="Manual,Stabilized1,Stabilized2,Stabilized3,Autotune,AltitudeHold,VelocityControl,PositionHold,ReturnToBase,Land,PathPlanner,POI" defaultvalue="Manual,Stabilized1,Stabilized2,Stabilized3,AltitudeHold,PositionHold" limits="%0401NE:AltitudeHold:VelocityControl:PositionHold:Autotune:POI;%0402NE:AltitudeHold:VelocityControl:PositionHold:Autotune:POI,%0401NE:AltitudeHold:VelocityControl:PositionHold:Autotune:POI;%0402NE:AltitudeHold:VelocityControl:PositionHold:Autotune:POI,%0401NE:AltitudeHold:VelocityControl:PositionHold:Autotune:POI;%0402NE:AltitudeHold:VelocityControl:PositionHold:Autotune:POI,%0401NE:AltitudeHold:VelocityControl:PositionHold:Autotune:POI;%0402NE:AltitudeHold:VelocityControl:PositionHold:Autotune:POI,%0401NE:AltitudeHold:VelocityControl:PositionHold:Autotune:POI;%0402NE:AltitudeHold:VelocityControl:PositionHold:Autotune:POI,%0401NE:AltitudeHold:VelocityControl:PositionHold:Autotune:POI;%0402NE:AltitudeHold:VelocityControl:PositionHold:Autotune:POI"/>
-=======
         <!-- Currently only some modes are enabled for UI using limits attribute per board. Update when more modes will be operational -->
         <field name="FlightModePosition"
                units=""
                type="enum"
                elements="6"
-               options="Manual,Stabilized1,Stabilized2,Stabilized3,Autotune,AltitudeHold,VelocityControl,PositionHold,ReturnToBase,Land,PathPlanner"
+               options="Manual,Stabilized1,Stabilized2,Stabilized3,Autotune,AltitudeHold,VelocityControl,PositionHold,ReturnToBase,Land,PathPlanner,POI"
                defaultvalue="Manual,Stabilized1,Stabilized2,Stabilized3,AltitudeHold,PositionHold"
                limits="\
-                       %0401NE:Autotune:AltitudeHold:VelocityControl:PositionHold:ReturnToBase:Land:PathPlanner,\
-                       %0402NE:Autotune:AltitudeHold:VelocityControl:PositionHold:ReturnToBase:Land:PathPlanner,\
-                       %0903NE:Autotune:VelocityControl:PositionHold:ReturnToBase:Land:PathPlanner;\
+                       %0401NE:Autotune:AltitudeHold:VelocityControl:PositionHold:ReturnToBase:Land:PathPlanner:POI,\
+                       %0402NE:Autotune:AltitudeHold:VelocityControl:PositionHold:ReturnToBase:Land:PathPlanner:POI,\
+                       %0903NE:Autotune:VelocityControl;\
                        \
-                       %0401NE:Autotune:AltitudeHold:VelocityControl:PositionHold:ReturnToBase:Land:PathPlanner,\
-                       %0402NE:Autotune:AltitudeHold:VelocityControl:PositionHold:ReturnToBase:Land:PathPlanner,\
-                       %0903NE:Autotune:VelocityControl:PositionHold:ReturnToBase:Land:PathPlanner;\
+                       %0401NE:Autotune:AltitudeHold:VelocityControl:PositionHold:ReturnToBase:Land:PathPlanner:POI,\
+                       %0402NE:Autotune:AltitudeHold:VelocityControl:PositionHold:ReturnToBase:Land:PathPlanner:POI,\
+                       %0903NE:Autotune:VelocityControl;\
                        \
-                       %0401NE:Autotune:AltitudeHold:VelocityControl:PositionHold:ReturnToBase:Land:PathPlanner,\
-                       %0402NE:Autotune:AltitudeHold:VelocityControl:PositionHold:ReturnToBase:Land:PathPlanner,\
-                       %0903NE:Autotune:VelocityControl:PositionHold:ReturnToBase:Land:PathPlanner;\
+                       %0401NE:Autotune:AltitudeHold:VelocityControl:PositionHold:ReturnToBase:Land:PathPlanner:POI,\
+                       %0402NE:Autotune:AltitudeHold:VelocityControl:PositionHold:ReturnToBase:Land:PathPlanner:POI,\
+                       %0903NE:Autotune:VelocityControl;\
                        \
-                       %0401NE:Autotune:AltitudeHold:VelocityControl:PositionHold:ReturnToBase:Land:PathPlanner,\
-                       %0402NE:Autotune:AltitudeHold:VelocityControl:PositionHold:ReturnToBase:Land:PathPlanner,\
-                       %0903NE:Autotune:VelocityControl:PositionHold:ReturnToBase:Land:PathPlanner;\
+                       %0401NE:Autotune:AltitudeHold:VelocityControl:PositionHold:ReturnToBase:Land:PathPlanner:POI,\
+                       %0402NE:Autotune:AltitudeHold:VelocityControl:PositionHold:ReturnToBase:Land:PathPlanner:POI,\
+                       %0903NE:Autotune:VelocityControl;\
                        \
-                       %0401NE:Autotune:AltitudeHold:VelocityControl:PositionHold:ReturnToBase:Land:PathPlanner,\
-                       %0402NE:Autotune:AltitudeHold:VelocityControl:PositionHold:ReturnToBase:Land:PathPlanner,\
-                       %0903NE:Autotune:VelocityControl:PositionHold:ReturnToBase:Land:PathPlanner;\
+                       %0401NE:Autotune:AltitudeHold:VelocityControl:PositionHold:ReturnToBase:Land:PathPlanner:POI,\
+                       %0402NE:Autotune:AltitudeHold:VelocityControl:PositionHold:ReturnToBase:Land:PathPlanner:POI,\
+                       %0903NE:Autotune:VelocityControl;\
                        \
-                       %0401NE:Autotune:AltitudeHold:VelocityControl:PositionHold:ReturnToBase:Land:PathPlanner,\
-                       %0402NE:Autotune:AltitudeHold:VelocityControl:PositionHold:ReturnToBase:Land:PathPlanner,\
-                       %0903NE:Autotune:VelocityControl:PositionHold:ReturnToBase:Land:PathPlanner"/>
->>>>>>> 538bedeb
+                       %0401NE:Autotune:AltitudeHold:VelocityControl:PositionHold:ReturnToBase:Land:PathPlanner:POI,\
+                       %0402NE:Autotune:AltitudeHold:VelocityControl:PositionHold:ReturnToBase:Land:PathPlanner:POI,\
+                       %0903NE:Autotune:VelocityControl"/>
 
         <field name="ArmedTimeout" units="ms" type="uint16" elements="1" defaultvalue="30000"/>
         <field name="FailsafeBehavior" units="" type="enum" elements="1" options="None" defaultvalue="None"/>
