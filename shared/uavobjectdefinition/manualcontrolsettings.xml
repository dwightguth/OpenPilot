<xml>
    <object name="ManualControlSettings" singleinstance="true" settings="true" category="Control">
        <description>Settings to indicate how to decode receiver input by @ref ManualControlModule.</description>
        <field name="ChannelGroups" units="Channel Group" type="enum" 
	       elementnames="Throttle,Roll,Pitch,Yaw,FlightMode,Collective,Accessory0,Accessory1,Accessory2"
	       options="PWM,PPM,DSM (MainPort),DSM (FlexiPort),S.Bus,GCS,OPLink,None" defaultvalue="None"/>
	<field name="ChannelNumber" units="channel" type="uint8" defaultvalue="0"
	       elementnames="Throttle,Roll,Pitch,Yaw,FlightMode,Collective,Accessory0,Accessory1,Accessory2"/>
	<field name="ChannelMin" units="us" type="int16" defaultvalue="1000"
	       elementnames="Throttle,Roll,Pitch,Yaw,FlightMode,Collective,Accessory0,Accessory1,Accessory2"/>
	<field name="ChannelNeutral" units="us" type="int16" defaultvalue="1500"
	       elementnames="Throttle,Roll,Pitch,Yaw,FlightMode,Collective,Accessory0,Accessory1,Accessory2"/>
	<field name="ChannelMax" units="us" type="int16" defaultvalue="2000"
	       elementnames="Throttle,Roll,Pitch,Yaw,FlightMode,Collective,Accessory0,Accessory1,Accessory2"/>
	<field name="ResponseTime" units="ms" type="uint16" defaultvalue="0"
	       elementnames="Roll,Pitch,Yaw,Collective,Accessory0,Accessory1,Accessory2"/>

<<<<<<< HEAD
        <field name="Deadband" units="%" type="uint8" elements="1" defaultvalue="2"/>
=======
        <field name="Deadband" units="%" type="float" elements="1" defaultvalue="0.02"/>
>>>>>>> aee3ad0f


	<!-- Note these options values should be identical to those defined in FlightMode -->
        <field name="FlightModeNumber" units="" type="uint8" elements="1" defaultvalue="3"/>

        <field name="FailsafeFlightModeSwitchPosition" units="" type="int8" elements="1" defaultvalue="-1"/>
        <field name="FailsafeChannel" units="%" type="float" elementnames="Throttle,Roll,Pitch,Yaw,Collective,Accessory0,Accessory1,Accessory2" defaultvalue="-1,0,0,0,0,0,0,0" />

        <access gcs="readwrite" flight="readwrite"/>
        <telemetrygcs acked="true" updatemode="onchange" period="0"/>
        <telemetryflight acked="true" updatemode="onchange" period="0"/>
        <logging updatemode="manual" period="0"/>
    </object>
</xml><|MERGE_RESOLUTION|>--- conflicted
+++ resolved
@@ -15,12 +15,7 @@
 	<field name="ResponseTime" units="ms" type="uint16" defaultvalue="0"
 	       elementnames="Roll,Pitch,Yaw,Collective,Accessory0,Accessory1,Accessory2"/>
 
-<<<<<<< HEAD
         <field name="Deadband" units="%" type="uint8" elements="1" defaultvalue="2"/>
-=======
-        <field name="Deadband" units="%" type="float" elements="1" defaultvalue="0.02"/>
->>>>>>> aee3ad0f
-
 
 	<!-- Note these options values should be identical to those defined in FlightMode -->
         <field name="FlightModeNumber" units="" type="uint8" elements="1" defaultvalue="3"/>
