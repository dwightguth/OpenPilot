--- conflicted
+++ resolved
@@ -8,13 +8,8 @@
 	<field name="EndingVelocity" units="m/s" type="float" elements="1" default="0"/>
 
 	<!-- ensure the following Mode options are exactly the same as in pathaction mode -->
-<<<<<<< HEAD
     <field name="Mode" units="" type="enum" elements="1" options="GoToEndpoint,FollowVector,CircleRight,CircleLeft,
             FixedAttitude,SetAccessory,DisarmAlarm,Land,Brake,Velocity,AutoTakeoff" default="GoToEndpoint" />
-=======
-    	<field name="Mode" units="" type="enum" elements="1" options="GoToEndpoint,FollowVector,CircleRight,CircleLeft,
-            FixedAttitude,SetAccessory,DisarmAlarm,Land,Brake,Velocity" default="GoToEndpoint" />
->>>>>>> 672732e9
 
 	<!-- Endpoint mode - move directly towards endpoint regardless of position -->
 	<!-- Straight Mode - move across linear path through Start towards the waypoint end, adjusting velocity - continue straight -->
