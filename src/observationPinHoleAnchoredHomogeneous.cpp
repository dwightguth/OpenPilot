--- conflicted
+++ resolved
@@ -26,24 +26,9 @@
 
 		ObservationPinHoleAnchoredHomogeneousPoint::ObservationPinHoleAnchoredHomogeneousPoint(
 		    const sensor_ptr_t & pinholePtr, const landmark_ptr_t & ahpPtr) :
-
-<<<<<<< HEAD
-			ObservationAbstract(pinholePtr, ahpPtr, 2, pinholePtr->robotPtr->pose.size() + pinholePtr->state.size(), 1)
+		  ObservationAbstract(pinholePtr, ahpPtr, 2, pinholePtr->robotPtr()->pose.size() + pinholePtr->state.size(), 1)
 		{
 			categoryName("PINHOLE-AHP OBS");
-			link(pinholePtr, ahpPtr);
-		}
-
-		void ObservationPinHoleAnchoredHomogeneousPoint::link(const sensor_ptr_t & _senPtr, const landmark_ptr_t & _lmkPtr)
-		{ ///< Link to sensor and landmark
-			ObservationAbstract::link(_senPtr, _lmkPtr);
-			// Use this pointer below to access the pin-hole specific parameters.
-			pinHolePtr = boost::dynamic_pointer_cast<SensorPinHole>(sensorPtr);
-			ahpPtr = boost::dynamic_pointer_cast<LandmarkAnchoredHomogeneousPoint>(landmarkPtr);
-=======
-			ObservationAbstract(pinholePtr, ahpPtr, 2, pinholePtr->robotPtr()->pose.size() + pinholePtr->state.size(), 1) {
-			categoryName("PINHOLE-AHP OBS");
->>>>>>> f2a5e99b
 		}
 
 		void ObservationPinHoleAnchoredHomogeneousPoint::project_func(const vec7 & sg, const vec & lmk, vec & exp,
@@ -52,40 +37,17 @@
 			// Some temps of known size
 			vec3 v;
 			mat V_sg(3, 7);
-<<<<<<< HEAD
 			mat V_lmk(3, 7);
 			mat23 EXP_v;
-=======
-			mat V_ahp(3, 7);
-			mat23 U_v;
-
-
-			// Need to know some dynamic sizes:
-			// Sizes of Jacobian SG_rs depend on the sensor being LOCAL or REMOTE.
-			// This is easy since we have ia_rsl with the overall size of mapped robot, sensor and landmark.
-			size_t size_rsl = ia_rsl.size();
-			size_t size_l = landmarkPtr()->size();
-			size_t size_rs = size_rsl - size_l;
-
-			mat SG_rs(sensorPtr()->pose.size(), size_rs); // This temp is of variable size <-- we need to know size_rs before initializing it.
->>>>>>> f2a5e99b
 
 			// We make the projection.
 			// This is decomposed in two steps:
 			// - Transform lmk to sensor pose, ready for Bearing-only projection.
 			// - Project into pin-hole sensor
 			//
-<<<<<<< HEAD
 			// These functions below use the down-casted pointer because they need to know the particular object parameters and/or methods:
 			lmkAHP::toBearingOnlyFrame(sg, lmk, v, dist(0), V_sg, V_lmk);
-			pinhole::projectPoint(pinHolePtr->intrinsic, pinHolePtr->distortion, v, exp, EXP_v);
-=======
-			// Here it is OK to use the abstract pointer:
-			sensorPtr()->globalPose(sg, SG_rs); //      Pose of sensor in map; Jacobian DG_rs wrt. robot and sensor
-			// These functions below use the down-casted pointer because they need to know the particular object parameters and/or methods:
-			ahpPtr()->toBearingOnlyFrame(sg, v, invDist, V_sg, V_ahp); // lmk in sensor frame
-			pinHolePtr()->projectPoint(v, u, U_v); //   Project lmk, get expected pixel u and Jacobians
->>>>>>> f2a5e99b
+			pinhole::projectPoint(pinHolePtr()->intrinsic, pinHolePtr()->distortion, v, exp, EXP_v);
 
 			// We perform Jacobian composition. We use the chain rule.
 			EXP_sg = prod(EXP_v, V_sg);
@@ -96,66 +58,28 @@
 		    const vec & invDist, vec & ahp, mat & AHP_sg, mat & AHP_pix, mat AHP_invDist)
 		{
 			vec3 v;
-<<<<<<< HEAD
 			mat32 V_pix;
 			mat V_sg(3, 1);
 			mat AHP_v(7, 3);
-=======
-			mat32 V_u;
-			mat V_s(3,1);
-			vec7 sg;
-			mat AHP_sg(7, 7);
-			mat AHP_v(7,3);
-			mat AHP_u(7,2);
-			mat AHP_rho(7,1);
-
-			// Need to know some dynamic sizes:
-			// Sizes of Jacobian SG_rs depend on the sensor being LOCAL or REMOTE.
-			// This is easy since we have ia_rsl with the overall size of mapped robot, sensor and landmark.
-			size_t size_rsl = ia_rsl.size();
-			size_t size_l = landmarkPtr()->size();
-			size_t size_rs = size_rsl - size_l;
-
-			// This matrices are of variable size <-- we need to know size_rs before initializing them.
-			mat SG_rs(sensorPtr()->pose.size(), size_rs);
-			mat AHP_rs(7, size_rs);
-
-			// Inputs: measurement and prior
-			vec2 u = measurement.x();
-			double rho = prior.x(0);
->>>>>>> f2a5e99b
 
 			// We make the back-projection.
 			// This is decomposed in two steps:
 			// - Back-project from pin-hole sensor to bearing-only frame
 			// - Transform Bearing-only lmk from sensor pose, using inverse-distance prior.
 			//
-<<<<<<< HEAD
 			// These functions below use the down-casted pointer because they need to know the particular object parameters and/or methods:
 			mat V_1(3,1);
-			pinhole::backProjectPoint(pinHolePtr->intrinsic, pinHolePtr->correction, pix, 1.0, v, V_pix, V_1);
+			pinhole::backProjectPoint(pinHolePtr()->intrinsic, pinHolePtr()->correction, pix, 1.0, v, V_pix, V_1);
 			lmkAHP::fromBearingOnlyFrame(sg, v, invDist(0), ahp, AHP_sg, AHP_v, AHP_invDist);
-=======
-			// Here it is OK to use the abstract pointer:
-			sensorPtr()->globalPose(sg, SG_rs); //      Pose of sensor in map; Jacobian SG_rs wrt. robot and sensor
-			// These functions below use the down-casted pointer because they need to know the particular object parameters and/or methods:
-			pinHolePtr()->backProjectPoint(u, 1.0, v, V_u, V_s); //   back-Project pixel u using prior depth 1, get expected 3D vector v and Jacobians
-			ahpPtr()->fromBearingOnlyFrame(sg, v, rho, AHP_sg, AHP_v, AHP_rho); // lmk in global frame
->>>>>>> f2a5e99b
 
 			// Here we apply the chain rule for composing Jacobians
 			AHP_pix = prod(AHP_v, V_pix);
 
 		}
 
-<<<<<<< HEAD
 		bool ObservationPinHoleAnchoredHomogeneousPoint::predictVisibility()
 		{
-			bool inimg = pinhole::isInImage(expectation.x(), pinHolePtr->imgSize(0), pinHolePtr->imgSize(1));
-=======
-		bool ObservationPinHoleAnchoredHomogeneousPoint::predictVisibility() {
 			bool inimg = pinhole::isInImage(expectation.x(), pinHolePtr()->imgSize(0), pinHolePtr()->imgSize(1));
->>>>>>> f2a5e99b
 			bool infront = (expectation.nonObs(0) > 0.0);
 			events.visible = inimg && infront;
 			return events.visible;
